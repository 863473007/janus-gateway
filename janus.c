/*! \file   janus.c
 * \author Lorenzo Miniero <lorenzo@meetecho.com>
 * \copyright GNU General Public License v3
 * \brief  Janus core
 * \details Implementation of the Janus core. This code takes care of
 * the server initialization (command line/configuration) and setup,
 * and makes use of the available transport plugins (by default HTTP,
 * WebSockets, RabbitMQ, if compiled) and Janus protocol (a JSON-based
 * protocol) to interact with the applications, whether they're web based
 * or not. The core also takes care of bridging peers and plugins
 * accordingly, in terms of both messaging and real-time media transfer
 * via WebRTC.
 *
 * \ingroup core
 * \ref core
 */

#include <dlfcn.h>
#include <dirent.h>
#include <net/if.h>
#include <netdb.h>
#include <signal.h>
#include <getopt.h>
#include <sys/resource.h>
#include <sys/stat.h>
#include <fcntl.h>
#include <poll.h>

#include "janus.h"
#include "version.h"
#include "cmdline.h"
#include "config.h"
#include "apierror.h"
#include "debug.h"
#include "ip-utils.h"
#include "rtcp.h"
#include "auth.h"
#include "record.h"
#include "events.h"


#define JANUS_NAME				"Janus WebRTC Server"
#define JANUS_AUTHOR			"Meetecho s.r.l."
#define JANUS_SERVER_NAME		"MyJanusInstance"

#ifdef __MACH__
#define SHLIB_EXT "0.dylib"
#else
#define SHLIB_EXT ".so"
#endif


static janus_config *config = NULL;
static char *config_file = NULL;
static char *configs_folder = NULL;

static GHashTable *transports = NULL;
static GHashTable *transports_so = NULL;

static GHashTable *eventhandlers = NULL;
static GHashTable *eventhandlers_so = NULL;

static GHashTable *plugins = NULL;
static GHashTable *plugins_so = NULL;


/* Daemonization */
static gboolean daemonize = FALSE;
static int pipefd[2];


#ifdef REFCOUNT_DEBUG
/* Reference counters debugging */
GHashTable *counters = NULL;
janus_mutex counters_mutex;
#endif


/* API secrets */
static char *api_secret = NULL, *admin_api_secret = NULL;

/* JSON parameters */
static int janus_process_error_string(janus_request *request, uint64_t session_id, const char *transaction, gint error, gchar *error_string);

static struct janus_json_parameter incoming_request_parameters[] = {
	{"transaction", JANUS_JSON_STRING, JANUS_JSON_PARAM_REQUIRED},
	{"janus", JANUS_JSON_STRING, JANUS_JSON_PARAM_REQUIRED},
	{"id", JANUS_JSON_INTEGER, JANUS_JSON_PARAM_POSITIVE}
};
static struct janus_json_parameter attach_parameters[] = {
	{"plugin", JANUS_JSON_STRING, JANUS_JSON_PARAM_REQUIRED},
	{"opaque_id", JANUS_JSON_STRING, 0},
};
static struct janus_json_parameter body_parameters[] = {
	{"body", JSON_OBJECT, JANUS_JSON_PARAM_REQUIRED}
};
static struct janus_json_parameter jsep_parameters[] = {
	{"type", JANUS_JSON_STRING, JANUS_JSON_PARAM_REQUIRED},
	{"trickle", JANUS_JSON_BOOL, 0},
	{"sdp", JANUS_JSON_STRING, JANUS_JSON_PARAM_REQUIRED}
};
static struct janus_json_parameter add_token_parameters[] = {
	{"token", JANUS_JSON_STRING, JANUS_JSON_PARAM_REQUIRED},
	{"plugins", JANUS_JSON_ARRAY, 0}
};
static struct janus_json_parameter token_parameters[] = {
	{"token", JANUS_JSON_STRING, JANUS_JSON_PARAM_REQUIRED}
};
static struct janus_json_parameter admin_parameters[] = {
	{"transaction", JANUS_JSON_STRING, JANUS_JSON_PARAM_REQUIRED},
	{"janus", JANUS_JSON_STRING, JANUS_JSON_PARAM_REQUIRED}
};
static struct janus_json_parameter debug_parameters[] = {
	{"debug", JANUS_JSON_BOOL, JANUS_JSON_PARAM_REQUIRED}
};
static struct janus_json_parameter timeout_parameters[] = {
	{"timeout", JANUS_JSON_INTEGER, JANUS_JSON_PARAM_REQUIRED | JANUS_JSON_PARAM_POSITIVE}
};
static struct janus_json_parameter level_parameters[] = {
	{"level", JANUS_JSON_INTEGER, JANUS_JSON_PARAM_REQUIRED | JANUS_JSON_PARAM_POSITIVE}
};
static struct janus_json_parameter timestamps_parameters[] = {
	{"timestamps", JANUS_JSON_BOOL, JANUS_JSON_PARAM_REQUIRED}
};
static struct janus_json_parameter colors_parameters[] = {
	{"colors", JANUS_JSON_BOOL, JANUS_JSON_PARAM_REQUIRED}
};
static struct janus_json_parameter mnq_parameters[] = {
	{"max_nack_queue", JANUS_JSON_INTEGER, JANUS_JSON_PARAM_REQUIRED | JANUS_JSON_PARAM_POSITIVE}
};
static struct janus_json_parameter nmt_parameters[] = {
	{"no_media_timer", JANUS_JSON_INTEGER, JANUS_JSON_PARAM_REQUIRED | JANUS_JSON_PARAM_POSITIVE}
};
static struct janus_json_parameter ans_parameters[] = {
	{"accept", JANUS_JSON_BOOL, JANUS_JSON_PARAM_REQUIRED}
};
static struct janus_json_parameter queryhandler_parameters[] = {
	{"handler", JANUS_JSON_STRING, JANUS_JSON_PARAM_REQUIRED},
	{"request", JSON_OBJECT, 0}
};
static struct janus_json_parameter customevent_parameters[] = {
	{"schema", JANUS_JSON_STRING, JANUS_JSON_PARAM_REQUIRED},
	{"data", JSON_OBJECT, JANUS_JSON_PARAM_REQUIRED}
};
static struct janus_json_parameter text2pcap_parameters[] = {
	{"folder", JANUS_JSON_STRING, 0},
	{"filename", JANUS_JSON_STRING, 0},
	{"truncate", JANUS_JSON_INTEGER, JANUS_JSON_PARAM_POSITIVE}
};

/* Admin/Monitor helpers */
json_t *janus_admin_webrtc_summary(janus_handle_webrtc *pc);
json_t *janus_admin_webrtc_medium_summary(janus_handle_webrtc_medium *medium);


/* IP addresses */
static gchar *local_ip = NULL;
gchar *janus_get_local_ip(void) {
	return local_ip;
}
static gchar *public_ip = NULL;
gchar *janus_get_public_ip(void) {
	/* Fallback to the local IP, if we have no public one */
	return public_ip ? public_ip : local_ip;
}
void janus_set_public_ip(const char *ip) {
	/* once set do not override */
	if(ip == NULL || public_ip != NULL)
		return;
	public_ip = g_strdup(ip);
}
static volatile gint stop = 0;
static gint stop_signal = 0;
gint janus_is_stopping(void) {
	return g_atomic_int_get(&stop);
}


/* Public instance name */
static gchar *server_name = NULL;

static json_t *janus_create_message(const char *status, uint64_t session_id, const char *transaction) {
	json_t *msg = json_object();
	json_object_set_new(msg, "janus", json_string(status));
	if(session_id > 0)
		json_object_set_new(msg, "session_id", json_integer(session_id));
	if(transaction != NULL)
		json_object_set_new(msg, "transaction", json_string(transaction));
	return msg;
}

/* The default timeout for sessions is 60 seconds: this means that, if
 * we don't get any activity (i.e., no request) on this session for more
 * than 60 seconds, then it's considered expired and we destroy it. That's
 * why we have a keep-alive method in the API. This can be overridden in
 * either janus.cfg/.jcfg or from the command line. Setting this to 0 will
 * disable the timeout mechanism, which is NOT suggested as it may risk
 * having orphaned sessions (sessions not controlled by any transport
 * and never freed). Besides, notice that if you make this shorter than
 * 30s, you'll have to update the timers in janus.js when the long
 * polling mechanism is used and shorten them as well, or you'll risk
 * incurring in unexpected timeouts (when HTTP is used in janus.js, the
 * long poll is used as a keepalive mechanism). */
#define DEFAULT_SESSION_TIMEOUT		60
static uint session_timeout = DEFAULT_SESSION_TIMEOUT;

#define DEFAULT_RECLAIM_SESSION_TIMEOUT		0
static uint reclaim_session_timeout = DEFAULT_RECLAIM_SESSION_TIMEOUT;

/* We can programmatically change whether we want to accept new sessions
 * or not: the default is of course TRUE, but we may want to temporarily
 * change that in some cases, e.g., if we don't want the load on this
 * server to grow too much, or because we're draining the server. */
static gboolean accept_new_sessions = TRUE;

/* We don't hold (trickle) candidates indefinitely either: by default, we
 * only store them for 45 seconds. After that, they're discarded, in order
 * to avoid leaks or orphaned media details. This means that, if for instance
 * you're trying to set up a call with someone, and that someone only answers
 * a minute later, the candidates you sent initially will be discarded and
 * the call will fail. You can modify the default value in janus.cfg */
#define DEFAULT_CANDIDATES_TIMEOUT		45
static uint candidates_timeout = DEFAULT_CANDIDATES_TIMEOUT;


/* Information */
static json_t *janus_info(const char *transaction) {
	/* Prepare a summary on the Janus instance */
	json_t *info = janus_create_message("server_info", 0, transaction);
	json_object_set_new(info, "name", json_string(JANUS_NAME));
	json_object_set_new(info, "version", json_integer(janus_version));
	json_object_set_new(info, "version_string", json_string(janus_version_string));
	json_object_set_new(info, "author", json_string(JANUS_AUTHOR));
	json_object_set_new(info, "commit-hash", json_string(janus_build_git_sha));
	json_object_set_new(info, "compile-time", json_string(janus_build_git_time));
	json_object_set_new(info, "log-to-stdout", janus_log_is_stdout_enabled() ? json_true() : json_false());
	json_object_set_new(info, "log-to-file", janus_log_is_logfile_enabled() ? json_true() : json_false());
	if(janus_log_is_logfile_enabled())
		json_object_set_new(info, "log-path", json_string(janus_log_get_logfile_path()));
#ifdef HAVE_SCTP
	json_object_set_new(info, "data_channels", json_true());
#else
	json_object_set_new(info, "data_channels", json_false());
#endif
	json_object_set_new(info, "accepting-new-sessions", accept_new_sessions ? json_true() : json_false());
	json_object_set_new(info, "session-timeout", json_integer(session_timeout));
	json_object_set_new(info, "reclaim-session-timeout", json_integer(reclaim_session_timeout));
	json_object_set_new(info, "candidates-timeout", json_integer(candidates_timeout));
	json_object_set_new(info, "server-name", json_string(server_name ? server_name : JANUS_SERVER_NAME));
	json_object_set_new(info, "local-ip", json_string(local_ip));
	if(public_ip != NULL)
		json_object_set_new(info, "public-ip", json_string(public_ip));
	json_object_set_new(info, "ipv6", janus_ice_is_ipv6_enabled() ? json_true() : json_false());
	json_object_set_new(info, "ice-lite", janus_ice_is_ice_lite_enabled() ? json_true() : json_false());
	json_object_set_new(info, "ice-tcp", janus_ice_is_ice_tcp_enabled() ? json_true() : json_false());
	json_object_set_new(info, "full-trickle", janus_ice_is_full_trickle_enabled() ? json_true() : json_false());
	json_object_set_new(info, "rfc-4588", janus_is_rfc4588_enabled() ? json_true() : json_false());
	json_object_set_new(info, "twcc-period", json_integer(janus_get_twcc_period()));
	if(janus_ice_get_stun_server() != NULL) {
		char server[255];
		g_snprintf(server, 255, "%s:%"SCNu16, janus_ice_get_stun_server(), janus_ice_get_stun_port());
		json_object_set_new(info, "stun-server", json_string(server));
	}
	if(janus_ice_get_turn_server() != NULL) {
		char server[255];
		g_snprintf(server, 255, "%s:%"SCNu16, janus_ice_get_turn_server(), janus_ice_get_turn_port());
		json_object_set_new(info, "turn-server", json_string(server));
	}
	json_object_set_new(info, "static-event-loops", json_integer(janus_ice_get_static_event_loops()));
	json_object_set_new(info, "api_secret", api_secret ? json_true() : json_false());
	json_object_set_new(info, "auth_token", janus_auth_is_enabled() ? json_true() : json_false());
	json_object_set_new(info, "event_handlers", janus_events_is_enabled() ? json_true() : json_false());
	json_object_set_new(info, "opaqueid_in_api", janus_is_opaqueid_in_api_enabled() ? json_true() : json_false());
	/* Available transports */
	json_t *t_data = json_object();
	if(transports && g_hash_table_size(transports) > 0) {
		GHashTableIter iter;
		gpointer value;
		g_hash_table_iter_init(&iter, transports);
		while (g_hash_table_iter_next(&iter, NULL, &value)) {
			janus_transport *t = value;
			if(t == NULL) {
				continue;
			}
			json_t *transport = json_object();
			json_object_set_new(transport, "name", json_string(t->get_name()));
			json_object_set_new(transport, "author", json_string(t->get_author()));
			json_object_set_new(transport, "description", json_string(t->get_description()));
			json_object_set_new(transport, "version_string", json_string(t->get_version_string()));
			json_object_set_new(transport, "version", json_integer(t->get_version()));
			json_object_set_new(t_data, t->get_package(), transport);
		}
	}
	json_object_set_new(info, "transports", t_data);
	/* Available event handlers */
	json_t *e_data = json_object();
	if(eventhandlers && g_hash_table_size(eventhandlers) > 0) {
		GHashTableIter iter;
		gpointer value;
		g_hash_table_iter_init(&iter, eventhandlers);
		while (g_hash_table_iter_next(&iter, NULL, &value)) {
			janus_eventhandler *e = value;
			if(e == NULL) {
				continue;
			}
			json_t *eventhandler = json_object();
			json_object_set_new(eventhandler, "name", json_string(e->get_name()));
			json_object_set_new(eventhandler, "author", json_string(e->get_author()));
			json_object_set_new(eventhandler, "description", json_string(e->get_description()));
			json_object_set_new(eventhandler, "version_string", json_string(e->get_version_string()));
			json_object_set_new(eventhandler, "version", json_integer(e->get_version()));
			json_object_set_new(e_data, e->get_package(), eventhandler);
		}
	}
	json_object_set_new(info, "events", e_data);
	/* Available plugins */
	json_t *p_data = json_object();
	if(plugins && g_hash_table_size(plugins) > 0) {
		GHashTableIter iter;
		gpointer value;
		g_hash_table_iter_init(&iter, plugins);
		while (g_hash_table_iter_next(&iter, NULL, &value)) {
			janus_plugin *p = value;
			if(p == NULL) {
				continue;
			}
			json_t *plugin = json_object();
			json_object_set_new(plugin, "name", json_string(p->get_name()));
			json_object_set_new(plugin, "author", json_string(p->get_author()));
			json_object_set_new(plugin, "description", json_string(p->get_description()));
			json_object_set_new(plugin, "version_string", json_string(p->get_version_string()));
			json_object_set_new(plugin, "version", json_integer(p->get_version()));
			json_object_set_new(p_data, p->get_package(), plugin);
		}
	}
	json_object_set_new(info, "plugins", p_data);

	return info;
}


/* Logging */
int janus_log_level = LOG_INFO;
gboolean janus_log_timestamps = FALSE;
gboolean janus_log_colors = FALSE;
int lock_debug = 0;
#ifdef REFCOUNT_DEBUG
int refcount_debug = 1;
#else
int refcount_debug = 0;
#endif


/*! \brief Signal handler (just used to intercept CTRL+C and SIGTERM) */
static void janus_handle_signal(int signum) {
	stop_signal = signum;
	switch(g_atomic_int_get(&stop)) {
		case 0:
			JANUS_PRINT("Stopping server, please wait...\n");
			break;
		case 1:
			JANUS_PRINT("In a hurry? I'm trying to free resources cleanly, here!\n");
			break;
		default:
			JANUS_PRINT("Ok, leaving immediately...\n");
			break;
	}
	g_atomic_int_inc(&stop);
	if(g_atomic_int_get(&stop) > 2)
		exit(1);
}

/*! \brief Termination handler (atexit) */
static void janus_termination_handler(void) {
	/* Free the instance name, if provided */
	g_free(server_name);
	/* Remove the PID file if we created it */
	janus_pidfile_remove();
	/* Close the logger */
	janus_log_destroy();
	/* If we're daemonizing, we send an error code to the parent */
	if(daemonize) {
		int code = 1;
		ssize_t res = 0;
		do {
			res = write(pipefd[1], &code, sizeof(int));
		} while(res == -1 && errno == EINTR);
	}
}


/** @name Transport plugin callback interface
 * These are the callbacks implemented by the Janus core, as part of
 * the janus_transport_callbacks interface. Everything the transport
 * plugins send the core is handled here.
 */
///@{
void janus_transport_incoming_request(janus_transport *plugin, janus_transport_session *transport, void *request_id, gboolean admin, json_t *message, json_error_t *error);
void janus_transport_gone(janus_transport *plugin, janus_transport_session *transport);
gboolean janus_transport_is_api_secret_needed(janus_transport *plugin);
gboolean janus_transport_is_api_secret_valid(janus_transport *plugin, const char *apisecret);
gboolean janus_transport_is_auth_token_needed(janus_transport *plugin);
gboolean janus_transport_is_auth_token_valid(janus_transport *plugin, const char *token);
void janus_transport_notify_event(janus_transport *plugin, void *transport, json_t *event);

static janus_transport_callbacks janus_handler_transport =
	{
		.incoming_request = janus_transport_incoming_request,
		.transport_gone = janus_transport_gone,
		.is_api_secret_needed = janus_transport_is_api_secret_needed,
		.is_api_secret_valid = janus_transport_is_api_secret_valid,
		.is_auth_token_needed = janus_transport_is_auth_token_needed,
		.is_auth_token_valid = janus_transport_is_auth_token_valid,
		.events_is_enabled = janus_events_is_enabled,
		.notify_event = janus_transport_notify_event,
	};
static GAsyncQueue *requests = NULL;
static janus_request exit_message;
static GThreadPool *tasks = NULL;
void janus_transport_task(gpointer data, gpointer user_data);
///@}


/** @name Plugin callback interface
 * These are the callbacks implemented by the Janus core, as part of
 * the janus_callbacks interface. Everything the plugins send the
 * core is handled here.
 */
///@{
int janus_plugin_push_event(janus_plugin_session *plugin_session, janus_plugin *plugin, const char *transaction, json_t *message, json_t *jsep);
json_t *janus_plugin_handle_sdp(janus_plugin_session *plugin_session, janus_plugin *plugin, const char *sdp_type, const char *sdp, gboolean restart);
void janus_plugin_relay_rtp(janus_plugin_session *plugin_session, int mindex, gboolean video, char *buf, int len);
void janus_plugin_relay_rtcp(janus_plugin_session *plugin_session, int mindex, gboolean video, char *buf, int len);
void janus_plugin_relay_data(janus_plugin_session *plugin_session, char *buf, int len);
void janus_plugin_close_pc(janus_plugin_session *plugin_session);
void janus_plugin_end_session(janus_plugin_session *plugin_session);
void janus_plugin_notify_event(janus_plugin *plugin, janus_plugin_session *plugin_session, json_t *event);
gboolean janus_plugin_auth_is_signature_valid(janus_plugin *plugin, const char *token);
gboolean janus_plugin_auth_signature_contains(janus_plugin *plugin, const char *token, const char *desc);
static janus_callbacks janus_handler_plugin =
	{
		.push_event = janus_plugin_push_event,
		.relay_rtp = janus_plugin_relay_rtp,
		.relay_rtcp = janus_plugin_relay_rtcp,
		.relay_data = janus_plugin_relay_data,
		.close_pc = janus_plugin_close_pc,
		.end_session = janus_plugin_end_session,
		.events_is_enabled = janus_events_is_enabled,
		.notify_event = janus_plugin_notify_event,
		.auth_is_signature_valid = janus_plugin_auth_is_signature_valid,
		.auth_signature_contains = janus_plugin_auth_signature_contains,
	};
///@}


/* Core Sessions */
static janus_mutex sessions_mutex;
static GHashTable *sessions = NULL;
static GMainContext *sessions_watchdog_context = NULL;


static void janus_handle_dereference(janus_handle *handle) {
	if(handle)
		janus_refcount_decrease(&handle->ref);
}

static void janus_session_free(const janus_refcount *session_ref) {
	janus_session *session = janus_refcount_containerof(session_ref, janus_session, ref);
	/* This session can be destroyed, free all the resources */
	if(session->handles != NULL) {
		g_hash_table_destroy(session->handles);
		session->handles = NULL;
	}
	if(session->source != NULL) {
		janus_request_destroy(session->source);
		session->source = NULL;
	}
	g_free(session);
}

static gboolean janus_check_sessions(gpointer user_data) {
	if(session_timeout < 1)		/* Session timeouts are disabled */
		return G_SOURCE_CONTINUE;
	janus_mutex_lock(&sessions_mutex);
	if(sessions && g_hash_table_size(sessions) > 0) {
		GHashTableIter iter;
		gpointer value;
		g_hash_table_iter_init(&iter, sessions);
		while (g_hash_table_iter_next(&iter, NULL, &value)) {
			janus_session *session = (janus_session *) value;
			if (!session || g_atomic_int_get(&session->destroyed)) {
				continue;
			}
			gint64 now = janus_get_monotonic_time();
			if ((now - session->last_activity >= (gint64)session_timeout * G_USEC_PER_SEC &&
					!g_atomic_int_compare_and_exchange(&session->timeout, 0, 1)) ||
					((g_atomic_int_get(&session->transport_gone) && now - session->last_activity >= (gint64)reclaim_session_timeout * G_USEC_PER_SEC) &&
							!g_atomic_int_compare_and_exchange(&session->timeout, 0, 1))) {
				JANUS_LOG(LOG_INFO, "Timeout expired for session %"SCNu64"...\n", session->session_id);
				/* Mark the session as over, we'll deal with it later */
				janus_session_handles_clear(session);
				/* Notify the transport */
				if(session->source) {
					json_t *event = janus_create_message("timeout", session->session_id, NULL);
					/* Send this to the transport client and notify the session's over */
					session->source->transport->send_message(session->source->instance, NULL, FALSE, event);
					session->source->transport->session_over(session->source->instance, session->session_id, TRUE, FALSE);
				}
				/* Notify event handlers as well */
				if(janus_events_is_enabled())
					janus_events_notify_handlers(JANUS_EVENT_TYPE_SESSION, session->session_id, "timeout", NULL);

				/* FIXME Is this safe? apparently it causes hash table errors on the console */
				g_hash_table_iter_remove(&iter);

				janus_session_destroy(session);
			}
		}
	}
	janus_mutex_unlock(&sessions_mutex);

	return G_SOURCE_CONTINUE;
}

static gpointer janus_sessions_watchdog(gpointer user_data) {
	GMainLoop *loop = (GMainLoop *) user_data;
	GMainContext *watchdog_context = g_main_loop_get_context(loop);
	GSource *timeout_source;

	timeout_source = g_timeout_source_new_seconds(2);
	g_source_set_callback(timeout_source, janus_check_sessions, watchdog_context, NULL);
	g_source_attach(timeout_source, watchdog_context);
	g_source_unref(timeout_source);

	JANUS_LOG(LOG_INFO, "Sessions watchdog started\n");

	g_main_loop_run(loop);

	JANUS_LOG(LOG_INFO, "Sessions watchdog stopped\n");

	return NULL;
}


janus_session *janus_session_create(guint64 session_id) {
	janus_session *session = NULL;
	if(session_id == 0) {
		while(session_id == 0) {
			session_id = janus_random_uint64();
			session = janus_session_find(session_id);
			if(session != NULL) {
				/* Session ID already taken, try another one */
				janus_refcount_decrease(&session->ref);
				session_id = 0;
			}
		}
	}
	session = (janus_session *)g_malloc(sizeof(janus_session));
	JANUS_LOG(LOG_INFO, "Creating new session: %"SCNu64"; %p\n", session_id, session);
	session->session_id = session_id;
	janus_refcount_init(&session->ref, janus_session_free);
	session->source = NULL;
	g_atomic_int_set(&session->destroyed, 0);
	g_atomic_int_set(&session->timeout, 0);
	g_atomic_int_set(&session->transport_gone, 0);
	session->last_activity = janus_get_monotonic_time();
	session->handles = NULL;
	janus_mutex_init(&session->mutex);
	janus_mutex_lock(&sessions_mutex);
	g_hash_table_insert(sessions, janus_uint64_dup(session->session_id), session);
	janus_mutex_unlock(&sessions_mutex);
	return session;
}

janus_session *janus_session_find(guint64 session_id) {
	janus_mutex_lock(&sessions_mutex);
	janus_session *session = g_hash_table_lookup(sessions, &session_id);
	if(session != NULL) {
		/* A successful find automatically increases the reference counter:
		 * it's up to the caller to decrease it again when done */
		janus_refcount_increase(&session->ref);
	}
	janus_mutex_unlock(&sessions_mutex);
	return session;
}

void janus_session_notify_event(janus_session *session, json_t *event) {
	if(session != NULL && !g_atomic_int_get(&session->destroyed) && session->source != NULL && session->source->transport != NULL) {
		/* Send this to the transport client */
		JANUS_LOG(LOG_HUGE, "Sending event to %s (%p)\n", session->source->transport->get_package(), session->source->instance);
		session->source->transport->send_message(session->source->instance, NULL, FALSE, event);
	} else {
		/* No transport, free the event */
		json_decref(event);
	}
}


/* Destroys a session but does not remove it from the sessions hash table. */
gint janus_session_destroy(janus_session *session) {
	guint64 session_id = session->session_id;
	JANUS_LOG(LOG_INFO, "Destroying session %"SCNu64"; %p\n", session_id, session);
	if(!g_atomic_int_compare_and_exchange(&session->destroyed, 0, 1))
		return 0;
	janus_session_handles_clear(session);
	/* The session will actually be destroyed when the counter gets to 0 */
	janus_refcount_decrease(&session->ref);

	return 0;
}

janus_handle *janus_session_handles_find(janus_session *session, guint64 handle_id) {
	if(session == NULL)
		return NULL;
	janus_mutex_lock(&session->mutex);
	janus_handle *handle = session->handles ? g_hash_table_lookup(session->handles, &handle_id) : NULL;
	if(handle != NULL) {
		/* A successful find automatically increases the reference counter:
		 * it's up to the caller to decrease it again when done */
		janus_refcount_increase(&handle->ref);
	}
	janus_mutex_unlock(&session->mutex);
	return handle;
}

void janus_session_handles_insert(janus_session *session, janus_handle *handle) {
	janus_mutex_lock(&session->mutex);
	if(session->handles == NULL)
		session->handles = g_hash_table_new_full(g_int64_hash, g_int64_equal, (GDestroyNotify)g_free, (GDestroyNotify)janus_handle_dereference);
	janus_refcount_increase(&handle->ref);
	g_hash_table_insert(session->handles, janus_uint64_dup(handle->handle_id), handle);
	janus_mutex_unlock(&session->mutex);
}

gint janus_session_handles_remove(janus_session *session, janus_handle *handle) {
	janus_mutex_lock(&session->mutex);
	gint error = janus_handle_destroy(session, handle);
	g_hash_table_remove(session->handles, &handle->handle_id);
	janus_mutex_unlock(&session->mutex);
	return error;
}

void janus_session_handles_clear(janus_session *session) {
	janus_mutex_lock(&session->mutex);
	if(session->handles != NULL && g_hash_table_size(session->handles) > 0) {
		GHashTableIter iter;
		gpointer value;
		/* Remove all handles */
		g_hash_table_iter_init(&iter, session->handles);
		while (g_hash_table_iter_next(&iter, NULL, &value)) {
			janus_handle *handle = value;
			if(!handle)
				continue;
			janus_handle_destroy(session, handle);
			g_hash_table_iter_remove(&iter);
		}
	}
	janus_mutex_unlock(&session->mutex);
}

json_t *janus_session_handles_list_json(janus_session *session) {
	json_t *list = json_array();
	janus_mutex_lock(&session->mutex);
	if(session->handles != NULL && g_hash_table_size(session->handles) > 0) {
		GHashTableIter iter;
		gpointer value;
		g_hash_table_iter_init(&iter, session->handles);
		while (g_hash_table_iter_next(&iter, NULL, &value)) {
			janus_handle *handle = value;
			if(!handle)
				continue;
			json_array_append_new(list, json_integer(handle->handle_id));
		}
	}
	janus_mutex_unlock(&session->mutex);
	return list;
}

/* Requests management */
janus_request *janus_request_new(janus_transport *transport, janus_transport_session *instance, void *request_id, gboolean admin, json_t *message) {
	janus_request *request = g_malloc(sizeof(janus_request));
	request->transport = transport;
	request->instance = instance;
	janus_refcount_increase(&instance->ref);
	request->request_id = request_id;
	request->admin = admin;
	request->message = message;
	return request;
}

void janus_request_destroy(janus_request *request) {
	if(request == NULL || request == &exit_message)
		return;
	request->transport = NULL;
	janus_refcount_decrease(&request->instance->ref);
	request->instance = NULL;
	request->request_id = NULL;
	if(request->message)
		json_decref(request->message);
	request->message = NULL;
	g_free(request);
}

static int janus_request_check_secret(janus_request *request, guint64 session_id, const gchar *transaction_text) {
	gboolean secret_authorized = FALSE, token_authorized = FALSE;
	if(api_secret == NULL && !janus_auth_is_enabled()) {
		/* Nothing to check */
		secret_authorized = TRUE;
		token_authorized = TRUE;
	} else {
		json_t *root = request->message;
		if(api_secret != NULL) {
			/* There's an API secret, check that the client provided it */
			json_t *secret = json_object_get(root, "apisecret");
			if(secret && json_is_string(secret) && janus_strcmp_const_time(json_string_value(secret), api_secret)) {
				secret_authorized = TRUE;
			}
		}
		if(janus_auth_is_enabled()) {
			/* The token based authentication mechanism is enabled, check that the client provided it */
			json_t *token = json_object_get(root, "token");
			if(token && json_is_string(token) && janus_auth_check_token(json_string_value(token))) {
				token_authorized = TRUE;
			}
		}
		/* We consider a request authorized if either the proper API secret or a valid token has been provided */
		if(!secret_authorized && !token_authorized)
			return JANUS_ERROR_UNAUTHORIZED;
	}
	return 0;
}

static void janus_request_handle_answer(janus_handle *handle, char *jsep_sdp) {
	/* We got our answer */
	janus_flags_clear(&handle->webrtc_flags, JANUS_HANDLE_WEBRTC_PROCESSING_OFFER);
	/* Any pending trickles? */
	if(handle->pending_trickles) {
		JANUS_LOG(LOG_VERB, "[%"SCNu64"]   -- Processing %d pending trickle candidates\n", handle->handle_id, g_list_length(handle->pending_trickles));
		GList *temp = NULL;
		while(handle->pending_trickles) {
			temp = g_list_first(handle->pending_trickles);
			handle->pending_trickles = g_list_remove_link(handle->pending_trickles, temp);
			janus_trickle *trickle = (janus_trickle *)temp->data;
			g_list_free(temp);
			if(trickle == NULL)
				continue;
			if((janus_get_monotonic_time() - trickle->received) > candidates_timeout*G_USEC_PER_SEC) {
				/* FIXME Candidate is too old, discard it */
				JANUS_LOG(LOG_WARN, "[%"SCNu64"] Discarding candidate (too old)\n", handle->handle_id);
				janus_trickle_destroy(trickle);
				/* FIXME We should report that */
				continue;
			}
			json_t *candidate = trickle->candidate;
			if(candidate == NULL) {
				janus_trickle_destroy(trickle);
				continue;
			}
			if(json_is_object(candidate)) {
				/* We got a single candidate */
				int error = 0;
				const char *error_string = NULL;
				if((error = janus_trickle_parse(handle, candidate, &error_string)) != 0) {
					/* FIXME We should report the error parsing the trickle candidate */
				}
			} else if(json_is_array(candidate)) {
				/* We got multiple candidates in an array */
				JANUS_LOG(LOG_VERB, "[%"SCNu64"] Got multiple candidates (%zu)\n", handle->handle_id, json_array_size(candidate));
				if(json_array_size(candidate) > 0) {
					/* Handle remote candidates */
					size_t i = 0;
					for(i=0; i<json_array_size(candidate); i++) {
						json_t *c = json_array_get(candidate, i);
						/* FIXME We don't care if any trickle fails to parse */
						janus_trickle_parse(handle, c, NULL);
					}
				}
			}
			/* Done, free candidate */
			janus_trickle_destroy(trickle);
		}
	}
	/* This was an answer, check if it's time to start ICE */
	if(janus_flags_is_set(&handle->webrtc_flags, JANUS_HANDLE_WEBRTC_TRICKLE) &&
		!janus_flags_is_set(&handle->webrtc_flags, JANUS_HANDLE_WEBRTC_ALL_TRICKLES)) {
		JANUS_LOG(LOG_VERB, "[%"SCNu64"]   -- ICE Trickling is supported by the browser, waiting for remote candidates...\n", handle->handle_id);
		janus_flags_set(&handle->webrtc_flags, JANUS_HANDLE_WEBRTC_START);
	} else {
		JANUS_LOG(LOG_VERB, "[%"SCNu64"] Done! Sending connectivity checks...\n", handle->handle_id);
		janus_handle_setup_remote_candidates(handle, handle->stream_id, 1);
	}
}

int janus_process_incoming_request(janus_request *request) {
	int ret = -1;
	if(request == NULL) {
		JANUS_LOG(LOG_ERR, "Missing request or payload to process, giving up...\n");
		return ret;
	}
	int error_code = 0;
	char error_cause[100];
	json_t *root = request->message;
	/* Ok, let's start with the ids */
	guint64 session_id = 0, handle_id = 0;
	json_t *s = json_object_get(root, "session_id");
	if(s && json_is_integer(s))
		session_id = json_integer_value(s);
	json_t *h = json_object_get(root, "handle_id");
	if(h && json_is_integer(h))
		handle_id = json_integer_value(h);

	janus_session *session = NULL;
	janus_handle *handle = NULL;

	/* Get transaction and message request */
	JANUS_VALIDATE_JSON_OBJECT(root, incoming_request_parameters,
		error_code, error_cause, FALSE,
		JANUS_ERROR_MISSING_MANDATORY_ELEMENT, JANUS_ERROR_INVALID_ELEMENT_TYPE);
	if(error_code != 0) {
		ret = janus_process_error_string(request, session_id, NULL, error_code, error_cause);
		goto jsondone;
	}
	json_t *transaction = json_object_get(root, "transaction");
	const gchar *transaction_text = json_string_value(transaction);
	json_t *message = json_object_get(root, "janus");
	const gchar *message_text = json_string_value(message);

	if(session_id == 0 && handle_id == 0) {
		/* Can only be a 'Create new session', a 'Get info' or a 'Ping/Pong' request */
		if(!strcasecmp(message_text, "info")) {
			ret = janus_process_success(request, janus_info(transaction_text));
			goto jsondone;
		}
		if(!strcasecmp(message_text, "ping")) {
			/* Prepare JSON reply */
			json_t *reply = janus_create_message("pong", 0, transaction_text);
			ret = janus_process_success(request, reply);
			goto jsondone;
		}
		if(strcasecmp(message_text, "create")) {
			ret = janus_process_error(request, session_id, transaction_text, JANUS_ERROR_INVALID_REQUEST_PATH, "Unhandled request '%s' at this path", message_text);
			goto jsondone;
		}
		/* Make sure we're accepting new sessions */
		if(!accept_new_sessions) {
			ret = janus_process_error(request, session_id, transaction_text, JANUS_ERROR_NOT_ACCEPTING_SESSIONS, NULL);
			goto jsondone;
		}
		/* Any secret/token to check? */
		ret = janus_request_check_secret(request, session_id, transaction_text);
		if(ret != 0) {
			ret = janus_process_error(request, session_id, transaction_text, JANUS_ERROR_UNAUTHORIZED, NULL);
			goto jsondone;
		}
		session_id = 0;
		json_t *id = json_object_get(root, "id");
		if(id != NULL) {
			/* The application provided the session ID to use */
			session_id = json_integer_value(id);
			if(session_id > 0 && (session = janus_session_find(session_id)) != NULL) {
				/* Session ID already taken */
				ret = janus_process_error(request, session_id, transaction_text, JANUS_ERROR_SESSION_CONFLICT, "Session ID already in use");
				goto jsondone;
			}
		}
		/* Handle it */
		session = janus_session_create(session_id);
		if(session == NULL) {
			ret = janus_process_error(request, session_id, transaction_text, JANUS_ERROR_UNKNOWN, "Memory error");
			goto jsondone;
		}
		session_id = session->session_id;
		/* We increase the counter as this request is using the session */
		janus_refcount_increase(&session->ref);
		/* Take note of the request source that originated this session (HTTP, WebSockets, RabbitMQ?) */
		session->source = janus_request_new(request->transport, request->instance, NULL, FALSE, NULL);
		/* Notify the source that a new session has been created */
		request->transport->session_created(request->instance, session->session_id);
		/* Notify event handlers */
		if(janus_events_is_enabled()) {
			/* Session created, add info on the transport that originated it */
			json_t *transport = json_object();
			json_object_set_new(transport, "transport", json_string(session->source->transport->get_package()));
			char id[32];
			memset(id, 0, sizeof(id));
			g_snprintf(id, sizeof(id), "%p", session->source->instance);
			json_object_set_new(transport, "id", json_string(id));
			janus_events_notify_handlers(JANUS_EVENT_TYPE_SESSION, session_id, "created", transport);
		}
		/* Prepare JSON reply */
		json_t *reply = janus_create_message("success", 0, transaction_text);
		json_t *data = json_object();
		json_object_set_new(data, "id", json_integer(session_id));
		json_object_set_new(reply, "data", data);
		/* Send the success reply */
		ret = janus_process_success(request, reply);
		goto jsondone;
	}
	if(session_id < 1) {
		JANUS_LOG(LOG_ERR, "Invalid session\n");
		ret = janus_process_error(request, session_id, transaction_text, JANUS_ERROR_SESSION_NOT_FOUND, NULL);
		goto jsondone;
	}
	if(h && handle_id < 1) {
		JANUS_LOG(LOG_ERR, "Invalid handle\n");
		ret = janus_process_error(request, session_id, transaction_text, JANUS_ERROR_SESSION_NOT_FOUND, NULL);
		goto jsondone;
	}

	/* Go on with the processing */
	ret = janus_request_check_secret(request, session_id, transaction_text);
	if(ret != 0) {
		ret = janus_process_error(request, session_id, transaction_text, JANUS_ERROR_UNAUTHORIZED, NULL);
		goto jsondone;
	}

	/* If we got here, make sure we have a session (and/or a handle) */
	session = janus_session_find(session_id);
	if(!session) {
		JANUS_LOG(LOG_ERR, "Couldn't find any session %"SCNu64"...\n", session_id);
		ret = janus_process_error(request, session_id, transaction_text, JANUS_ERROR_SESSION_NOT_FOUND, "No such session %"SCNu64"", session_id);
		goto jsondone;
	}
	/* Update the last activity timer */
	session->last_activity = janus_get_monotonic_time();
	handle = NULL;
	if(handle_id > 0) {
		handle = janus_session_handles_find(session, handle_id);
		if(!handle) {
			JANUS_LOG(LOG_ERR, "Couldn't find any handle %"SCNu64" in session %"SCNu64"...\n", handle_id, session_id);
			ret = janus_process_error(request, session_id, transaction_text, JANUS_ERROR_HANDLE_NOT_FOUND, "No such handle %"SCNu64" in session %"SCNu64"", handle_id, session_id);
			goto jsondone;
		}
	}

	/* What is this? */
	if(!strcasecmp(message_text, "keepalive")) {
		/* Just a keep-alive message, reply with an ack */
		JANUS_LOG(LOG_VERB, "Got a keep-alive on session %"SCNu64"\n", session_id);
		json_t *reply = janus_create_message("ack", session_id, transaction_text);
		/* Send the success reply */
		ret = janus_process_success(request, reply);
	} else if(!strcasecmp(message_text, "attach")) {
		if(handle != NULL) {
			/* Attach is a session-level command */
			ret = janus_process_error(request, session_id, transaction_text, JANUS_ERROR_INVALID_REQUEST_PATH, "Unhandled request '%s' at this path", message_text);
			goto jsondone;
		}
		JANUS_VALIDATE_JSON_OBJECT(root, attach_parameters,
			error_code, error_cause, FALSE,
			JANUS_ERROR_MISSING_MANDATORY_ELEMENT, JANUS_ERROR_INVALID_ELEMENT_TYPE);
		if(error_code != 0) {
			ret = janus_process_error_string(request, session_id, transaction_text, error_code, error_cause);
			goto jsondone;
		}
		json_t *plugin = json_object_get(root, "plugin");
		const gchar *plugin_text = json_string_value(plugin);
		janus_plugin *plugin_t = janus_plugin_find(plugin_text);
		if(plugin_t == NULL) {
			ret = janus_process_error(request, session_id, transaction_text, JANUS_ERROR_PLUGIN_NOT_FOUND, "No such plugin '%s'", plugin_text);
			goto jsondone;
		}
		/* If the auth token mechanism is enabled, we should check if this token can access this plugin */
		if(janus_auth_is_enabled()) {
			json_t *token = json_object_get(root, "token");
			if(token != NULL) {
				const char *token_value = json_string_value(token);
				if(token_value && !janus_auth_check_plugin(token_value, plugin_t)) {
					JANUS_LOG(LOG_ERR, "Token '%s' can't access plugin '%s'\n", token_value, plugin_text);
					ret = janus_process_error(request, session_id, transaction_text, JANUS_ERROR_UNAUTHORIZED_PLUGIN, "Provided token can't access plugin '%s'", plugin_text);
					goto jsondone;
				}
			}
		}
		json_t *opaque = json_object_get(root, "opaque_id");
		const char *opaque_id = opaque ? json_string_value(opaque) : NULL;
		/* Create handle */
		handle = janus_handle_create(session, opaque_id);
		if(handle == NULL) {
			ret = janus_process_error(request, session_id, transaction_text, JANUS_ERROR_UNKNOWN, "Memory error");
			goto jsondone;
		}
		handle_id = handle->handle_id;
		/* We increase the counter as this request is using the handle */
		janus_refcount_increase(&handle->ref);
		/* Attach to the plugin */
		int error = 0;
		if((error = janus_handle_attach_plugin(session, handle, plugin_t)) != 0) {
			/* TODO Make error struct to pass verbose information */
			janus_session_handles_remove(session, handle);
			JANUS_LOG(LOG_ERR, "Couldn't attach to plugin '%s', error '%d'\n", plugin_text, error);
			ret = janus_process_error(request, session_id, transaction_text, JANUS_ERROR_PLUGIN_ATTACH, "Couldn't attach to plugin: error '%d'", error);
			goto jsondone;
		}
		/* Prepare JSON reply */
		json_t *reply = janus_create_message("success", session_id, transaction_text);
		json_t *data = json_object();
		json_object_set_new(data, "id", json_integer(handle_id));
		json_object_set_new(reply, "data", data);
		/* Send the success reply */
		ret = janus_process_success(request, reply);
	} else if(!strcasecmp(message_text, "destroy")) {
		if(handle != NULL) {
			/* Query is a session-level command */
			ret = janus_process_error(request, session_id, transaction_text, JANUS_ERROR_INVALID_REQUEST_PATH, "Unhandled request '%s' at this path", message_text);
			goto jsondone;
		}
		janus_mutex_lock(&sessions_mutex);
		g_hash_table_remove(sessions, &session->session_id);
		janus_mutex_unlock(&sessions_mutex);
		/* Notify the source that the session has been destroyed */
		if(session->source && session->source->transport) {
			session->source->transport->session_over(session->source->instance, session->session_id, FALSE, FALSE);
		}
		/* Schedule the session for deletion */
		janus_session_destroy(session);

		/* Prepare JSON reply */
		json_t *reply = janus_create_message("success", session_id, transaction_text);
		/* Send the success reply */
		ret = janus_process_success(request, reply);
		/* Notify event handlers as well */
		if(janus_events_is_enabled())
			janus_events_notify_handlers(JANUS_EVENT_TYPE_SESSION, session_id, "destroyed", NULL);
	} else if(!strcasecmp(message_text, "detach")) {
		if(handle == NULL) {
			/* Query is an handle-level command */
			ret = janus_process_error(request, session_id, transaction_text, JANUS_ERROR_INVALID_REQUEST_PATH, "Unhandled request '%s' at this path", message_text);
			goto jsondone;
		}
		if(handle->app == NULL || handle->app_handle == NULL) {
			ret = janus_process_error(request, session_id, transaction_text, JANUS_ERROR_PLUGIN_DETACH, "No plugin to detach from");
			goto jsondone;
		}
		int error = janus_session_handles_remove(session, handle);
		if(error != 0) {
			/* TODO Make error struct to pass verbose information */
			ret = janus_process_error(request, session_id, transaction_text, JANUS_ERROR_PLUGIN_DETACH, "Couldn't detach from plugin: error '%d'", error);
			/* TODO Delete handle instance */
			goto jsondone;
		}
		/* Prepare JSON reply */
		json_t *reply = janus_create_message("success", session_id, transaction_text);
		/* Send the success reply */
		ret = janus_process_success(request, reply);
	} else if(!strcasecmp(message_text, "hangup")) {
		if(handle == NULL) {
			/* Query is an handle-level command */
			ret = janus_process_error(request, session_id, transaction_text, JANUS_ERROR_INVALID_REQUEST_PATH, "Unhandled request '%s' at this path", message_text);
			goto jsondone;
		}
		if(handle->app == NULL || handle->app_handle == NULL) {
			ret = janus_process_error(request, session_id, transaction_text, JANUS_ERROR_PLUGIN_DETACH, "No plugin attached");
			goto jsondone;
		}
		janus_handle_webrtc_hangup(handle, "Janus API");
		/* Prepare JSON reply */
		json_t *reply = janus_create_message("success", session_id, transaction_text);
		/* Send the success reply */
		ret = janus_process_success(request, reply);
	} else if(!strcasecmp(message_text, "claim")) {
		janus_mutex_lock(&session->mutex);
		if(session->source != NULL) {
			/* Notify the old transport that this session is over for them, but has been reclaimed */
			session->source->transport->session_over(session->source->instance, session->session_id, FALSE, TRUE);
			janus_request_destroy(session->source);
			session->source = NULL;
		}
		session->source = janus_request_new(request->transport, request->instance, NULL, FALSE, NULL);
		/* Notify the new transport that it has claimed a session */
		session->source->transport->session_claimed(session->source->instance, session->session_id);
		/* Previous transport may be gone, clear flag. */
		g_atomic_int_set(&session->transport_gone, 0);
		janus_mutex_unlock(&session->mutex);
		/* Prepare JSON reply */
		json_t *reply = json_object();
		json_object_set_new(reply, "janus", json_string("success"));
		json_object_set_new(reply, "session_id", json_integer(session_id));
		json_object_set_new(reply, "transaction", json_string(transaction_text));
		/* Send the success reply */
		ret = janus_process_success(request, reply);
	} else if(!strcasecmp(message_text, "message")) {
		if(handle == NULL) {
			/* Query is an handle-level command */
			ret = janus_process_error(request, session_id, transaction_text, JANUS_ERROR_INVALID_REQUEST_PATH, "Unhandled request '%s' at this path", message_text);
			goto jsondone;
		}
		if(handle->app == NULL || handle->app_handle == NULL) {
			ret = janus_process_error(request, session_id, transaction_text, JANUS_ERROR_PLUGIN_MESSAGE, "No plugin to handle this message");
			goto jsondone;
		}
		janus_plugin *plugin_t = (janus_plugin *)handle->app;
		JANUS_LOG(LOG_VERB, "[%"SCNu64"] There's a message for %s\n", handle->handle_id, plugin_t->get_name());
		JANUS_VALIDATE_JSON_OBJECT(root, body_parameters,
			error_code, error_cause, FALSE,
			JANUS_ERROR_MISSING_MANDATORY_ELEMENT, JANUS_ERROR_INVALID_ELEMENT_TYPE);
		if(error_code != 0) {
			ret = janus_process_error_string(request, session_id, transaction_text, error_code, error_cause);
			goto jsondone;
		}
		json_t *body = json_object_get(root, "body");
		/* Is there an SDP attached? */
		json_t *jsep = json_object_get(root, "jsep");
		char *jsep_type = NULL;
		char *jsep_sdp = NULL, *jsep_sdp_stripped = NULL;
		gboolean renegotiation = FALSE;
		if(jsep != NULL) {
			if(!json_is_object(jsep)) {
				ret = janus_process_error(request, session_id, transaction_text, JANUS_ERROR_INVALID_JSON_OBJECT, "Invalid jsep object");
				goto jsondone;
			}
			JANUS_VALIDATE_JSON_OBJECT_FORMAT("JSEP error: missing mandatory element (%s)",
				"JSEP error: invalid element type (%s should be %s)",
				jsep, jsep_parameters, error_code, error_cause, FALSE,
				JANUS_ERROR_MISSING_MANDATORY_ELEMENT, JANUS_ERROR_INVALID_ELEMENT_TYPE);
			if(error_code != 0) {
				ret = janus_process_error_string(request, session_id, transaction_text, error_code, error_cause);
				goto jsondone;
			}
			json_t *type = json_object_get(jsep, "type");
			jsep_type = g_strdup(json_string_value(type));
			type = NULL;
			gboolean do_trickle = TRUE;
			json_t *jsep_trickle = json_object_get(jsep, "trickle");
			do_trickle = jsep_trickle ? json_is_true(jsep_trickle) : TRUE;
			/* Are we still cleaning up from a previous media session? */
			if(janus_flags_is_set(&handle->webrtc_flags, JANUS_HANDLE_WEBRTC_CLEANING)) {
				JANUS_LOG(LOG_VERB, "[%"SCNu64"] Still cleaning up from a previous media session, let's wait a bit...\n", handle->handle_id);
				gint64 waited = 0;
				while(janus_flags_is_set(&handle->webrtc_flags, JANUS_HANDLE_WEBRTC_CLEANING)) {
					g_usleep(100000);
					waited += 100000;
					if(waited >= 3*G_USEC_PER_SEC) {
						JANUS_LOG(LOG_VERB, "[%"SCNu64"]   -- Waited 3 seconds, that's enough!\n", handle->handle_id);
						ret = janus_process_error(request, session_id, transaction_text, JANUS_ERROR_WEBRTC_STATE, "Still cleaning a previous session");
						goto jsondone;
					}
				}
			}
			/* Check the JSEP type */
			janus_mutex_lock(&handle->mutex);
			gboolean offer = FALSE;
			if(!strcasecmp(jsep_type, "offer")) {
				offer = TRUE;
				janus_flags_set(&handle->webrtc_flags, JANUS_HANDLE_WEBRTC_PROCESSING_OFFER);
				janus_flags_set(&handle->webrtc_flags, JANUS_HANDLE_WEBRTC_GOT_OFFER);
				janus_flags_clear(&handle->webrtc_flags, JANUS_HANDLE_WEBRTC_GOT_ANSWER);
			} else if(!strcasecmp(jsep_type, "answer")) {
				janus_flags_set(&handle->webrtc_flags, JANUS_HANDLE_WEBRTC_GOT_ANSWER);
				offer = FALSE;
			} else {
				/* TODO Handle other message types as well */
				ret = janus_process_error(request, session_id, transaction_text, JANUS_ERROR_JSEP_UNKNOWN_TYPE, "JSEP error: unknown message type '%s'", jsep_type);
				g_free(jsep_type);
				janus_flags_clear(&handle->webrtc_flags, JANUS_HANDLE_WEBRTC_PROCESSING_OFFER);
				janus_mutex_unlock(&handle->mutex);
				goto jsondone;
			}
			json_t *sdp = json_object_get(jsep, "sdp");
			jsep_sdp = (char *)json_string_value(sdp);
			JANUS_LOG(LOG_VERB, "[%"SCNu64"] Remote SDP:\n%s", handle->handle_id, jsep_sdp);
			/* Is this valid SDP? */
			char error_str[512];
			int audio = 0, video = 0, data = 0;
			janus_sdp *parsed_sdp = janus_sdp_preparse(handle, jsep_sdp, &audio, &video, &data, error_str, sizeof(error_str));
			if(parsed_sdp == NULL) {
				/* Invalid SDP */
				ret = janus_process_error_string(request, session_id, transaction_text, JANUS_ERROR_JSEP_INVALID_SDP, error_str);
				g_free(jsep_type);
				janus_flags_clear(&handle->webrtc_flags, JANUS_HANDLE_WEBRTC_PROCESSING_OFFER);
				janus_mutex_unlock(&handle->mutex);
				goto jsondone;
			}
			/* Notify event handlers */
			if(janus_events_is_enabled()) {
				janus_events_notify_handlers(JANUS_EVENT_TYPE_JSEP,
					session_id, handle_id, handle->opaque_id, "remote", jsep_type, jsep_sdp);
			}
			JANUS_LOG(LOG_VERB, "[%"SCNu64"] There are %d audio, %d video and %d data m-lines\n",
				handle->handle_id, audio, video, data);
			/* Check if it's a new session, or an update... */
			if(!janus_flags_is_set(&handle->webrtc_flags, JANUS_HANDLE_WEBRTC_READY)
					|| janus_flags_is_set(&handle->webrtc_flags, JANUS_HANDLE_WEBRTC_ALERT)) {
				/* New session */
				if(offer) {
					/* Setup ICE locally (we received an offer) */
					if(janus_handle_setup_local(handle, offer, do_trickle) < 0) {
						JANUS_LOG(LOG_ERR, "Error setting ICE locally\n");
						janus_sdp_destroy(parsed_sdp);
						g_free(jsep_type);
						janus_flags_clear(&handle->webrtc_flags, JANUS_HANDLE_WEBRTC_PROCESSING_OFFER);
						ret = janus_process_error(request, session_id, transaction_text, JANUS_ERROR_UNKNOWN, "Error setting ICE locally");
						janus_mutex_unlock(&handle->mutex);
						goto jsondone;
					}
				} else {
					/* Make sure we're waiting for an ANSWER in the first place */
					if(!handle->agent) {
						JANUS_LOG(LOG_ERR, "Unexpected ANSWER (did we offer?)\n");
						janus_sdp_destroy(parsed_sdp);
						g_free(jsep_type);
						janus_flags_clear(&handle->webrtc_flags, JANUS_HANDLE_WEBRTC_PROCESSING_OFFER);
						ret = janus_process_error(request, session_id, transaction_text, JANUS_ERROR_UNEXPECTED_ANSWER, "Unexpected ANSWER (did we offer?)");
						janus_mutex_unlock(&handle->mutex);
						goto jsondone;
					}
				}
				if(janus_sdp_process_remote(handle, parsed_sdp, FALSE) < 0) {
					JANUS_LOG(LOG_ERR, "Error processing SDP\n");
					janus_sdp_destroy(parsed_sdp);
					g_free(jsep_type);
					janus_flags_clear(&handle->webrtc_flags, JANUS_HANDLE_WEBRTC_PROCESSING_OFFER);
					ret = janus_process_error(request, session_id, transaction_text, JANUS_ERROR_JSEP_INVALID_SDP, "Error processing SDP");
					janus_mutex_unlock(&handle->mutex);
					goto jsondone;
				}
				if(!offer) {
					/* Set remote candidates now (we received an answer) */
					if(do_trickle) {
						janus_flags_set(&handle->webrtc_flags, JANUS_HANDLE_WEBRTC_TRICKLE);
					} else {
						janus_flags_clear(&handle->webrtc_flags, JANUS_HANDLE_WEBRTC_TRICKLE);
					}
					janus_request_handle_answer(handle, jsep_sdp);
				} else {
					/* Check if the mid RTP extension is being negotiated */
<<<<<<< HEAD
					handle->pc->mid_ext_id = janus_rtp_header_extension_get_id(jsep_sdp, JANUS_RTP_EXTMAP_MID);
					/* Check if the RTP Stream ID extension is being negotiated */
					handle->pc->rid_ext_id = janus_rtp_header_extension_get_id(jsep_sdp, JANUS_RTP_EXTMAP_RTP_STREAM_ID);
=======
					handle->stream->mid_ext_id = janus_rtp_header_extension_get_id(jsep_sdp, JANUS_RTP_EXTMAP_MID);
					/* Check if the RTP Stream ID extension is being negotiated */
					handle->stream->rid_ext_id = janus_rtp_header_extension_get_id(jsep_sdp, JANUS_RTP_EXTMAP_RID);
					handle->stream->ridrtx_ext_id = janus_rtp_header_extension_get_id(jsep_sdp, JANUS_RTP_EXTMAP_REPAIRED_RID);
>>>>>>> 58be79e8
					/* Check if transport wide CC is supported */
					int transport_wide_cc_ext_id = janus_rtp_header_extension_get_id(jsep_sdp, JANUS_RTP_EXTMAP_TRANSPORT_WIDE_CC);
					handle->pc->do_transport_wide_cc = transport_wide_cc_ext_id > 0 ? TRUE : FALSE;
					handle->pc->transport_wide_cc_ext_id = transport_wide_cc_ext_id;
				}
			} else {
				/* FIXME This is a renegotiation: we can currently only handle simple changes in media
				 * direction and ICE restarts: anything more complex than that will result in an error */
				JANUS_LOG(LOG_INFO, "[%"SCNu64"] Negotiation update, checking what changed...\n", handle->handle_id);
				if(janus_sdp_process_remote(handle, parsed_sdp, TRUE) < 0) {
					JANUS_LOG(LOG_ERR, "Error processing SDP\n");
					janus_sdp_destroy(parsed_sdp);
					g_free(jsep_type);
					janus_flags_clear(&handle->webrtc_flags, JANUS_HANDLE_WEBRTC_PROCESSING_OFFER);
					ret = janus_process_error(request, session_id, transaction_text, JANUS_ERROR_UNEXPECTED_ANSWER, "Error processing SDP");
					janus_mutex_unlock(&handle->mutex);
					goto jsondone;
				}
				renegotiation = TRUE;
				if(janus_flags_is_set(&handle->webrtc_flags, JANUS_HANDLE_WEBRTC_ICE_RESTART)) {
					JANUS_LOG(LOG_INFO, "[%"SCNu64"] Restarting ICE...\n", handle->handle_id);
					/* Update remote credentials for ICE */
					if(handle->pc) {
						nice_agent_set_remote_credentials(handle->agent, handle->pc->stream_id,
							handle->pc->ruser, handle->pc->rpass);
					}
					/* FIXME We only need to do that for offers: if it's an answer, we did that already */
					if(offer) {
						janus_handle_ice_restart(handle);
					} else {
						janus_flags_clear(&handle->webrtc_flags, JANUS_HANDLE_WEBRTC_ICE_RESTART);
					}
					/* If we're full-trickling, we'll need to resend the candidates later */
					if(janus_ice_is_full_trickle_enabled()) {
						janus_flags_set(&handle->webrtc_flags, JANUS_HANDLE_WEBRTC_RESEND_TRICKLES);
					}
				}
#ifdef HAVE_SCTP
				if(!offer) {
					/* Were datachannels just added? */
					if(janus_flags_is_set(&handle->webrtc_flags, JANUS_HANDLE_WEBRTC_DATA_CHANNELS)) {
						janus_handle_webrtc *pc = handle->pc;
						if(pc->dtls != NULL && pc->dtls->sctp == NULL) {
							/* Create SCTP association as well */
							JANUS_LOG(LOG_WARN, "[%"SCNu64"] Creating datachannels...\n", handle->handle_id);
							janus_dtls_srtp_create_sctp(pc->dtls);
						}
					}
				}
#endif
			}
			char *tmp = handle->remote_sdp;
			handle->remote_sdp = g_strdup(jsep_sdp);
			g_free(tmp);
			janus_mutex_unlock(&handle->mutex);
			/* Anonymize SDP */
			if(janus_sdp_anonymize(parsed_sdp) < 0) {
				/* Invalid SDP */
				ret = janus_process_error(request, session_id, transaction_text, JANUS_ERROR_JSEP_INVALID_SDP, "JSEP error: invalid SDP");
				janus_sdp_destroy(parsed_sdp);
				g_free(jsep_type);
				janus_flags_clear(&handle->webrtc_flags, JANUS_HANDLE_WEBRTC_PROCESSING_OFFER);
				goto jsondone;
			}
			jsep_sdp_stripped = janus_sdp_write(parsed_sdp);
			janus_sdp_destroy(parsed_sdp);
			sdp = NULL;
			janus_flags_clear(&handle->webrtc_flags, JANUS_HANDLE_WEBRTC_PROCESSING_OFFER);
		}

		/* Make sure the app handle is still valid */
		if(handle->app == NULL || !janus_plugin_session_is_alive(handle->app_handle)) {
			ret = janus_process_error(request, session_id, transaction_text, JANUS_ERROR_PLUGIN_MESSAGE, "No plugin to handle this message");
			g_free(jsep_type);
			g_free(jsep_sdp_stripped);
			janus_flags_clear(&handle->webrtc_flags, JANUS_HANDLE_WEBRTC_PROCESSING_OFFER);
			goto jsondone;
		}

		/* Send the message to the plugin (which must eventually free transaction_text and unref the two objects, body and jsep) */
		json_incref(body);
		json_t *body_jsep = NULL;
		if(jsep_sdp_stripped) {
			body_jsep = json_pack("{ssss}", "type", jsep_type, "sdp", jsep_sdp_stripped);
<<<<<<< HEAD
			/* Check if VP8 simulcasting is enabled in one of the media streams */
			json_t *simulcast = NULL;
			janus_handle_webrtc_medium *medium = NULL;
			uint mi=0;
			for(mi=0; mi<g_hash_table_size(handle->pc->media); mi++) {
				medium = g_hash_table_lookup(handle->pc->media, GUINT_TO_POINTER(mi));
				if(medium && medium->ssrc_peer[1]) {
					if(simulcast == NULL)
						simulcast = json_array();
					json_t *msc = json_object();
					json_object_set_new(msc, "mindex", json_integer(medium->mindex));
					json_object_set_new(msc, "ssrc-0", json_integer(medium->ssrc_peer[0]));
					json_object_set_new(msc, "ssrc-1", json_integer(medium->ssrc_peer[1]));
					if(medium->ssrc_peer[2])
						json_object_set_new(msc, "ssrc-2", json_integer(medium->ssrc_peer[2]));
					json_array_append_new(simulcast, msc);
					break;
=======
			/* Check if simulcasting is enabled */
			if(janus_flags_is_set(&handle->webrtc_flags, JANUS_ICE_HANDLE_WEBRTC_HAS_VIDEO)) {
				if(handle->stream && (handle->stream->rid[0] || handle->stream->video_ssrc_peer[1])) {
					json_t *simulcast = json_object();
					/* If we have rids, pass those, otherwise pass the SSRCs */
					if(handle->stream->rid[0]) {
						json_t *rids = json_array();
						json_array_append_new(rids, json_string(handle->stream->rid[0]));
						if(handle->stream->rid[1])
							json_array_append_new(rids, json_string(handle->stream->rid[1]));
						if(handle->stream->rid[2])
							json_array_append_new(rids, json_string(handle->stream->rid[2]));
						json_object_set_new(simulcast, "rids", rids);
						json_object_set_new(simulcast, "rid-ext", json_integer(handle->stream->rid_ext_id));
					} else {
						json_t *ssrcs = json_array();
						json_array_append_new(ssrcs, json_integer(handle->stream->video_ssrc_peer[0]));
						if(handle->stream->video_ssrc_peer[1])
							json_array_append_new(ssrcs, json_integer(handle->stream->video_ssrc_peer[1]));
						if(handle->stream->video_ssrc_peer[2])
							json_array_append_new(ssrcs, json_integer(handle->stream->video_ssrc_peer[2]));
						json_object_set_new(simulcast, "ssrcs", ssrcs);
					}
					json_object_set_new(body_jsep, "simulcast", simulcast);
>>>>>>> 58be79e8
				}
			}
			if(simulcast)
				json_object_set_new(body_jsep, "simulcast", simulcast);
			/* Check if this is a renegotiation or update */
			if(renegotiation)
				json_object_set_new(body_jsep, "update", json_true());
		}
		janus_plugin_result *result = plugin_t->handle_message(handle->app_handle,
			g_strdup((char *)transaction_text), body, body_jsep);
		g_free(jsep_type);
		g_free(jsep_sdp_stripped);
		if(result == NULL) {
			/* Something went horribly wrong! */
			ret = janus_process_error(request, session_id, transaction_text, JANUS_ERROR_PLUGIN_MESSAGE, "Plugin didn't give a result");
			goto jsondone;
		}
		if(result->type == JANUS_PLUGIN_OK) {
			/* The plugin gave a result already (synchronous request/response) */
			if(result->content == NULL || !json_is_object(result->content)) {
				/* Missing content, or not a JSON object */
				ret = janus_process_error(request, session_id, transaction_text, JANUS_ERROR_PLUGIN_MESSAGE,
					result->content == NULL ?
						"Plugin didn't provide any content for this synchronous response" :
						"Plugin returned an invalid JSON response");
				janus_plugin_result_destroy(result);
				goto jsondone;
			}
			/* Reference the content, as destroying the result instance will decref it */
			json_incref(result->content);
			/* Prepare JSON response */
			json_t *reply = janus_create_message("success", session->session_id, transaction_text);
			json_object_set_new(reply, "sender", json_integer(handle->handle_id));
			if(janus_is_opaqueid_in_api_enabled() && handle->opaque_id != NULL)
				json_object_set_new(reply, "opaque_id", json_string(handle->opaque_id));
			json_t *plugin_data = json_object();
			json_object_set_new(plugin_data, "plugin", json_string(plugin_t->get_package()));
			json_object_set_new(plugin_data, "data", result->content);
			json_object_set_new(reply, "plugindata", plugin_data);
			/* Send the success reply */
			ret = janus_process_success(request, reply);
		} else if(result->type == JANUS_PLUGIN_OK_WAIT) {
			/* The plugin received the request but didn't process it yet, send an ack (asynchronous notifications may follow) */
			json_t *reply = janus_create_message("ack", session_id, transaction_text);
			if(result->text)
				json_object_set_new(reply, "hint", json_string(result->text));
			/* Send the success reply */
			ret = janus_process_success(request, reply);
		} else {
			/* Something went horribly wrong! */
			ret = janus_process_error_string(request, session_id, transaction_text, JANUS_ERROR_PLUGIN_MESSAGE,
				(char *)(result->text ? result->text : "Plugin returned a severe (unknown) error"));
			janus_plugin_result_destroy(result);
			goto jsondone;
		}
		janus_plugin_result_destroy(result);
	} else if(!strcasecmp(message_text, "trickle")) {
		if(handle == NULL) {
			/* Trickle is an handle-level command */
			ret = janus_process_error(request, session_id, transaction_text, JANUS_ERROR_INVALID_REQUEST_PATH, "Unhandled request '%s' at this path", message_text);
			goto jsondone;
		}
		if(handle->app == NULL || !janus_plugin_session_is_alive(handle->app_handle)) {
			ret = janus_process_error(request, session_id, transaction_text, JANUS_ERROR_PLUGIN_MESSAGE, "No plugin to handle this trickle candidate");
			goto jsondone;
		}
		json_t *candidate = json_object_get(root, "candidate");
		json_t *candidates = json_object_get(root, "candidates");
		if(candidate == NULL && candidates == NULL) {
			ret = janus_process_error(request, session_id, transaction_text, JANUS_ERROR_MISSING_MANDATORY_ELEMENT, "Missing mandatory element (candidate|candidates)");
			goto jsondone;
		}
		if(candidate != NULL && candidates != NULL) {
			ret = janus_process_error(request, session_id, transaction_text, JANUS_ERROR_INVALID_JSON, "Can't have both candidate and candidates");
			goto jsondone;
		}
		if(janus_flags_is_set(&handle->webrtc_flags, JANUS_HANDLE_WEBRTC_CLEANING)) {
			JANUS_LOG(LOG_ERR, "[%"SCNu64"] Received a trickle, but still cleaning a previous session\n", handle->handle_id);
			ret = janus_process_error(request, session_id, transaction_text, JANUS_ERROR_WEBRTC_STATE, "Still cleaning a previous session");
			goto jsondone;
		}
		janus_mutex_lock(&handle->mutex);
		if(!janus_flags_is_set(&handle->webrtc_flags, JANUS_HANDLE_WEBRTC_TRICKLE)) {
			/* It looks like this peer supports Trickle, after all */
			JANUS_LOG(LOG_VERB, "Handle %"SCNu64" supports trickle even if it didn't negotiate it...\n", handle->handle_id);
			janus_flags_set(&handle->webrtc_flags, JANUS_HANDLE_WEBRTC_TRICKLE);
		}
		/* Is there any stream ready? this trickle may get here before the SDP it relates to */
		if(handle->pc == NULL) {
			JANUS_LOG(LOG_WARN, "[%"SCNu64"] No stream, queueing this trickle as it got here before the SDP...\n", handle->handle_id);
			/* Enqueue this trickle candidate(s), we'll process this later */
			janus_trickle *early_trickle = janus_trickle_new(transaction_text, candidate ? candidate : candidates);
			handle->pending_trickles = g_list_append(handle->pending_trickles, early_trickle);
			/* Send the ack right away, an event will tell the application if the candidate(s) failed */
			goto trickledone;
		}
		/* Is the ICE stack ready already? */
		if(janus_flags_is_set(&handle->webrtc_flags, JANUS_HANDLE_WEBRTC_PROCESSING_OFFER) ||
				!janus_flags_is_set(&handle->webrtc_flags, JANUS_HANDLE_WEBRTC_GOT_OFFER) ||
				!janus_flags_is_set(&handle->webrtc_flags, JANUS_HANDLE_WEBRTC_GOT_ANSWER)) {
			const char *cause = NULL;
			if(janus_flags_is_set(&handle->webrtc_flags, JANUS_HANDLE_WEBRTC_PROCESSING_OFFER))
				cause = "processing the offer";
			else if(!janus_flags_is_set(&handle->webrtc_flags, JANUS_HANDLE_WEBRTC_GOT_ANSWER))
				cause = "waiting for the answer";
			else if(!janus_flags_is_set(&handle->webrtc_flags, JANUS_HANDLE_WEBRTC_GOT_OFFER))
				cause = "waiting for the offer";
			JANUS_LOG(LOG_VERB, "[%"SCNu64"] Still %s, queueing this trickle to wait until we're done there...\n",
				handle->handle_id, cause);
			/* Enqueue this trickle candidate(s), we'll process this later */
			janus_trickle *early_trickle = janus_trickle_new(transaction_text, candidate ? candidate : candidates);
			handle->pending_trickles = g_list_append(handle->pending_trickles, early_trickle);
			/* Send the ack right away, an event will tell the application if the candidate(s) failed */
			goto trickledone;
		}
		if(candidate != NULL) {
			/* We got a single candidate */
			int error = 0;
			const char *error_string = NULL;
			if((error = janus_trickle_parse(handle, candidate, &error_string)) != 0) {
				ret = janus_process_error(request, session_id, transaction_text, error, "%s", error_string);
				janus_mutex_unlock(&handle->mutex);
				goto jsondone;
			}
		} else {
			/* We got multiple candidates in an array */
			if(!json_is_array(candidates)) {
				ret = janus_process_error(request, session_id, transaction_text, JANUS_ERROR_INVALID_ELEMENT_TYPE, "candidates is not an array");
				janus_mutex_unlock(&handle->mutex);
				goto jsondone;
			}
			JANUS_LOG(LOG_VERB, "Got multiple candidates (%zu)\n", json_array_size(candidates));
			if(json_array_size(candidates) > 0) {
				/* Handle remote candidates */
				size_t i = 0;
				for(i=0; i<json_array_size(candidates); i++) {
					json_t *c = json_array_get(candidates, i);
					/* FIXME We don't care if any trickle fails to parse */
					janus_trickle_parse(handle, c, NULL);
				}
			}
		}

trickledone:
		janus_mutex_unlock(&handle->mutex);
		/* We reply right away, not to block the web server... */
		json_t *reply = janus_create_message("ack", session_id, transaction_text);
		/* Send the success reply */
		ret = janus_process_success(request, reply);
	} else {
		ret = janus_process_error(request, session_id, transaction_text, JANUS_ERROR_UNKNOWN_REQUEST, "Unknown request '%s'", message_text);
	}

jsondone:
	/* Done processing */
	if(handle != NULL)
		janus_refcount_decrease(&handle->ref);
	if(session != NULL)
		janus_refcount_decrease(&session->ref);
	return ret;
}

static json_t *janus_json_token_plugin_array(const char *token_value) {
	json_t *plugins_list = json_array();
	GList *plugins = janus_auth_list_plugins(token_value);
	if(plugins != NULL) {
		GList *tmp = plugins;
		while(tmp) {
			janus_plugin *p = (janus_plugin *)tmp->data;
			if(p != NULL)
				json_array_append_new(plugins_list, json_string(p->get_package()));
			tmp = tmp->next;
		}
		g_list_free(plugins);
		plugins = NULL;
	}
	return plugins_list;
}

static json_t *janus_json_list_token_plugins(const char *token_value, const gchar *transaction_text) {
	json_t *plugins_list = janus_json_token_plugin_array(token_value);
	/* Prepare JSON reply */
	json_t *reply = janus_create_message("success", 0, transaction_text);
	json_t *data = json_object();
	json_object_set_new(data, "plugins", plugins_list);
	json_object_set_new(reply, "data", data);
	return reply;
}

static int janus_request_allow_token(janus_request *request, guint64 session_id, const gchar *transaction_text, gboolean allow, gboolean add) {
	/* Allow/disallow a valid token valid to access a plugin */
	int ret = -1;
	int error_code = 0;
	char error_cause[100];
	json_t *root = request->message;
	if(!janus_auth_is_stored_mode()) {
		ret = janus_process_error(request, session_id, transaction_text, JANUS_ERROR_UNKNOWN, "Stored-Token based authentication disabled");
		goto jsondone;
	}
	JANUS_VALIDATE_JSON_OBJECT(root, add_token_parameters,
		error_code, error_cause, FALSE,
		JANUS_ERROR_MISSING_MANDATORY_ELEMENT, JANUS_ERROR_INVALID_ELEMENT_TYPE);
	/* Any plugin this token should be limited to? */
	json_t *allowed = json_object_get(root, "plugins");
	if(error_code == 0 && !add && (!allowed || json_array_size(allowed) == 0)) {
		error_code = JANUS_ERROR_INVALID_ELEMENT_TYPE;
		g_strlcpy(error_cause, "Invalid element type (plugins should be a non-empty array)", sizeof(error_cause));
	}
	if(error_code != 0) {
		ret = janus_process_error_string(request, session_id, transaction_text, error_code, error_cause);
		goto jsondone;
	}
	json_t *token = json_object_get(root, "token");
	const char *token_value = json_string_value(token);
	if(add) {
		/* First of all, add the new token */
		if(!janus_auth_add_token(token_value)) {
			ret = janus_process_error(request, session_id, transaction_text, JANUS_ERROR_UNKNOWN, "Error adding token");
			goto jsondone;
		}
	} else {
		/* Check if the token is valid, first */
		if(!janus_auth_check_token(token_value)) {
			ret = janus_process_error(request, session_id, transaction_text, JANUS_ERROR_TOKEN_NOT_FOUND, "Token %s not found", token_value);
			goto jsondone;
		}
	}
	if(allowed && json_array_size(allowed) > 0) {
		/* Specify which plugins this token has access to */
		size_t i = 0;
		gboolean ok = TRUE;
		for(i=0; i<json_array_size(allowed); i++) {
			json_t *p = json_array_get(allowed, i);
			if(!p || !json_is_string(p)) {
				/* FIXME Should we fail here? */
				if(add){
					JANUS_LOG(LOG_WARN, "Invalid plugin passed to the new token request, skipping...\n");
					continue;
				} else {
					JANUS_LOG(LOG_ERR, "Invalid plugin passed to the new token request...\n");
					ok = FALSE;
					break;
				}
			}
			const gchar *plugin_text = json_string_value(p);
			janus_plugin *plugin_t = janus_plugin_find(plugin_text);
			if(plugin_t == NULL) {
				/* FIXME Should we fail here? */
				if(add) {
					JANUS_LOG(LOG_WARN, "No such plugin '%s' passed to the new token request, skipping...\n", plugin_text);
					continue;
				} else {
					JANUS_LOG(LOG_ERR, "No such plugin '%s' passed to the new token request...\n", plugin_text);
					ok = FALSE;
				}
				break;
			}
		}
		if(!ok) {
			ret = janus_process_error(request, session_id, transaction_text, JANUS_ERROR_INVALID_ELEMENT_TYPE, "Invalid element type (some of the provided plugins are invalid)");
			goto jsondone;
		}
		/* Take care of the plugins access limitations */
		i = 0;
		for(i=0; i<json_array_size(allowed); i++) {
			json_t *p = json_array_get(allowed, i);
			const gchar *plugin_text = json_string_value(p);
			janus_plugin *plugin_t = janus_plugin_find(plugin_text);
			if(!(allow ? janus_auth_allow_plugin(token_value, plugin_t) : janus_auth_disallow_plugin(token_value, plugin_t))) {
				/* FIXME Should we notify individual failures? */
				JANUS_LOG(LOG_WARN, "Error allowing access to '%s' to the new token, bad things may happen...\n", plugin_text);
			}
		}
	} else {
		/* No plugin limitation specified, allow all plugins */
		if(plugins && g_hash_table_size(plugins) > 0) {
			GHashTableIter iter;
			gpointer value;
			g_hash_table_iter_init(&iter, plugins);
			while (g_hash_table_iter_next(&iter, NULL, &value)) {
				janus_plugin *plugin_t = value;
				if(plugin_t == NULL)
					continue;
				if(!janus_auth_allow_plugin(token_value, plugin_t)) {
					JANUS_LOG(LOG_WARN, "Error allowing access to '%s' to the new token, bad things may happen...\n", plugin_t->get_package());
				}
			}
		}
	}
	/* Get the list of plugins this new token can now access */
	json_t *reply = janus_json_list_token_plugins(token_value, transaction_text);
	/* Send the success reply */
	ret = janus_process_success(request, reply);
jsondone:
	return ret;
}

/* Admin/monitor WebServer requests handler */
int janus_process_incoming_admin_request(janus_request *request) {
	int ret = -1;
	int error_code = 0;
	char error_cause[100];
	if(request == NULL) {
		JANUS_LOG(LOG_ERR, "Missing request or payload to process, giving up...\n");
		return ret;
	}
	json_t *root = request->message;
	/* Ok, let's start with the ids */
	guint64 session_id = 0, handle_id = 0;
	json_t *s = json_object_get(root, "session_id");
	if(s && json_is_integer(s))
		session_id = json_integer_value(s);
	json_t *h = json_object_get(root, "handle_id");
	if(h && json_is_integer(h))
		handle_id = json_integer_value(h);

	janus_session *session = NULL;
	janus_handle *handle = NULL;

	/* Get transaction and message request */
	JANUS_VALIDATE_JSON_OBJECT(root, admin_parameters,
		error_code, error_cause, FALSE,
		JANUS_ERROR_MISSING_MANDATORY_ELEMENT, JANUS_ERROR_INVALID_ELEMENT_TYPE);
	if(error_code != 0) {
		ret = janus_process_error_string(request, session_id, NULL, error_code, error_cause);
		goto jsondone;
	}
	json_t *transaction = json_object_get(root, "transaction");
	const gchar *transaction_text = json_string_value(transaction);
	json_t *message = json_object_get(root, "janus");
	const gchar *message_text = json_string_value(message);

	if(session_id == 0 && handle_id == 0) {
		/* Can only be a 'Get all sessions' or some general setting manipulation request */
		if(!strcasecmp(message_text, "info")) {
			/* The generic info request */
			ret = janus_process_success(request, janus_info(transaction_text));
			goto jsondone;
		}
		if(admin_api_secret != NULL) {
			/* There's an admin/monitor secret, check that the client provided it */
			json_t *secret = json_object_get(root, "admin_secret");
			if(!secret || !json_is_string(secret) || !janus_strcmp_const_time(json_string_value(secret), admin_api_secret)) {
				ret = janus_process_error(request, session_id, transaction_text, JANUS_ERROR_UNAUTHORIZED, NULL);
				goto jsondone;
			}
		}
		if(!strcasecmp(message_text, "get_status")) {
			/* Return some info on the settings (mostly debug-related, at the moment) */
			json_t *reply = janus_create_message("success", 0, transaction_text);
			json_t *status = json_object();
			json_object_set_new(status, "token_auth", janus_auth_is_enabled() ? json_true() : json_false());
			json_object_set_new(status, "session_timeout", json_integer(session_timeout));
			json_object_set_new(status, "reclaim_session_timeout", json_integer(reclaim_session_timeout));
			json_object_set_new(status, "candidates_timeout", json_integer(candidates_timeout));
			json_object_set_new(status, "log_level", json_integer(janus_log_level));
			json_object_set_new(status, "log_timestamps", janus_log_timestamps ? json_true() : json_false());
			json_object_set_new(status, "log_colors", janus_log_colors ? json_true() : json_false());
			json_object_set_new(status, "locking_debug", lock_debug ? json_true() : json_false());
			json_object_set_new(status, "refcount_debug", refcount_debug ? json_true() : json_false());
			json_object_set_new(status, "libnice_debug", janus_ice_is_ice_debugging_enabled() ? json_true() : json_false());
			json_object_set_new(status, "max_nack_queue", json_integer(janus_get_max_nack_queue()));
			json_object_set_new(status, "no_media_timer", json_integer(janus_get_no_media_timer()));
			json_object_set_new(reply, "status", status);
			/* Send the success reply */
			ret = janus_process_success(request, reply);
			goto jsondone;
		} else if(!strcasecmp(message_text, "set_session_timeout")) {
			/* Change the session timeout value */
			JANUS_VALIDATE_JSON_OBJECT(root, timeout_parameters,
				error_code, error_cause, FALSE,
				JANUS_ERROR_MISSING_MANDATORY_ELEMENT, JANUS_ERROR_INVALID_ELEMENT_TYPE);
			if(error_code != 0) {
				ret = janus_process_error_string(request, session_id, transaction_text, error_code, error_cause);
				goto jsondone;
			}
			json_t *timeout = json_object_get(root, "timeout");
			int timeout_num = json_integer_value(timeout);
			if(timeout_num < 0) {
				ret = janus_process_error(request, session_id, transaction_text, JANUS_ERROR_INVALID_ELEMENT_TYPE, "Invalid element type (timeout should be a positive integer)");
				goto jsondone;
			}
			session_timeout = timeout_num;
			/* Prepare JSON reply */
			json_t *reply = json_object();
			json_object_set_new(reply, "janus", json_string("success"));
			json_object_set_new(reply, "transaction", json_string(transaction_text));
			json_object_set_new(reply, "timeout", json_integer(session_timeout));
			/* Send the success reply */
			ret = janus_process_success(request, reply);
			goto jsondone;
		} else if(!strcasecmp(message_text, "set_log_level")) {
			/* Change the debug logging level */
			JANUS_VALIDATE_JSON_OBJECT(root, level_parameters,
				error_code, error_cause, FALSE,
				JANUS_ERROR_MISSING_MANDATORY_ELEMENT, JANUS_ERROR_INVALID_ELEMENT_TYPE);
			if(error_code != 0) {
				ret = janus_process_error_string(request, session_id, transaction_text, error_code, error_cause);
				goto jsondone;
			}
			json_t *level = json_object_get(root, "level");
			int level_num = json_integer_value(level);
			if(level_num < LOG_NONE || level_num > LOG_MAX) {
				ret = janus_process_error(request, session_id, transaction_text, JANUS_ERROR_INVALID_ELEMENT_TYPE, "Invalid element type (level should be between %d and %d)", LOG_NONE, LOG_MAX);
				goto jsondone;
			}
			janus_log_level = level_num;
			/* Prepare JSON reply */
			json_t *reply = janus_create_message("success", 0, transaction_text);
			json_object_set_new(reply, "level", json_integer(janus_log_level));
			/* Send the success reply */
			ret = janus_process_success(request, reply);
			goto jsondone;
		} else if(!strcasecmp(message_text, "set_locking_debug")) {
			/* Enable/disable the locking debug (would show a message on the console for every lock attempt) */
			JANUS_VALIDATE_JSON_OBJECT(root, debug_parameters,
				error_code, error_cause, FALSE,
				JANUS_ERROR_MISSING_MANDATORY_ELEMENT, JANUS_ERROR_INVALID_ELEMENT_TYPE);
			if(error_code != 0) {
				ret = janus_process_error_string(request, session_id, transaction_text, error_code, error_cause);
				goto jsondone;
			}
			json_t *debug = json_object_get(root, "debug");
			lock_debug = json_is_true(debug);
			/* Prepare JSON reply */
			json_t *reply = janus_create_message("success", 0, transaction_text);
			json_object_set_new(reply, "locking_debug", lock_debug ? json_true() : json_false());
			/* Send the success reply */
			ret = janus_process_success(request, reply);
			goto jsondone;
		} else if(!strcasecmp(message_text, "set_refcount_debug")) {
			/* Enable/disable the reference counter debug (would show a message on the console for every increase/decrease) */
			JANUS_VALIDATE_JSON_OBJECT(root, debug_parameters,
				error_code, error_cause, FALSE,
				JANUS_ERROR_MISSING_MANDATORY_ELEMENT, JANUS_ERROR_INVALID_ELEMENT_TYPE);
			if(error_code != 0) {
				ret = janus_process_error_string(request, session_id, transaction_text, error_code, error_cause);
				goto jsondone;
			}
			json_t *debug = json_object_get(root, "debug");
			if(json_is_true(debug)) {
				refcount_debug = TRUE;
			} else {
				refcount_debug = FALSE;
			}
			/* Prepare JSON reply */
			json_t *reply = janus_create_message("success", 0, transaction_text);
			json_object_set_new(reply, "refcount_debug", refcount_debug ? json_true() : json_false());
			/* Send the success reply */
			ret = janus_process_success(request, reply);
			goto jsondone;
		} else if(!strcasecmp(message_text, "set_log_timestamps")) {
			/* Enable/disable the log timestamps */
			JANUS_VALIDATE_JSON_OBJECT(root, timestamps_parameters,
				error_code, error_cause, FALSE,
				JANUS_ERROR_MISSING_MANDATORY_ELEMENT, JANUS_ERROR_INVALID_ELEMENT_TYPE);
			if(error_code != 0) {
				ret = janus_process_error_string(request, session_id, transaction_text, error_code, error_cause);
				goto jsondone;
			}
			json_t *timestamps = json_object_get(root, "timestamps");
			janus_log_timestamps = json_is_true(timestamps);
			/* Prepare JSON reply */
			json_t *reply = janus_create_message("success", 0, transaction_text);
			json_object_set_new(reply, "log_timestamps", janus_log_timestamps ? json_true() : json_false());
			/* Send the success reply */
			ret = janus_process_success(request, reply);
			goto jsondone;
		} else if(!strcasecmp(message_text, "set_log_colors")) {
			/* Enable/disable the log colors */
			JANUS_VALIDATE_JSON_OBJECT(root, colors_parameters,
				error_code, error_cause, FALSE,
				JANUS_ERROR_MISSING_MANDATORY_ELEMENT, JANUS_ERROR_INVALID_ELEMENT_TYPE);
			if(error_code != 0) {
				ret = janus_process_error_string(request, session_id, transaction_text, error_code, error_cause);
				goto jsondone;
			}
			json_t *colors = json_object_get(root, "colors");
			janus_log_colors = json_is_true(colors);
			/* Prepare JSON reply */
			json_t *reply = janus_create_message("success", 0, transaction_text);
			json_object_set_new(reply, "log_colors", janus_log_colors ? json_true() : json_false());
			/* Send the success reply */
			ret = janus_process_success(request, reply);
			goto jsondone;
		} else if(!strcasecmp(message_text, "set_libnice_debug")) {
			/* Enable/disable the libnice debugging (http://nice.freedesktop.org/libnice/libnice-Debug-messages.html) */
			JANUS_VALIDATE_JSON_OBJECT(root, debug_parameters,
				error_code, error_cause, FALSE,
				JANUS_ERROR_MISSING_MANDATORY_ELEMENT, JANUS_ERROR_INVALID_ELEMENT_TYPE);
			if(error_code != 0) {
				ret = janus_process_error_string(request, session_id, transaction_text, error_code, error_cause);
				goto jsondone;
			}
			json_t *debug = json_object_get(root, "debug");
			if(json_is_true(debug)) {
				janus_ice_debugging_enable();
			} else {
				janus_ice_debugging_disable();
			}
			/* Prepare JSON reply */
			json_t *reply = janus_create_message("success", 0, transaction_text);
			json_object_set_new(reply, "libnice_debug", janus_ice_is_ice_debugging_enabled() ? json_true() : json_false());
			/* Send the success reply */
			ret = janus_process_success(request, reply);
			goto jsondone;
		} else if(!strcasecmp(message_text, "set_max_nack_queue")) {
			/* Change the current value for the max NACK queue */
			JANUS_VALIDATE_JSON_OBJECT(root, mnq_parameters,
				error_code, error_cause, FALSE,
				JANUS_ERROR_MISSING_MANDATORY_ELEMENT, JANUS_ERROR_INVALID_ELEMENT_TYPE);
			if(error_code != 0) {
				ret = janus_process_error_string(request, session_id, transaction_text, error_code, error_cause);
				goto jsondone;
			}
			json_t *mnq = json_object_get(root, "max_nack_queue");
			int mnq_num = json_integer_value(mnq);
			if(mnq_num < 0 || (mnq_num > 0 && mnq_num < 200)) {
				ret = janus_process_error(request, session_id, transaction_text, JANUS_ERROR_INVALID_ELEMENT_TYPE, "Invalid element type (max_nack_queue, if provided, should be greater than 200)");
				goto jsondone;
			}
			janus_set_max_nack_queue(mnq_num);
			/* Prepare JSON reply */
			json_t *reply = janus_create_message("success", 0, transaction_text);
			json_object_set_new(reply, "max_nack_queue", json_integer(janus_get_max_nack_queue()));
			/* Send the success reply */
			ret = janus_process_success(request, reply);
			goto jsondone;
		} else if(!strcasecmp(message_text, "set_no_media_timer")) {
			/* Change the current value for the no-media timer */
			JANUS_VALIDATE_JSON_OBJECT(root, nmt_parameters,
				error_code, error_cause, FALSE,
				JANUS_ERROR_MISSING_MANDATORY_ELEMENT, JANUS_ERROR_INVALID_ELEMENT_TYPE);
			if(error_code != 0) {
				ret = janus_process_error_string(request, session_id, transaction_text, error_code, error_cause);
				goto jsondone;
			}
			json_t *nmt = json_object_get(root, "no_media_timer");
			int nmt_num = json_integer_value(nmt);
			janus_set_no_media_timer(nmt_num);
			/* Prepare JSON reply */
			json_t *reply = json_object();
			json_object_set_new(reply, "janus", json_string("success"));
			json_object_set_new(reply, "transaction", json_string(transaction_text));
			json_object_set_new(reply, "no_media_timer", json_integer(janus_get_no_media_timer()));
			/* Send the success reply */
			ret = janus_process_success(request, reply);
			goto jsondone;
		} else if(!strcasecmp(message_text, "accept_new_sessions")) {
			/* Configure whether we should accept new incoming sessions or not:
			 * this can be particularly useful whenever, e.g., we want to stop
			 * accepting new sessions because we're draining this server */
			JANUS_VALIDATE_JSON_OBJECT(root, ans_parameters,
				error_code, error_cause, FALSE,
				JANUS_ERROR_MISSING_MANDATORY_ELEMENT, JANUS_ERROR_INVALID_ELEMENT_TYPE);
			if(error_code != 0) {
				ret = janus_process_error_string(request, session_id, transaction_text, error_code, error_cause);
				goto jsondone;
			}
			json_t *accept = json_object_get(root, "accept");
			accept_new_sessions = json_is_true(accept);
			/* Prepare JSON reply */
			json_t *reply = janus_create_message("success", 0, transaction_text);
			json_object_set_new(reply, "accept", accept_new_sessions ? json_true() : json_false());
			/* Send the success reply */
			ret = janus_process_success(request, reply);
			goto jsondone;
		} else if(!strcasecmp(message_text, "query_eventhandler")) {
			/* Contact an event handler and expect a response */
			JANUS_VALIDATE_JSON_OBJECT(root, queryhandler_parameters,
				error_code, error_cause, FALSE,
				JANUS_ERROR_MISSING_MANDATORY_ELEMENT, JANUS_ERROR_INVALID_ELEMENT_TYPE);
			if(error_code != 0) {
				ret = janus_process_error_string(request, session_id, transaction_text, error_code, error_cause);
				goto jsondone;
			}
			json_t *handler = json_object_get(root, "handler");
			const char *handler_value = json_string_value(handler);
			janus_eventhandler *evh = g_hash_table_lookup(eventhandlers, handler_value);
			if(evh == NULL) {
				/* No such handler... */
				g_snprintf(error_cause, sizeof(error_cause), "%s", "Invalid event handler");
				ret = janus_process_error_string(request, session_id, transaction_text, JANUS_ERROR_PLUGIN_NOT_FOUND, error_cause);
				goto jsondone;
			}
			if(evh->handle_request == NULL) {
				/* Handler doesn't implement the hook... */
				g_snprintf(error_cause, sizeof(error_cause), "%s", "Event handler doesn't support queries");
				ret = janus_process_error_string(request, session_id, transaction_text, JANUS_ERROR_UNKNOWN, error_cause);
				goto jsondone;
			}
			json_t *query = json_object_get(root, "request");
			json_t *response = evh->handle_request(query);
			/* Prepare JSON reply */
			json_t *reply = json_object();
			json_object_set_new(reply, "janus", json_string("success"));
			json_object_set_new(reply, "transaction", json_string(transaction_text));
			json_object_set_new(reply, "response", response ? response : json_object());
			/* Send the success reply */
			ret = janus_process_success(request, reply);
			goto jsondone;
		} else if(!strcasecmp(message_text, "custom_event")) {
			/* Enqueue a custom "external" event to notify via event handlers */
			JANUS_VALIDATE_JSON_OBJECT(root, customevent_parameters,
				error_code, error_cause, FALSE,
				JANUS_ERROR_MISSING_MANDATORY_ELEMENT, JANUS_ERROR_INVALID_ELEMENT_TYPE);
			if(error_code != 0) {
				ret = janus_process_error_string(request, session_id, transaction_text, error_code, error_cause);
				goto jsondone;
			}
			json_t *schema = json_object_get(root, "schema");
			const char *schema_value = json_string_value(schema);
			json_t *data = json_object_get(root, "data");
			if(janus_events_is_enabled()) {
				json_incref(data);
				janus_events_notify_handlers(JANUS_EVENT_TYPE_EXTERNAL, 0, schema_value, data);
			}
			/* Prepare JSON reply */
			json_t *reply = json_object();
			json_object_set_new(reply, "janus", json_string("success"));
			json_object_set_new(reply, "transaction", json_string(transaction_text));
			/* Send the success reply */
			ret = janus_process_success(request, reply);
			goto jsondone;
		} else if(!strcasecmp(message_text, "list_sessions")) {
			/* List sessions */
			session_id = 0;
			json_t *list = json_array();
			if(sessions != NULL && g_hash_table_size(sessions) > 0) {
				janus_mutex_lock(&sessions_mutex);
				GHashTableIter iter;
				gpointer value;
				g_hash_table_iter_init(&iter, sessions);
				while (g_hash_table_iter_next(&iter, NULL, &value)) {
					janus_session *session = value;
					if(session == NULL) {
						continue;
					}
					json_array_append_new(list, json_integer(session->session_id));
				}
				janus_mutex_unlock(&sessions_mutex);
			}
			/* Prepare JSON reply */
			json_t *reply = janus_create_message("success", 0, transaction_text);
			json_object_set_new(reply, "sessions", list);
			/* Send the success reply */
			ret = janus_process_success(request, reply);
			goto jsondone;
		} else if(!strcasecmp(message_text, "add_token")) {
			/* Add a token valid for authentication */
			ret = janus_request_allow_token(request, session_id, transaction_text, TRUE, TRUE);
			goto jsondone;
		} else if(!strcasecmp(message_text, "list_tokens")) {
			/* List all the valid tokens */
			if(!janus_auth_is_stored_mode()) {
				ret = janus_process_error(request, session_id, transaction_text, JANUS_ERROR_UNKNOWN, "Stored-Token based authentication disabled");
				goto jsondone;
			}
			json_t *tokens_list = json_array();
			GList *list = janus_auth_list_tokens();
			if(list != NULL) {
				GList *tmp = list;
				while(tmp) {
					char *token = (char *)tmp->data;
					if(token != NULL) {
						json_t *plugins_list = janus_json_token_plugin_array(token);
						if(json_array_size(plugins_list) > 0) {
							json_t *t = json_object();
							json_object_set_new(t, "token", json_string(token));
							json_object_set_new(t, "allowed_plugins", plugins_list);
							json_array_append_new(tokens_list, t);
						}
						else
							json_decref(plugins_list);
						tmp->data = NULL;
						g_free(token);
					}
					tmp = tmp->next;
				}
				g_list_free(list);
			}
			/* Prepare JSON reply */
			json_t *reply = janus_create_message("success", 0, transaction_text);
			json_t *data = json_object();
			json_object_set_new(data, "tokens", tokens_list);
			json_object_set_new(reply, "data", data);
			/* Send the success reply */
			ret = janus_process_success(request, reply);
			goto jsondone;
		} else if(!strcasecmp(message_text, "allow_token")) {
			/* Allow a valid token valid to access a plugin */
			ret = janus_request_allow_token(request, session_id, transaction_text, TRUE, FALSE);
			goto jsondone;
		} else if(!strcasecmp(message_text, "disallow_token")) {
			/* Disallow a valid token valid from accessing a plugin */
			ret = janus_request_allow_token(request, session_id, transaction_text, FALSE, FALSE);
			goto jsondone;
		} else if(!strcasecmp(message_text, "remove_token")) {
			/* Invalidate a token for authentication purposes */
			if(!janus_auth_is_stored_mode()) {
				ret = janus_process_error(request, session_id, transaction_text, JANUS_ERROR_UNKNOWN, "Stored-Token based authentication disabled");
				goto jsondone;
			}
			JANUS_VALIDATE_JSON_OBJECT(root, token_parameters,
				error_code, error_cause, FALSE,
				JANUS_ERROR_MISSING_MANDATORY_ELEMENT, JANUS_ERROR_INVALID_ELEMENT_TYPE);
			if(error_code != 0) {
				ret = janus_process_error_string(request, session_id, transaction_text, error_code, error_cause);
				goto jsondone;
			}
			json_t *token = json_object_get(root, "token");
			const char *token_value = json_string_value(token);
			if(!janus_auth_remove_token(token_value)) {
				ret = janus_process_error(request, session_id, transaction_text, JANUS_ERROR_UNKNOWN, "Error removing token");
				goto jsondone;
			}
			/* Prepare JSON reply */
			json_t *reply = janus_create_message("success", 0, transaction_text);
			/* Send the success reply */
			ret = janus_process_success(request, reply);
			goto jsondone;
		} else {
			/* No message we know of */
			ret = janus_process_error(request, session_id, transaction_text, JANUS_ERROR_INVALID_REQUEST_PATH, "Unhandled request '%s' at this path", message_text);
			goto jsondone;
		}
	}
	if(session_id < 1) {
		JANUS_LOG(LOG_ERR, "Invalid session\n");
		ret = janus_process_error(request, session_id, transaction_text, JANUS_ERROR_SESSION_NOT_FOUND, NULL);
		goto jsondone;
	}
	if(h && handle_id < 1) {
		JANUS_LOG(LOG_ERR, "Invalid handle\n");
		ret = janus_process_error(request, session_id, transaction_text, JANUS_ERROR_SESSION_NOT_FOUND, NULL);
		goto jsondone;
	}

	/* Go on with the processing */
	if(admin_api_secret != NULL) {
		/* There's an API secret, check that the client provided it */
		json_t *secret = json_object_get(root, "admin_secret");
		if(!secret || !json_is_string(secret) || !janus_strcmp_const_time(json_string_value(secret), admin_api_secret)) {
			ret = janus_process_error(request, session_id, transaction_text, JANUS_ERROR_UNAUTHORIZED, NULL);
			goto jsondone;
		}
	}

	/* If we got here, make sure we have a session (and/or a handle) */
	session = janus_session_find(session_id);
	if(!session) {
		JANUS_LOG(LOG_ERR, "Couldn't find any session %"SCNu64"...\n", session_id);
		ret = janus_process_error(request, session_id, transaction_text, JANUS_ERROR_SESSION_NOT_FOUND, "No such session %"SCNu64"", session_id);
		goto jsondone;
	}
	handle = NULL;
	if(handle_id > 0) {
		handle = janus_session_handles_find(session, handle_id);
		if(!handle) {
			JANUS_LOG(LOG_ERR, "Couldn't find any handle %"SCNu64" in session %"SCNu64"...\n", handle_id, session_id);
			ret = janus_process_error(request, session_id, transaction_text, JANUS_ERROR_HANDLE_NOT_FOUND, "No such handle %"SCNu64" in session %"SCNu64"", handle_id, session_id);
			goto jsondone;
		}
	}

	/* What is this? */
	if(handle == NULL) {
		/* Session-related */
		if(strcasecmp(message_text, "list_handles")) {
			ret = janus_process_error(request, session_id, transaction_text, JANUS_ERROR_INVALID_REQUEST_PATH, "Unhandled request '%s' at this path", message_text);
			goto jsondone;
		}
		/* List handles */
		json_t *list = janus_session_handles_list_json(session);
		/* Prepare JSON reply */
		json_t *reply = janus_create_message("success", session_id, transaction_text);
		json_object_set_new(reply, "handles", list);
		/* Send the success reply */
		ret = janus_process_success(request, reply);
		goto jsondone;
	} else {
		/* Handle-related */
		if(!strcasecmp(message_text, "start_pcap") || !strcasecmp(message_text, "start_text2pcap")) {
			/* Start dumping RTP and RTCP packets to a pcap or text2pcap file */
			JANUS_VALIDATE_JSON_OBJECT(root, text2pcap_parameters,
				error_code, error_cause, FALSE,
				JANUS_ERROR_MISSING_MANDATORY_ELEMENT, JANUS_ERROR_INVALID_ELEMENT_TYPE);
			if(error_code != 0) {
				ret = janus_process_error_string(request, session_id, transaction_text, error_code, error_cause);
				goto jsondone;
			}
			gboolean text = !strcasecmp(message_text, "start_text2pcap");
			const char *folder = json_string_value(json_object_get(root, "folder"));
			const char *filename = json_string_value(json_object_get(root, "filename"));
			int truncate = json_integer_value(json_object_get(root, "truncate"));
			if(handle->text2pcap != NULL) {
				ret = janus_process_error(request, session_id, transaction_text, JANUS_ERROR_UNKNOWN,
					text ? "text2pcap already started" : "pcap already started");
				goto jsondone;
			}
			handle->text2pcap = janus_text2pcap_create(folder, filename, truncate, text);
			if(handle->text2pcap == NULL) {
				ret = janus_process_error(request, session_id, transaction_text, JANUS_ERROR_UNKNOWN,
					text ? "Error starting text2pcap dump" : "Error starting pcap dump");
				goto jsondone;
			}
			g_atomic_int_set(&handle->dump_packets, 1);
			/* Prepare JSON reply */
			json_t *reply = json_object();
			json_object_set_new(reply, "janus", json_string("success"));
			json_object_set_new(reply, "transaction", json_string(transaction_text));
			/* Send the success reply */
			ret = janus_process_success(request, reply);
			goto jsondone;
		} else if(!strcasecmp(message_text, "stop_pcap") || !strcasecmp(message_text, "stop_text2pcap")) {
			/* Stop dumping RTP and RTCP packets to a pcap or text2pcap file */
			if(handle->text2pcap == NULL) {
				ret = janus_process_error(request, session_id, transaction_text, JANUS_ERROR_UNKNOWN,
					"Capture not started");
				goto jsondone;
			}
			if(g_atomic_int_compare_and_exchange(&handle->dump_packets, 1, 0)) {
				janus_text2pcap_close(handle->text2pcap);
				g_clear_pointer(&handle->text2pcap, janus_text2pcap_free);
			}
			/* Prepare JSON reply */
			json_t *reply = json_object();
			json_object_set_new(reply, "janus", json_string("success"));
			json_object_set_new(reply, "transaction", json_string(transaction_text));
			/* Send the success reply */
			ret = janus_process_success(request, reply);
			goto jsondone;
		}
		/* If this is not a request to start/stop debugging to text2pcap, it must be a handle_info */
		if(strcasecmp(message_text, "handle_info")) {
			ret = janus_process_error(request, session_id, transaction_text, JANUS_ERROR_INVALID_REQUEST_PATH, "Unhandled request '%s' at this path", message_text);
			goto jsondone;
		}
		/* Prepare info */
		janus_mutex_lock(&handle->mutex);
		json_t *info = json_object();
		json_object_set_new(info, "session_id", json_integer(session_id));
		json_object_set_new(info, "session_last_activity", json_integer(session->last_activity));
		if(session->source && session->source->transport)
			json_object_set_new(info, "session_transport", json_string(session->source->transport->get_package()));
		json_object_set_new(info, "handle_id", json_integer(handle_id));
		if(handle->opaque_id)
			json_object_set_new(info, "opaque_id", json_string(handle->opaque_id));
		json_object_set_new(info, "loop-running", (handle->mainloop != NULL &&
			g_main_loop_is_running(handle->mainloop)) ? json_true() : json_false());
		json_object_set_new(info, "created", json_integer(handle->created));
		json_object_set_new(info, "current_time", json_integer(janus_get_monotonic_time()));
		if(handle->app && janus_plugin_session_is_alive(handle->app_handle)) {
			janus_plugin *plugin = (janus_plugin *)handle->app;
			json_object_set_new(info, "plugin", json_string(plugin->get_package()));
			if(plugin->query_session) {
				/* FIXME This check will NOT work with legacy plugins that were compiled BEFORE the method was specified in plugin.h */
				json_t *query = plugin->query_session(handle->app_handle);
				if(query != NULL) {
					/* Make sure this is a JSON object */
					if(!json_is_object(query)) {
						JANUS_LOG(LOG_WARN, "Ignoring invalid query response from the plugin (not an object)\n");
						json_decref(query);
					} else {
						json_object_set_new(info, "plugin_specific", query);
					}
					query = NULL;
				}
			}
		}
		json_t *flags = json_object();
		json_object_set_new(flags, "got-offer", janus_flags_is_set(&handle->webrtc_flags, JANUS_HANDLE_WEBRTC_GOT_OFFER) ? json_true() : json_false());
		json_object_set_new(flags, "got-answer", janus_flags_is_set(&handle->webrtc_flags, JANUS_HANDLE_WEBRTC_GOT_ANSWER) ? json_true() : json_false());
		json_object_set_new(flags, "processing-offer", janus_flags_is_set(&handle->webrtc_flags, JANUS_HANDLE_WEBRTC_PROCESSING_OFFER) ? json_true() : json_false());
		json_object_set_new(flags, "starting", janus_flags_is_set(&handle->webrtc_flags, JANUS_HANDLE_WEBRTC_START) ? json_true() : json_false());
		json_object_set_new(flags, "ice-restart", janus_flags_is_set(&handle->webrtc_flags, JANUS_HANDLE_WEBRTC_ICE_RESTART) ? json_true() : json_false());
		json_object_set_new(flags, "ready", janus_flags_is_set(&handle->webrtc_flags, JANUS_HANDLE_WEBRTC_READY) ? json_true() : json_false());
		json_object_set_new(flags, "stopped", janus_flags_is_set(&handle->webrtc_flags, JANUS_HANDLE_WEBRTC_STOP) ? json_true() : json_false());
		json_object_set_new(flags, "alert", janus_flags_is_set(&handle->webrtc_flags, JANUS_HANDLE_WEBRTC_ALERT) ? json_true() : json_false());
		json_object_set_new(flags, "trickle", janus_flags_is_set(&handle->webrtc_flags, JANUS_HANDLE_WEBRTC_TRICKLE) ? json_true() : json_false());
		json_object_set_new(flags, "all-trickles", janus_flags_is_set(&handle->webrtc_flags, JANUS_HANDLE_WEBRTC_ALL_TRICKLES) ? json_true() : json_false());
		json_object_set_new(flags, "resend-trickles", janus_flags_is_set(&handle->webrtc_flags, JANUS_HANDLE_WEBRTC_RESEND_TRICKLES) ? json_true() : json_false());
		json_object_set_new(flags, "trickle-synced", janus_flags_is_set(&handle->webrtc_flags, JANUS_HANDLE_WEBRTC_TRICKLE_SYNCED) ? json_true() : json_false());
		json_object_set_new(flags, "data-channels", janus_flags_is_set(&handle->webrtc_flags, JANUS_HANDLE_WEBRTC_DATA_CHANNELS) ? json_true() : json_false());
		json_object_set_new(flags, "new-datachan-sdp", janus_flags_is_set(&handle->webrtc_flags, JANUS_HANDLE_WEBRTC_NEW_DATACHAN_SDP) ? json_true() : json_false());
		json_object_set_new(flags, "rfc4588-rtx", janus_flags_is_set(&handle->webrtc_flags, JANUS_HANDLE_WEBRTC_RFC4588_RTX) ? json_true() : json_false());
		json_object_set_new(flags, "cleaning", janus_flags_is_set(&handle->webrtc_flags, JANUS_HANDLE_WEBRTC_CLEANING) ? json_true() : json_false());
		json_object_set_new(info, "flags", flags);
		if(handle->agent) {
			json_object_set_new(info, "agent-created", json_integer(handle->agent_created));
			json_object_set_new(info, "ice-mode", json_string(janus_ice_is_ice_lite_enabled() ? "lite" : "full"));
			json_object_set_new(info, "ice-role", json_string(handle->controlling ? "controlling" : "controlled"));
		}
		json_t *sdps = json_object();
		if(handle->rtp_profile)
			json_object_set_new(sdps, "profile", json_string(handle->rtp_profile));
		if(handle->local_sdp)
			json_object_set_new(sdps, "local", json_string(handle->local_sdp));
		if(handle->remote_sdp)
			json_object_set_new(sdps, "remote", json_string(handle->remote_sdp));
		json_object_set_new(info, "sdps", sdps);
		if(handle->pending_trickles)
			json_object_set_new(info, "pending-trickles", json_integer(g_list_length(handle->pending_trickles)));
		if(handle->queued_packets)
			json_object_set_new(info, "queued-packets", json_integer(g_async_queue_length(handle->queued_packets)));
		if(g_atomic_int_get(&handle->dump_packets) && handle->text2pcap) {
			if(handle->text2pcap->text) {
				json_object_set_new(info, "dump-to-text2pcap", json_true());
				json_object_set_new(info, "text2pcap-file", json_string(handle->text2pcap->filename));
			} else {
				json_object_set_new(info, "dump-to-pcap", json_true());
				json_object_set_new(info, "pcap-file", json_string(handle->text2pcap->filename));
			}
		}
		if(handle->pc) {
			json_t *w = janus_admin_webrtc_summary(handle->pc);
			if(w)
				json_object_set_new(info, "webrtc", w);
		}
		janus_mutex_unlock(&handle->mutex);
		/* Prepare JSON reply */
		json_t *reply = janus_create_message("success", session_id, transaction_text);
		json_object_set_new(reply, "handle_id", json_integer(handle_id));
		json_object_set_new(reply, "info", info);
		/* Send the success reply */
		ret = janus_process_success(request, reply);
		goto jsondone;
	}

jsondone:
	/* Done processing */
	if(handle != NULL)
		janus_refcount_decrease(&handle->ref);
	if(session != NULL)
		janus_refcount_decrease(&session->ref);
	return ret;
}

int janus_process_success(janus_request *request, json_t *payload)
{
	if(!request || !payload)
		return -1;
	/* Pass to the right transport plugin */
	JANUS_LOG(LOG_HUGE, "Sending %s API response to %s (%p)\n", request->admin ? "admin" : "Janus", request->transport->get_package(), request->instance);
	return request->transport->send_message(request->instance, request->request_id, request->admin, payload);
}

static int janus_process_error_string(janus_request *request, uint64_t session_id, const char *transaction, gint error, gchar *error_string)
{
	if(!request)
		return -1;
	/* Done preparing error */
	JANUS_LOG(LOG_VERB, "[%s] Returning %s API error %d (%s)\n", transaction, request->admin ? "admin" : "Janus", error, error_string);
	/* Prepare JSON error */
	json_t *reply = janus_create_message("error", session_id, transaction);
	json_t *error_data = json_object();
	json_object_set_new(error_data, "code", json_integer(error));
	json_object_set_new(error_data, "reason", json_string(error_string));
	json_object_set_new(reply, "error", error_data);
	/* Pass to the right transport plugin */
	return request->transport->send_message(request->instance, request->request_id, request->admin, reply);
}

int janus_process_error(janus_request *request, uint64_t session_id, const char *transaction, gint error, const char *format, ...)
{
	if(!request)
		return -1;
	gchar *error_string = NULL;
	gchar error_buf[512];
	if(format == NULL) {
		/* No error string provided, use the default one */
		error_string = (gchar *)janus_get_api_error(error);
	} else {
		/* This callback has variable arguments (error string) */
		va_list ap;
		va_start(ap, format);
		g_vsnprintf(error_buf, sizeof(error_buf), format, ap);
		va_end(ap);
		error_string = error_buf;
	}
	return janus_process_error_string(request, session_id, transaction, error, error_string);
}

/* Admin/monitor helpers */
json_t *janus_admin_webrtc_summary(janus_handle_webrtc *pc) {
	if(pc == NULL)
		return NULL;
<<<<<<< HEAD
	json_t *w = json_object();
	json_t *i = json_object();
	json_object_set_new(i, "stream_id", json_integer(pc->stream_id));
	json_object_set_new(i, "component_id", json_integer(pc->component_id));
	json_object_set_new(i, "state", json_string(janus_get_ice_state_name(pc->state)));
	if(pc->icefailed_detected) {
		json_object_set_new(i, "failed-detected", json_integer(pc->icefailed_detected));
		json_object_set_new(i, "icetimer-started", pc->icestate_source ? json_true() : json_false());
	}
	if(pc->ice_connected > 0)
		json_object_set_new(i, "connected", json_integer(pc->ice_connected));
	if(pc->local_candidates) {
=======
	json_t *s = json_object();
	json_object_set_new(s, "id", json_integer(stream->stream_id));
	json_object_set_new(s, "ready", json_integer(stream->cdone));
	json_t *ss = json_object();
	if(stream->audio_ssrc)
		json_object_set_new(ss, "audio", json_integer(stream->audio_ssrc));
	if(stream->video_ssrc)
		json_object_set_new(ss, "video", json_integer(stream->video_ssrc));
	if(stream->video_ssrc_rtx)
		json_object_set_new(ss, "video-rtx", json_integer(stream->video_ssrc_rtx));
	if(stream->audio_ssrc_peer)
		json_object_set_new(ss, "audio-peer", json_integer(stream->audio_ssrc_peer));
	if(stream->video_ssrc_peer[0])
		json_object_set_new(ss, "video-peer", json_integer(stream->video_ssrc_peer[0]));
	if(stream->video_ssrc_peer[1])
		json_object_set_new(ss, "video-peer-sim-1", json_integer(stream->video_ssrc_peer[1]));
	if(stream->video_ssrc_peer[2])
		json_object_set_new(ss, "video-peer-sim-2", json_integer(stream->video_ssrc_peer[2]));
	if(stream->video_ssrc_peer_rtx[0])
		json_object_set_new(ss, "video-peer-rtx", json_integer(stream->video_ssrc_peer_rtx[0]));
	if(stream->video_ssrc_peer_rtx[1])
		json_object_set_new(ss, "video-peer-sim-1-rtx", json_integer(stream->video_ssrc_peer_rtx[1]));
	if(stream->video_ssrc_peer_rtx[2])
		json_object_set_new(ss, "video-peer-sim-2-rtx", json_integer(stream->video_ssrc_peer_rtx[2]));
	json_object_set_new(s, "ssrc", ss);
	if(stream->rid[0]) {
		json_t *sr = json_object();
		json_t *rid = json_array();
		json_array_append_new(rid, json_string(stream->rid[0]));
		if(stream->rid[1])
			json_array_append_new(rid, json_string(stream->rid[1]));
		if(stream->rid[1])
			json_array_append_new(rid, json_string(stream->rid[2]));
		json_object_set_new(sr, "rid", rid);
		json_object_set_new(sr, "rid-ext-id", json_integer(stream->rid_ext_id));
		json_object_set_new(sr, "ridrtx-ext-id", json_integer(stream->ridrtx_ext_id));
		if(stream->legacy_rid)
			json_object_set_new(sr, "rid-syntax", json_string("legacy"));
		json_object_set_new(s, "rid-simulcast", sr);
	}
	json_t *sd = json_object();
	json_object_set_new(sd, "audio-send", stream->audio_send ? json_true() : json_false());
	json_object_set_new(sd, "audio-recv", stream->audio_recv ? json_true() : json_false());
	json_object_set_new(sd, "video-send", stream->video_send ? json_true() : json_false());
	json_object_set_new(sd, "video-recv", stream->video_recv ? json_true() : json_false());
	json_object_set_new(s, "direction", sd);
	if(stream->audio_payload_type > -1 || stream->video_payload_type > -1) {
		json_t *sc = json_object();
		if(stream->audio_payload_type > -1)
			json_object_set_new(sc, "audio-pt", json_integer(stream->audio_payload_type));
		if(stream->audio_codec != NULL)
			json_object_set_new(sc, "audio-codec", json_string(stream->audio_codec));
		if(stream->video_payload_type > -1)
			json_object_set_new(sc, "video-pt", json_integer(stream->video_payload_type));
		if(stream->video_rtx_payload_type > -1)
			json_object_set_new(sc, "video-rtx-pt", json_integer(stream->video_rtx_payload_type));
		if(stream->video_codec != NULL)
			json_object_set_new(sc, "video-codec", json_string(stream->video_codec));
		json_object_set_new(s, "codecs", sc);
	}
	json_t *bwe = json_object();
	json_object_set_new(bwe, "twcc", stream->do_transport_wide_cc ? json_true() : json_false());
	if(stream->transport_wide_cc_ext_id >= 0)
		json_object_set_new(bwe, "twcc-ext-id", json_integer(stream->transport_wide_cc_ext_id));
	json_object_set_new(s, "bwe", bwe);
	json_t *components = json_array();
	if(stream->component) {
		json_t *c = janus_admin_component_summary(stream->component);
		if(c)
			json_array_append_new(components, c);
	}
	json_t *rtcp_stats = NULL;
	if(stream->audio_rtcp_ctx != NULL) {
		rtcp_stats = json_object();
		json_t *audio_rtcp_stats = json_object();
		json_object_set_new(audio_rtcp_stats, "base", json_integer(stream->audio_rtcp_ctx->tb));
		json_object_set_new(audio_rtcp_stats, "rtt", json_integer(janus_rtcp_context_get_rtt(stream->audio_rtcp_ctx)));
		json_object_set_new(audio_rtcp_stats, "lost", json_integer(janus_rtcp_context_get_lost_all(stream->audio_rtcp_ctx, FALSE)));
		json_object_set_new(audio_rtcp_stats, "lost-by-remote", json_integer(janus_rtcp_context_get_lost_all(stream->audio_rtcp_ctx, TRUE)));
		json_object_set_new(audio_rtcp_stats, "jitter-local", json_integer(janus_rtcp_context_get_jitter(stream->audio_rtcp_ctx, FALSE)));
		json_object_set_new(audio_rtcp_stats, "jitter-remote", json_integer(janus_rtcp_context_get_jitter(stream->audio_rtcp_ctx, TRUE)));
		json_object_set_new(audio_rtcp_stats, "in-link-quality", json_integer(janus_rtcp_context_get_in_link_quality(stream->audio_rtcp_ctx)));
		json_object_set_new(audio_rtcp_stats, "in-media-link-quality", json_integer(janus_rtcp_context_get_in_media_link_quality(stream->audio_rtcp_ctx)));
		json_object_set_new(audio_rtcp_stats, "out-link-quality", json_integer(janus_rtcp_context_get_out_link_quality(stream->audio_rtcp_ctx)));
		json_object_set_new(audio_rtcp_stats, "out-media-link-quality", json_integer(janus_rtcp_context_get_out_media_link_quality(stream->audio_rtcp_ctx)));
		json_object_set_new(rtcp_stats, "audio", audio_rtcp_stats);
	}
	int vindex=0;
	for(vindex=0; vindex<3; vindex++) {
		if(stream->video_rtcp_ctx[vindex] != NULL) {
			if(rtcp_stats == NULL)
				rtcp_stats = json_object();
			json_t *video_rtcp_stats = json_object();
			json_object_set_new(video_rtcp_stats, "base", json_integer(stream->video_rtcp_ctx[vindex]->tb));
			if(vindex == 0)
				json_object_set_new(video_rtcp_stats, "rtt", json_integer(janus_rtcp_context_get_rtt(stream->video_rtcp_ctx[vindex])));
			json_object_set_new(video_rtcp_stats, "lost", json_integer(janus_rtcp_context_get_lost_all(stream->video_rtcp_ctx[vindex], FALSE)));
			json_object_set_new(video_rtcp_stats, "lost-by-remote", json_integer(janus_rtcp_context_get_lost_all(stream->video_rtcp_ctx[vindex], TRUE)));
			json_object_set_new(video_rtcp_stats, "jitter-local", json_integer(janus_rtcp_context_get_jitter(stream->video_rtcp_ctx[vindex], FALSE)));
			json_object_set_new(video_rtcp_stats, "jitter-remote", json_integer(janus_rtcp_context_get_jitter(stream->video_rtcp_ctx[vindex], TRUE)));
			json_object_set_new(video_rtcp_stats, "in-link-quality", json_integer(janus_rtcp_context_get_in_link_quality(stream->video_rtcp_ctx[vindex])));
			json_object_set_new(video_rtcp_stats, "in-media-link-quality", json_integer(janus_rtcp_context_get_in_media_link_quality(stream->video_rtcp_ctx[vindex])));
			json_object_set_new(video_rtcp_stats, "out-link-quality", json_integer(janus_rtcp_context_get_out_link_quality(stream->video_rtcp_ctx[vindex])));
			json_object_set_new(video_rtcp_stats, "out-media-link-quality", json_integer(janus_rtcp_context_get_out_media_link_quality(stream->video_rtcp_ctx[vindex])));
			if(vindex == 0)
				json_object_set_new(rtcp_stats, "video", video_rtcp_stats);
			else if(vindex == 1)
				json_object_set_new(rtcp_stats, "video-sim1", video_rtcp_stats);
			else
				json_object_set_new(rtcp_stats, "video-sim2", video_rtcp_stats);
		}
	}
	if(rtcp_stats != NULL)
		json_object_set_new(s, "rtcp_stats", rtcp_stats);
	json_object_set_new(s, "components", components);
	return s;
}

json_t *janus_admin_component_summary(janus_ice_component *component) {
	if(component == NULL)
		return NULL;
	janus_ice_handle *handle = component->stream ? component->stream->handle : NULL;
	json_t *c = json_object();
	json_object_set_new(c, "id", json_integer(component->component_id));
	json_object_set_new(c, "state", json_string(janus_get_ice_state_name(component->state)));
	if(component->icefailed_detected) {
		json_object_set_new(c, "failed-detected", json_integer(component->icefailed_detected));
		json_object_set_new(c, "icetimer-started", component->icestate_source ? json_true() : json_false());
	}
	if(component->component_connected > 0)
		json_object_set_new(c, "connected", json_integer(component->component_connected));
	if(component->local_candidates) {
>>>>>>> 58be79e8
		json_t *cs = json_array();
		GSList *candidates = pc->local_candidates, *c = NULL;
		for (c = candidates; c; c = c->next) {
			gchar *lc = (gchar *) c->data;
			if(lc)
				json_array_append_new(cs, json_string(lc));
		}
		json_object_set_new(i, "local-candidates", cs);
	}
	if(pc->remote_candidates) {
		json_t *cs = json_array();
		GSList *candidates = pc->remote_candidates, *c = NULL;
		for (c = candidates; c; c = c->next) {
			gchar *rc = (gchar *) c->data;
			if(rc)
				json_array_append_new(cs, json_string(rc));
		}
		json_object_set_new(i, "remote-candidates", cs);
	}
	if(pc->selected_pair) {
		json_object_set_new(i, "selected-pair", json_string(pc->selected_pair));
	}
	json_object_set_new(i, "ready", json_integer(pc->cdone));
	json_object_set_new(w, "ice", i);
	json_t *d = json_object();
	if(pc->dtls) {
		janus_dtls_srtp *dtls = pc->dtls;
		json_object_set_new(d, "fingerprint", json_string(janus_dtls_get_local_fingerprint()));
		if(pc->remote_fingerprint)
			json_object_set_new(d, "remote-fingerprint", json_string(pc->remote_fingerprint));
		if(pc->remote_hashing)
			json_object_set_new(d, "remote-fingerprint-hash", json_string(pc->remote_hashing));
		json_object_set_new(d, "dtls-role", json_string(janus_get_dtls_srtp_role(pc->dtls_role)));
		json_object_set_new(d, "dtls-state", json_string(janus_get_dtls_srtp_state(dtls->dtls_state)));
		json_object_set_new(d, "retransmissions", json_integer(dtls->retransmissions));
		json_object_set_new(d, "valid", dtls->srtp_valid ? json_true() : json_false());
		const char *srtp_profile = janus_get_dtls_srtp_profile(dtls->srtp_profile);
		json_object_set_new(d, "srtp-profile", json_string(srtp_profile ? srtp_profile : "none"));
		json_object_set_new(d, "ready", dtls->ready ? json_true() : json_false());
		if(dtls->dtls_started > 0)
			json_object_set_new(d, "handshake-started", json_integer(dtls->dtls_started));
		if(dtls->dtls_connected > 0)
			json_object_set_new(d, "connected", json_integer(dtls->dtls_connected));
#ifdef HAVE_SCTP
		/* FIXME Actually check if this succeeded? */
		json_object_set_new(d, "sctp-association", dtls->sctp ? json_true() : json_false());
#endif
		json_t *stats = json_object();
		json_t *in_stats = json_object();
		json_object_set_new(in_stats, "packets", json_integer(pc->dtls_in_stats.info[0].packets));
		json_object_set_new(in_stats, "bytes", json_integer(pc->dtls_in_stats.info[0].bytes));
		json_t *out_stats = json_object();
		json_object_set_new(out_stats, "packets", json_integer(pc->dtls_out_stats.info[0].packets));
		json_object_set_new(out_stats, "bytes", json_integer(pc->dtls_out_stats.info[0].bytes));
		json_object_set_new(stats, "in", in_stats);
		json_object_set_new(stats, "out", out_stats);
		json_object_set_new(d, "stats", stats);
	}
	json_object_set_new(w, "dtls", d);
	json_t *bwe = json_object();
	json_object_set_new(bwe, "twcc", pc->do_transport_wide_cc ? json_true() : json_false());
	if(pc->transport_wide_cc_ext_id >= 0)
		json_object_set_new(bwe, "twcc-ext-id", json_integer(pc->transport_wide_cc_ext_id));
	json_object_set_new(w, "bwe", bwe);
	if(pc->mid_ext_id > 0 || pc->rid_ext_id > 0) {
		json_t *ext = json_object();
		json_object_set_new(ext, "mid-ext-id", json_integer(pc->mid_ext_id));
		json_object_set_new(ext, "rid-ext-id", json_integer(pc->rid_ext_id));
		json_object_set_new(w, "spec-ext", ext);
	}
	json_t *media = json_object();
	/* Iterate on all media */
	janus_handle_webrtc_medium *medium = NULL;
	uint mi=0;
	for(mi=0; mi<g_hash_table_size(pc->media); mi++) {
		medium = g_hash_table_lookup(pc->media, GUINT_TO_POINTER(mi));
		json_t *m = janus_admin_webrtc_medium_summary(medium);
		if(m)
			json_object_set_new(media, medium->mid, m);
	}
	json_object_set_new(w, "media", media);
	return w;
}

json_t *janus_admin_webrtc_medium_summary(janus_handle_webrtc_medium *medium) {
	if(medium == NULL)
		return NULL;
	/* SSRCs */
	json_t *m = json_object();
	if(medium->type == JANUS_MEDIA_AUDIO)
		json_object_set_new(m, "type", json_string("audio"));
	else if(medium->type == JANUS_MEDIA_VIDEO)
		json_object_set_new(m, "type", json_string("video"));
	else if(medium->type == JANUS_MEDIA_DATA)
		json_object_set_new(m, "type", json_string("data"));
	json_object_set_new(m, "mindex", json_integer(medium->mindex));
	json_object_set_new(m, "mid", json_string(medium->mid));
	if(medium->type != JANUS_MEDIA_DATA)
		json_object_set_new(m, "do_nacks", medium->do_nacks ? json_true() : json_false());
	if(medium->type != JANUS_MEDIA_DATA) {
		json_t *ms = json_object();
		if(medium->ssrc)
			json_object_set_new(ms, "ssrc", json_integer(medium->ssrc));
		if(medium->ssrc_rtx)
			json_object_set_new(ms, "ssrc-rtx", json_integer(medium->ssrc_rtx));
		if(medium->ssrc_peer[0])
			json_object_set_new(ms, "ssrc-peer", json_integer(medium->ssrc_peer[0]));
		if(medium->ssrc_peer[1])
			json_object_set_new(ms, "ssrc-peer-sim-1", json_integer(medium->ssrc_peer[1]));
		if(medium->ssrc_peer[2])
			json_object_set_new(ms, "ssrc-peer-sim-2", json_integer(medium->ssrc_peer[2]));
		if(medium->ssrc_peer_rtx[0])
			json_object_set_new(ms, "ssrc-peer-rtx", json_integer(medium->ssrc_peer_rtx[0]));
		if(medium->ssrc_peer_rtx[1])
			json_object_set_new(ms, "ssrc-peer-sim-1-rtx", json_integer(medium->ssrc_peer_rtx[1]));
		if(medium->ssrc_peer_rtx[2])
			json_object_set_new(ms, "ssrc-peer-sim-2-rtx", json_integer(medium->ssrc_peer_rtx[2]));
		if(medium->rid[0]) {
			json_t *rid = json_array();
			json_array_append_new(rid, json_string(medium->rid[0]));
			if(medium->rid[1])
				json_array_append_new(rid, json_string(medium->rid[1]));
			if(medium->rid[1])
				json_array_append_new(rid, json_string(medium->rid[2]));
			json_object_set_new(ms, "rid", rid);
		}
		json_object_set_new(m, "ssrc", ms);
	}
	/* Media direction */
	if(medium->type != JANUS_MEDIA_DATA) {
		json_t *md = json_object();
		json_object_set_new(md, "send", medium->send ? json_true() : json_false());
		json_object_set_new(md, "recv", medium->recv ? json_true() : json_false());
		json_object_set_new(m, "direction", md);
	}
	/* Payload type and codec */
	if(medium->type != JANUS_MEDIA_DATA && (medium->payload_type > -1 || medium->payload_type > -1)) {
		json_t *sc = json_object();
		if(medium->payload_type > -1)
			json_object_set_new(sc, "pt", json_integer(medium->payload_type));
		if(medium->rtx_payload_type > -1)
			json_object_set_new(sc, "rtx-pt", json_integer(medium->rtx_payload_type));
		if(medium->codec != NULL)
			json_object_set_new(sc, "codec", json_string(medium->codec));
		json_object_set_new(m, "codecs", sc);
	}
	/* RTCP stats */
	int vindex=0;
	if(medium->type != JANUS_MEDIA_DATA) {
		json_t *rtcp_stats = NULL;
		for(vindex=0; vindex<3; vindex++) {
			if(medium->rtcp_ctx[vindex] != NULL) {
				if(rtcp_stats == NULL)
					rtcp_stats = json_object();
				json_t *medium_rtcp_stats = json_object();
				json_object_set_new(medium_rtcp_stats, "base", json_integer(medium->rtcp_ctx[vindex]->tb));
				if(vindex == 0)
					json_object_set_new(medium_rtcp_stats, "rtt", json_integer(janus_rtcp_context_get_rtt(medium->rtcp_ctx[vindex])));
				json_object_set_new(medium_rtcp_stats, "lost", json_integer(janus_rtcp_context_get_lost_all(medium->rtcp_ctx[vindex], FALSE)));
				json_object_set_new(medium_rtcp_stats, "lost-by-remote", json_integer(janus_rtcp_context_get_lost_all(medium->rtcp_ctx[vindex], TRUE)));
				json_object_set_new(medium_rtcp_stats, "jitter-local", json_integer(janus_rtcp_context_get_jitter(medium->rtcp_ctx[vindex], FALSE)));
				json_object_set_new(medium_rtcp_stats, "jitter-remote", json_integer(janus_rtcp_context_get_jitter(medium->rtcp_ctx[vindex], TRUE)));
				json_object_set_new(medium_rtcp_stats, "in-link-quality", json_integer(janus_rtcp_context_get_in_link_quality(medium->rtcp_ctx[vindex])));
				json_object_set_new(medium_rtcp_stats, "in-media-link-quality", json_integer(janus_rtcp_context_get_in_media_link_quality(medium->rtcp_ctx[vindex])));
				json_object_set_new(medium_rtcp_stats, "out-link-quality", json_integer(janus_rtcp_context_get_out_link_quality(medium->rtcp_ctx[vindex])));
				json_object_set_new(medium_rtcp_stats, "out-media-link-quality", json_integer(janus_rtcp_context_get_out_media_link_quality(medium->rtcp_ctx[vindex])));
				if(vindex == 0)
					json_object_set_new(rtcp_stats, "main", medium_rtcp_stats);
				else if(vindex == 1)
					json_object_set_new(rtcp_stats, "sim1", medium_rtcp_stats);
				else
					json_object_set_new(rtcp_stats, "sim2", medium_rtcp_stats);
			}
		}
		if(rtcp_stats != NULL)
			json_object_set_new(m, "rtcp", rtcp_stats);
	}
	/* Media stats */
	json_t *stats = json_object();
	json_t *in_stats = json_object();
	json_t *out_stats = json_object();
	for(vindex=0; vindex<3; vindex++) {
		if(vindex > 0 && medium->ssrc_peer[vindex] == 0)
			continue;
		json_t *container = (vindex == 0 ? in_stats : json_object());
		json_object_set_new(container, "packets", json_integer(medium->in_stats.info[vindex].packets));
		json_object_set_new(container, "bytes", json_integer(medium->in_stats.info[vindex].bytes));
		if(medium->type != JANUS_MEDIA_DATA) {
			json_object_set_new(container, "bytes_lastsec", json_integer(medium->in_stats.info[vindex].bytes_lastsec));
			if(medium->do_nacks)
				json_object_set_new(container, "nacks", json_integer(medium->in_stats.info[vindex].nacks));
			if(vindex == 1)
				json_object_set_new(in_stats, "video-simulcast-1", container);
			else if(vindex == 2)
				json_object_set_new(in_stats, "video-simulcast-2", container);
		}
	}
	json_object_set_new(out_stats, "packets", json_integer(medium->out_stats.info[0].packets));
	json_object_set_new(out_stats, "bytes", json_integer(medium->out_stats.info[0].bytes));
	if(medium->type != JANUS_MEDIA_DATA) {
		json_object_set_new(out_stats, "bytes_lastsec", json_integer(medium->out_stats.info[0].bytes_lastsec));
		json_object_set_new(out_stats, "nacks", json_integer(medium->out_stats.info[0].nacks));
	}
	json_object_set_new(stats, "in", in_stats);
	json_object_set_new(stats, "out", out_stats);
	json_object_set_new(m, "stats", stats);
	return m;
}


/* Transports */
void janus_transport_close(gpointer key, gpointer value, gpointer user_data) {
	janus_transport *transport = (janus_transport *)value;
	if(!transport)
		return;
	transport->destroy();
}

void janus_transportso_close(gpointer key, gpointer value, gpointer user_data) {
	void *transport = value;
	if(!transport)
		return;
	/* FIXME We don't dlclose transports to be sure we can detect leaks */
	//~ dlclose(transport);
}

/* Transport callback interface */
void janus_transport_incoming_request(janus_transport *plugin, janus_transport_session *transport, void *request_id, gboolean admin, json_t *message, json_error_t *error) {
	JANUS_LOG(LOG_VERB, "Got %s API request from %s (%p)\n", admin ? "an admin" : "a Janus", plugin->get_package(), transport);
	/* Create a janus_request instance to handle the request */
	janus_request *request = janus_request_new(plugin, transport, request_id, admin, message);
	/* Enqueue the request, the thread will pick it up */
	g_async_queue_push(requests, request);
}

void janus_transport_gone(janus_transport *plugin, janus_transport_session *transport) {
	/* Get rid of sessions this transport was handling */
	JANUS_LOG(LOG_VERB, "A %s transport instance has gone away (%p)\n", plugin->get_package(), transport);
	janus_mutex_lock(&sessions_mutex);
	if(sessions && g_hash_table_size(sessions) > 0) {
		GHashTableIter iter;
		gpointer value;
		g_hash_table_iter_init(&iter, sessions);
		while(g_hash_table_iter_next(&iter, NULL, &value)) {
			janus_session *session = (janus_session *) value;
			if(!session || g_atomic_int_get(&session->destroyed) || g_atomic_int_get(&session->timeout) || session->last_activity == 0)
				continue;
			if(session->source && session->source->instance == transport) {
				JANUS_LOG(LOG_VERB, "  -- Session %"SCNu64" will be over if not reclaimed\n", session->session_id);
				JANUS_LOG(LOG_VERB, "  -- Marking Session %"SCNu64" as over\n", session->session_id);
				if(reclaim_session_timeout < 1) { /* Reclaim session timeouts are disabled */
					/* Mark the session as destroyed */
					janus_session_destroy(session);
					g_hash_table_iter_remove(&iter);
				} else {
					/* Set flag for transport_gone. The Janus sessions watchdog will clean this up if not reclaimed*/
					g_atomic_int_set(&session->transport_gone, 1);
				}
			}
		}
	}
	janus_mutex_unlock(&sessions_mutex);
}

gboolean janus_transport_is_api_secret_needed(janus_transport *plugin) {
	return api_secret != NULL;
}

gboolean janus_transport_is_api_secret_valid(janus_transport *plugin, const char *apisecret) {
	if(api_secret == NULL)
		return TRUE;
	return apisecret && janus_strcmp_const_time(apisecret, api_secret);
}

gboolean janus_transport_is_auth_token_needed(janus_transport *plugin) {
	return janus_auth_is_enabled();
}

gboolean janus_transport_is_auth_token_valid(janus_transport *plugin, const char *token) {
	if(!janus_auth_is_enabled())
		return TRUE;
	return token && janus_auth_check_token(token);
}

void janus_transport_notify_event(janus_transport *plugin, void *transport, json_t *event) {
	/* A plugin asked to notify an event to the handlers */
	if(!plugin || !event || !json_is_object(event))
		return;
	/* Notify event handlers */
	if(janus_events_is_enabled()) {
		janus_events_notify_handlers(JANUS_EVENT_TYPE_TRANSPORT,
			0, plugin->get_package(), transport, event);
	} else {
		json_decref(event);
	}
}

void janus_transport_task(gpointer data, gpointer user_data) {
	JANUS_LOG(LOG_VERB, "Transport task pool, serving request\n");
	janus_request *request = (janus_request *)data;
	if(request == NULL) {
		JANUS_LOG(LOG_ERR, "Missing request\n");
		return;
	}
	if(!request->admin)
		janus_process_incoming_request(request);
	else
		janus_process_incoming_admin_request(request);
	/* Done */
	janus_request_destroy(request);
}


/* Thread to handle incoming requests: may involve an asynchronous task for plugin messaging */
static void *janus_transport_requests(void *data) {
	JANUS_LOG(LOG_INFO, "Joining Janus requests handler thread\n");
	janus_request *request = NULL;
	gboolean destroy = FALSE;
	while(!g_atomic_int_get(&stop)) {
		request = g_async_queue_pop(requests);
		if(request == &exit_message)
			break;
		/* Should we process the request synchronously or with a task from the thread pool? */
		destroy = TRUE;
		if(!request->admin) {
			/* Process the request synchronously only it's not a message for a plugin */
			json_t *message = json_object_get(request->message, "janus");
			const gchar *message_text = json_string_value(message);
			if(message_text && !strcasecmp(message_text, "message")) {
				/* Spawn a task thread */
				GError *tperror = NULL;
				g_thread_pool_push(tasks, request, &tperror);
				if(tperror != NULL) {
					/* Something went wrong... */
					JANUS_LOG(LOG_ERR, "Got error %d (%s) trying to push task in thread pool...\n", tperror->code, tperror->message ? tperror->message : "??");
					json_t *transaction = json_object_get(message, "transaction");
					const char *transaction_text = json_is_string(transaction) ? json_string_value(transaction) : NULL;
					janus_process_error(request, 0, transaction_text, JANUS_ERROR_UNKNOWN, "Thread pool error");
					g_error_free(tperror);
				} else {
					/* Don't destroy the request now, the task will take care of that */
					destroy = FALSE;
				}
			} else {
				janus_process_incoming_request(request);
			}
		} else {
			/* Admin requests are always handled synchronously */
			janus_process_incoming_admin_request(request);
		}
		/* Done */
		if(destroy)
			janus_request_destroy(request);
	}
	JANUS_LOG(LOG_INFO, "Leaving Janus requests handler thread\n");
	return NULL;
}


/* Event handlers */
void janus_eventhandler_close(gpointer key, gpointer value, gpointer user_data) {
	janus_eventhandler *eventhandler = (janus_eventhandler *)value;
	if(!eventhandler)
		return;
	eventhandler->destroy();
}

void janus_eventhandlerso_close(gpointer key, gpointer value, gpointer user_data) {
	void *eventhandler = (janus_eventhandler *)value;
	if(!eventhandler)
		return;
	//~ dlclose(eventhandler);
}


/* Plugins */
void janus_plugin_close(gpointer key, gpointer value, gpointer user_data) {
	janus_plugin *plugin = (janus_plugin *)value;
	if(!plugin)
		return;
	plugin->destroy();
}

void janus_pluginso_close(gpointer key, gpointer value, gpointer user_data) {
	void *plugin = value;
	if(!plugin)
		return;
	/* FIXME We don't dlclose plugins to be sure we can detect leaks */
	//~ dlclose(plugin);
}

janus_plugin *janus_plugin_find(const gchar *package) {
	if(package != NULL && plugins != NULL)	/* FIXME Do we need to fix the key pointer? */
		return g_hash_table_lookup(plugins, package);
	return NULL;
}


/* Plugin callback interface */
int janus_plugin_push_event(janus_plugin_session *plugin_session, janus_plugin *plugin, const char *transaction, json_t *message, json_t *jsep) {
	if(!plugin || !message)
		return -1;
	if(!janus_plugin_session_is_alive(plugin_session))
		return -2;
	janus_refcount_increase(&plugin_session->ref);
	janus_handle *handle = (janus_handle *)plugin_session->gateway_handle;
	if(!handle || janus_flags_is_set(&handle->webrtc_flags, JANUS_HANDLE_WEBRTC_STOP)) {
		janus_refcount_decrease(&plugin_session->ref);
		return JANUS_ERROR_SESSION_NOT_FOUND;
	}
	janus_refcount_increase(&handle->ref);
	janus_session *session = handle->session;
	if(!session || g_atomic_int_get(&session->destroyed)) {
		janus_refcount_decrease(&plugin_session->ref);
		janus_refcount_decrease(&handle->ref);
		return JANUS_ERROR_SESSION_NOT_FOUND;
	}
	/* Make sure this is a JSON object */
	if(!json_is_object(message)) {
		JANUS_LOG(LOG_ERR, "[%"SCNu64"] Cannot push event (JSON error: not an object)\n", handle->handle_id);
		janus_refcount_decrease(&plugin_session->ref);
		janus_refcount_decrease(&handle->ref);
		return JANUS_ERROR_INVALID_JSON_OBJECT;
	}
	/* Attach JSEP if possible? */
	const char *sdp_type = json_string_value(json_object_get(jsep, "type"));
	const char *sdp = json_string_value(json_object_get(jsep, "sdp"));
	gboolean restart = json_object_get(jsep, "sdp") ? json_is_true(json_object_get(jsep, "restart")) : FALSE;
	json_t *merged_jsep = NULL;
	if(sdp_type != NULL && sdp != NULL) {
		merged_jsep = janus_plugin_handle_sdp(plugin_session, plugin, sdp_type, sdp, restart);
		if(merged_jsep == NULL) {
			if(handle == NULL || janus_flags_is_set(&handle->webrtc_flags, JANUS_HANDLE_WEBRTC_STOP)
					|| janus_flags_is_set(&handle->webrtc_flags, JANUS_HANDLE_WEBRTC_ALERT)) {
				JANUS_LOG(LOG_ERR, "[%"SCNu64"] Cannot push event (handle not available anymore or negotiation stopped)\n", handle->handle_id);
				janus_refcount_decrease(&plugin_session->ref);
				janus_refcount_decrease(&handle->ref);
				return JANUS_ERROR_HANDLE_NOT_FOUND;
			} else {
				JANUS_LOG(LOG_ERR, "[%"SCNu64"] Cannot push event (JSON error: problem with the SDP)\n", handle->handle_id);
				janus_refcount_decrease(&plugin_session->ref);
				janus_refcount_decrease(&handle->ref);
				return JANUS_ERROR_JSEP_INVALID_SDP;
			}
		}
	}
	/* Reference the payload, as the plugin may still need it and will do a decref itself */
	json_incref(message);
	/* Prepare JSON event */
	json_t *event = janus_create_message("event", session->session_id, transaction);
	json_object_set_new(event, "sender", json_integer(handle->handle_id));
	if(janus_is_opaqueid_in_api_enabled() && handle->opaque_id != NULL)
		json_object_set_new(event, "opaque_id", json_string(handle->opaque_id));
	json_t *plugin_data = json_object();
	json_object_set_new(plugin_data, "plugin", json_string(plugin->get_package()));
	json_object_set_new(plugin_data, "data", message);
	json_object_set_new(event, "plugindata", plugin_data);
	if(merged_jsep != NULL) {
		json_object_set_new(event, "jsep", merged_jsep);
		/* In case event handlers are enabled, push the local SDP to all handlers */
		if(janus_events_is_enabled()) {
			const char *merged_sdp_type = json_string_value(json_object_get(merged_jsep, "type"));
			const char *merged_sdp = json_string_value(json_object_get(merged_jsep, "sdp"));
			/* Notify event handlers as well */
			janus_events_notify_handlers(JANUS_EVENT_TYPE_JSEP,
				session->session_id, handle->handle_id, handle->opaque_id, "local", merged_sdp_type, merged_sdp);
		}
	}
	/* Send the event */
	JANUS_LOG(LOG_VERB, "[%"SCNu64"] Sending event to transport...\n", handle->handle_id);
	janus_session_notify_event(session, event);

	if((restart || janus_flags_is_set(&handle->webrtc_flags, JANUS_HANDLE_WEBRTC_RESEND_TRICKLES))
			&& janus_ice_is_full_trickle_enabled()) {
		/* We're restarting ICE, send our trickle candidates again */
		janus_handle_resend_trickles(handle);
	}

	janus_refcount_decrease(&plugin_session->ref);
	janus_refcount_decrease(&handle->ref);
	return JANUS_OK;
}

json_t *janus_plugin_handle_sdp(janus_plugin_session *plugin_session, janus_plugin *plugin, const char *sdp_type, const char *sdp, gboolean restart) {
	if(!janus_plugin_session_is_alive(plugin_session) ||
			plugin == NULL || sdp_type == NULL || sdp == NULL) {
		JANUS_LOG(LOG_ERR, "Invalid arguments\n");
		return NULL;
	}
	janus_handle *handle = (janus_handle *)plugin_session->gateway_handle;
	//~ if(handle == NULL || janus_flags_is_set(&handle->webrtc_flags, JANUS_HANDLE_WEBRTC_READY)) {
	if(handle == NULL) {
		JANUS_LOG(LOG_ERR, "Invalid ICE handle\n");
		return NULL;
	}
	int offer = 0;
	if(!strcasecmp(sdp_type, "offer")) {
		/* This is an offer from a plugin */
		offer = 1;
		janus_flags_set(&handle->webrtc_flags, JANUS_HANDLE_WEBRTC_GOT_OFFER);
		janus_flags_clear(&handle->webrtc_flags, JANUS_HANDLE_WEBRTC_GOT_ANSWER);
	} else if(!strcasecmp(sdp_type, "answer")) {
		/* This is an answer from a plugin */
		janus_flags_set(&handle->webrtc_flags, JANUS_HANDLE_WEBRTC_GOT_ANSWER);
	} else {
		/* TODO Handle other messages */
		JANUS_LOG(LOG_ERR, "Unknown type '%s'\n", sdp_type);
		return NULL;
	}
	/* Is this valid SDP? */
	char error_str[512];
	int audio = 0, video = 0, data = 0;
	janus_sdp *parsed_sdp = janus_sdp_preparse(handle, sdp, &audio, &video, &data, error_str, sizeof(error_str));
	if(parsed_sdp == NULL) {
		JANUS_LOG(LOG_ERR, "[%"SCNu64"] Couldn't parse SDP... %s\n", handle->handle_id, error_str);
		return NULL;
	}
	JANUS_LOG(LOG_VERB, "[%"SCNu64"] There are %d audio, %d video and %d data m-lines\n",
		handle->handle_id, audio, video, data);
	gboolean updating = FALSE;
	if(offer) {
		/* Are we still cleaning up from a previous media session? */
		if(janus_flags_is_set(&handle->webrtc_flags, JANUS_HANDLE_WEBRTC_CLEANING)) {
			JANUS_LOG(LOG_VERB, "[%"SCNu64"] Still cleaning up from a previous media session, let's wait a bit...\n", handle->handle_id);
			gint64 waited = 0;
			while(janus_flags_is_set(&handle->webrtc_flags, JANUS_HANDLE_WEBRTC_CLEANING)) {
				JANUS_LOG(LOG_VERB, "[%"SCNu64"] Still cleaning up from a previous media session, let's wait a bit...\n", handle->handle_id);
				g_usleep(100000);
				waited += 100000;
				if(waited >= 3*G_USEC_PER_SEC) {
					JANUS_LOG(LOG_VERB, "[%"SCNu64"]   -- Waited 3 seconds, that's enough!\n", handle->handle_id);
					JANUS_LOG(LOG_ERR, "[%"SCNu64"] Still cleaning a previous session\n", handle->handle_id);
					janus_sdp_destroy(parsed_sdp);
					return NULL;
				}
			}
		}
		if(handle->agent == NULL) {
			if(janus_is_rfc4588_enabled()) {
				/* We still need to configure the WebRTC stuff: negotiate RFC4588 by default */
				janus_flags_set(&handle->webrtc_flags, JANUS_HANDLE_WEBRTC_RFC4588_RTX);
			}
			/* Process SDP in order to setup ICE locally (this is going to result in an answer from the browser) */
			if(janus_handle_setup_local(handle, FALSE, TRUE) < 0) {
				JANUS_LOG(LOG_ERR, "[%"SCNu64"] Error setting ICE locally\n", handle->handle_id);
				janus_sdp_destroy(parsed_sdp);
				return NULL;
			}
			/* Create medium instances */
			if(janus_sdp_process_local(handle, parsed_sdp, FALSE) < 0) {
				JANUS_LOG(LOG_ERR, "[%"SCNu64"] Error processing SDP\n", handle->handle_id);
				janus_sdp_destroy(parsed_sdp);
				return NULL;
			}
		} else {
			updating = TRUE;
			JANUS_LOG(LOG_INFO, "[%"SCNu64"] Updating existing session\n", handle->handle_id);
			if(offer && handle->pc) {
				/* Check what changed */
				if(janus_sdp_process_local(handle, parsed_sdp, TRUE) < 0) {
					JANUS_LOG(LOG_ERR, "[%"SCNu64"] Error processing SDP\n", handle->handle_id);
					janus_sdp_destroy(parsed_sdp);
					return NULL;
				}
			}
		}
		/* Make sure we don't send the mid/rid/repaired-rid attributes when offering ourselves */
		GList *temp = parsed_sdp->m_lines;
		while(temp) {
			janus_sdp_mline *m = (janus_sdp_mline *)temp->data;
			GList *tempA = m->attributes;
			while(tempA) {
				janus_sdp_attribute *a = (janus_sdp_attribute *)tempA->data;
				if(a->name && a->value && (strstr(a->value, JANUS_RTP_EXTMAP_MID) ||
						strstr(a->value, JANUS_RTP_EXTMAP_RID) ||
						strstr(a->value, JANUS_RTP_EXTMAP_REPAIRED_RID))) {
					m->attributes = g_list_remove(m->attributes, a);
					tempA = m->attributes;
					janus_sdp_attribute_destroy(a);
					continue;
				}
				tempA = tempA->next;
			}
			temp = temp->next;
		}
	} else {
		/* Check if the answer does contain the mid/rid/repaired-rid attributes */
		gboolean do_mid = FALSE, do_rid = FALSE, do_repaired_rid = FALSE;
		GList *temp = parsed_sdp->m_lines;
		while(temp) {
			janus_sdp_mline *m = (janus_sdp_mline *)temp->data;
			GList *tempA = m->attributes;
			while(tempA) {
				janus_sdp_attribute *a = (janus_sdp_attribute *)tempA->data;
				if(a->name && a->value) {
					if(strstr(a->value, JANUS_RTP_EXTMAP_MID))
						do_mid = TRUE;
					else if(strstr(a->value, JANUS_RTP_EXTMAP_RID))
						do_rid = TRUE;
					else if(strstr(a->value, JANUS_RTP_EXTMAP_REPAIRED_RID))
						do_repaired_rid = TRUE;
				}
				tempA = tempA->next;
			}
			temp = temp->next;
		}
		if(!do_mid)
			ice_handle->stream->mid_ext_id = 0;
		if(!do_rid) {
			ice_handle->stream->rid_ext_id = 0;
			ice_handle->stream->ridrtx_ext_id = 0;
			g_free(ice_handle->stream->rid[0]);
			ice_handle->stream->rid[0] = NULL;
			g_free(ice_handle->stream->rid[1]);
			ice_handle->stream->rid[1] = NULL;
			g_free(ice_handle->stream->rid[2]);
			ice_handle->stream->rid[2] = NULL;
		}
		if(!do_repaired_rid)
			ice_handle->stream->ridrtx_ext_id = 0;
	}
	if(!updating && !janus_ice_is_full_trickle_enabled()) {
		/* Wait for candidates-done callback */
		while(handle->cdone < 1) {
			if(handle == NULL || janus_flags_is_set(&handle->webrtc_flags, JANUS_HANDLE_WEBRTC_STOP)
					|| janus_flags_is_set(&handle->webrtc_flags, JANUS_HANDLE_WEBRTC_ALERT)) {
				JANUS_LOG(LOG_WARN, "[%"SCNu64"] Handle detached or PC closed, giving up...!\n", handle ? handle->handle_id : 0);
				janus_sdp_destroy(parsed_sdp);
				return NULL;
			}
			JANUS_LOG(LOG_VERB, "[%"SCNu64"] Waiting for candidates-done callback...\n", handle->handle_id);
			g_usleep(10000);
			if(handle->cdone < 0) {
				JANUS_LOG(LOG_ERR, "[%"SCNu64"] Error gathering candidates!\n", handle->handle_id);
				janus_sdp_destroy(parsed_sdp);
				return NULL;
			}
		}
	}
	/* Anonymize SDP */
	if(janus_sdp_anonymize(parsed_sdp) < 0) {
		/* Invalid SDP */
		JANUS_LOG(LOG_ERR, "[%"SCNu64"] Invalid SDP\n", handle->handle_id);
		janus_sdp_destroy(parsed_sdp);
		return NULL;
	}

	/* Check if this is a renegotiation and we need an ICE restart */
	if(offer && restart)
		janus_handle_ice_restart(handle);
	/* Add our details */
	janus_mutex_lock(&handle->mutex);
	janus_handle_webrtc *pc = handle->pc;
	if (pc == NULL) {
		JANUS_LOG(LOG_ERR, "[%"SCNu64"] No WebRTC PeerConnection\n", handle->handle_id);
		janus_mutex_unlock(&handle->mutex);
		return NULL;
	}
	/* Iterate on all media */
	janus_handle_webrtc_medium *medium = NULL;
	uint mi=0;
	for(mi=0; mi<g_hash_table_size(pc->media); mi++) {
		medium = g_hash_table_lookup(pc->media, GUINT_TO_POINTER(mi));
		if(medium && medium->type == JANUS_MEDIA_VIDEO &&
				janus_flags_is_set(&handle->webrtc_flags, JANUS_HANDLE_WEBRTC_RFC4588_RTX) &&
				medium->rtx_payload_types == NULL) {
			/* Make sure we have a list of rtx payload types to generate, if needed */
			janus_sdp_mline *m = janus_sdp_mline_find(parsed_sdp, JANUS_SDP_VIDEO);
			if(m && m->ptypes) {
				medium->rtx_payload_types = g_hash_table_new(NULL, NULL);
				GList *ptypes = g_list_copy(m->ptypes), *tempP = ptypes;
				GList *rtx_ptypes = g_hash_table_get_values(medium->rtx_payload_types);
				while(tempP) {
					int ptype = GPOINTER_TO_INT(tempP->data);
					int rtx_ptype = ptype+1;
					if(rtx_ptype > 127)
						rtx_ptype = 96;
					while(g_list_find(m->ptypes, GINT_TO_POINTER(rtx_ptype))
							|| g_list_find(rtx_ptypes, GINT_TO_POINTER(rtx_ptype))) {
						rtx_ptype++;
						if(rtx_ptype > 127)
							rtx_ptype = 96;
						if(rtx_ptype == ptype) {
							/* We did a whole round? should never happen... */
							rtx_ptype = -1;
							break;
						}
					}
					if(rtx_ptype > 0)
						g_hash_table_insert(medium->rtx_payload_types, GINT_TO_POINTER(ptype), GINT_TO_POINTER(rtx_ptype));
					g_list_free(rtx_ptypes);
					rtx_ptypes = g_hash_table_get_values(medium->rtx_payload_types);
					tempP = tempP->next;
				}
				g_list_free(ptypes);
				g_list_free(rtx_ptypes);
			}
		}
	}
	/* Enrich the SDP the plugin gave us with all the WebRTC related stuff */
	char *sdp_merged = janus_sdp_merge(handle, parsed_sdp, offer ? TRUE : FALSE);
	if(sdp_merged == NULL) {
		/* Couldn't merge SDP */
		JANUS_LOG(LOG_ERR, "[%"SCNu64"] Error merging SDP\n", handle->handle_id);
		janus_sdp_destroy(parsed_sdp);
		janus_mutex_unlock(&handle->mutex);
		return NULL;
	}
	janus_sdp_destroy(parsed_sdp);

	if(!updating) {
		if(offer) {
			/* We set the flag to wait for an answer before handling trickle candidates */
			janus_flags_set(&handle->webrtc_flags, JANUS_HANDLE_WEBRTC_PROCESSING_OFFER);
		} else {
			JANUS_LOG(LOG_VERB, "[%"SCNu64"] Sending answer, ready to setup remote candidates and send connectivity checks...\n", handle->handle_id);
			janus_request_handle_answer(handle, NULL);
		}
	}
#ifdef HAVE_SCTP
	if(!offer && janus_flags_is_set(&handle->webrtc_flags, JANUS_HANDLE_WEBRTC_READY)) {
		/* Renegotiation: check if datachannels were just added on an existing PeerConnection */
		if(janus_flags_is_set(&handle->webrtc_flags, JANUS_HANDLE_WEBRTC_DATA_CHANNELS)) {
			janus_handle_webrtc *pc = handle->pc;
			if(pc != NULL && pc->dtls != NULL && pc->dtls->sctp == NULL) {
				/* Create SCTP association as well */
				JANUS_LOG(LOG_WARN, "[%"SCNu64"] Creating datachannels...\n", handle->handle_id);
				janus_dtls_srtp_create_sctp(pc->dtls);
			}
		}
	}
#endif

	/* Prepare JSON event */
	json_t *jsep = json_object();
	json_object_set_new(jsep, "type", json_string(sdp_type));
	json_object_set_new(jsep, "sdp", json_string(sdp_merged));
	char *tmp = handle->local_sdp;
	handle->local_sdp = sdp_merged;
	janus_mutex_unlock(&handle->mutex);
	g_free(tmp);
	return jsep;
}

void janus_plugin_relay_rtp(janus_plugin_session *plugin_session, int mindex, gboolean video, char *buf, int len) {
	if((plugin_session < (janus_plugin_session *)0x1000) || g_atomic_int_get(&plugin_session->stopped) || buf == NULL || len < 1)
		return;
	janus_handle *handle = (janus_handle *)plugin_session->gateway_handle;
	if(!handle || janus_flags_is_set(&handle->webrtc_flags, JANUS_HANDLE_WEBRTC_STOP)
			|| janus_flags_is_set(&handle->webrtc_flags, JANUS_HANDLE_WEBRTC_ALERT))
		return;
	janus_ice_relay_rtp(handle, mindex, video, buf, len);
}

void janus_plugin_relay_rtcp(janus_plugin_session *plugin_session, int mindex, gboolean video, char *buf, int len) {
	if((plugin_session < (janus_plugin_session *)0x1000) || g_atomic_int_get(&plugin_session->stopped) || buf == NULL || len < 1)
		return;
	janus_handle *handle = (janus_handle *)plugin_session->gateway_handle;
	if(!handle || janus_flags_is_set(&handle->webrtc_flags, JANUS_HANDLE_WEBRTC_STOP)
			|| janus_flags_is_set(&handle->webrtc_flags, JANUS_HANDLE_WEBRTC_ALERT))
		return;
	janus_ice_relay_rtcp(handle, mindex, video, buf, len);
}

void janus_plugin_relay_data(janus_plugin_session *plugin_session, char *buf, int len) {
	if((plugin_session < (janus_plugin_session *)0x1000) || g_atomic_int_get(&plugin_session->stopped) || buf == NULL || len < 1)
		return;
	janus_handle *handle = (janus_handle *)plugin_session->gateway_handle;
	if(!handle || janus_flags_is_set(&handle->webrtc_flags, JANUS_HANDLE_WEBRTC_STOP)
			|| janus_flags_is_set(&handle->webrtc_flags, JANUS_HANDLE_WEBRTC_ALERT))
		return;
#ifdef HAVE_SCTP
	janus_ice_relay_data(handle, buf, len);
#else
	JANUS_LOG(LOG_WARN, "Asked to relay data, but Data Channels support has not been compiled...\n");
#endif
}

static gboolean janus_plugin_close_pc_internal(gpointer user_data) {
	/* We actually enforce the close_pc here */
	janus_plugin_session *plugin_session = (janus_plugin_session *) user_data;
	janus_handle *handle = (janus_handle *)plugin_session->gateway_handle;
	if(!handle) {
		janus_refcount_decrease(&plugin_session->ref);
		return G_SOURCE_REMOVE;
	}
	janus_refcount_increase(&handle->ref);
	if(janus_flags_is_set(&handle->webrtc_flags, JANUS_HANDLE_WEBRTC_STOP)
			|| janus_flags_is_set(&handle->webrtc_flags, JANUS_HANDLE_WEBRTC_ALERT)) {
		janus_refcount_decrease(&plugin_session->ref);
		janus_refcount_decrease(&handle->ref);
		return G_SOURCE_REMOVE;
	}
	JANUS_LOG(LOG_VERB, "[%"SCNu64"] Plugin asked to hangup PeerConnection: sending alert\n", handle->handle_id);
	/* Send an alert on all the DTLS connections */
	janus_handle_webrtc_hangup(handle, "Close PC");
	janus_refcount_decrease(&plugin_session->ref);
	janus_refcount_decrease(&handle->ref);

	return G_SOURCE_REMOVE;
}

void janus_plugin_close_pc(janus_plugin_session *plugin_session) {
	/* A plugin asked to get rid of a PeerConnection: enqueue it as a timed source */
	if(!janus_plugin_session_is_alive(plugin_session))
		return;
	janus_refcount_increase(&plugin_session->ref);
	GSource *timeout_source = g_timeout_source_new_seconds(0);
	g_source_set_callback(timeout_source, janus_plugin_close_pc_internal, plugin_session, NULL);
	g_source_attach(timeout_source, sessions_watchdog_context);
	g_source_unref(timeout_source);
}

static gboolean janus_plugin_end_session_internal(gpointer user_data) {
	/* We actually enforce the end_session here */
	janus_plugin_session *plugin_session = (janus_plugin_session *) user_data;
	janus_handle *handle = (janus_handle *)plugin_session->gateway_handle;
	if(!handle) {
		janus_refcount_decrease(&plugin_session->ref);
		return G_SOURCE_REMOVE;
	}
	janus_refcount_increase(&handle->ref);
	if(janus_flags_is_set(&handle->webrtc_flags, JANUS_HANDLE_WEBRTC_STOP)
			|| janus_flags_is_set(&handle->webrtc_flags, JANUS_HANDLE_WEBRTC_ALERT)) {
		janus_refcount_decrease(&plugin_session->ref);
		janus_refcount_decrease(&handle->ref);
		return G_SOURCE_REMOVE;
	}
	janus_session *session = (janus_session *)handle->session;
	if(!session) {
		janus_refcount_decrease(&plugin_session->ref);
		janus_refcount_decrease(&handle->ref);
		return G_SOURCE_REMOVE;
	}
	/* Destroy the handle */
	janus_session_handles_remove(session, handle);

	janus_refcount_decrease(&plugin_session->ref);
	return G_SOURCE_REMOVE;
}

void janus_plugin_end_session(janus_plugin_session *plugin_session) {
	/* A plugin asked to get rid of a handle: enqueue it as a timed source */
	if(!janus_plugin_session_is_alive(plugin_session))
		return;
	janus_refcount_increase(&plugin_session->ref);
	GSource *timeout_source = g_timeout_source_new_seconds(0);
	g_source_set_callback(timeout_source, janus_plugin_end_session_internal, plugin_session, NULL);
	g_source_attach(timeout_source, sessions_watchdog_context);
	g_source_unref(timeout_source);
}

void janus_plugin_notify_event(janus_plugin *plugin, janus_plugin_session *plugin_session, json_t *event) {
	/* A plugin asked to notify an event to the handlers */
	if(!plugin || !event || !json_is_object(event))
		return;
	guint64 session_id = 0, handle_id = 0;
	char *opaque_id = NULL;
	if(plugin_session != NULL) {
		if(!janus_plugin_session_is_alive(plugin_session)) {
			json_decref(event);
			return;
		}
		janus_handle *handle = (janus_handle *)plugin_session->gateway_handle;
		if(!handle) {
			json_decref(event);
			return;
		}
		handle_id = handle->handle_id;
		opaque_id = handle->opaque_id;
		janus_session *session = (janus_session *)handle->session;
		if(!session) {
			json_decref(event);
			return;
		}
		session_id = session->session_id;
	}
	/* Notify event handlers */
	if(janus_events_is_enabled()) {
		janus_events_notify_handlers(JANUS_EVENT_TYPE_PLUGIN,
			session_id, handle_id, opaque_id, plugin->get_package(), event);
	} else {
		json_decref(event);
	}
}

gboolean janus_plugin_auth_is_signature_valid(janus_plugin *plugin, const char *token) {
	return janus_auth_check_signature(token, plugin->get_package());
}

gboolean janus_plugin_auth_signature_contains(janus_plugin *plugin, const char *token, const char *descriptor) {
	return janus_auth_check_signature_contains(token, plugin->get_package(), descriptor);
}


/* Main */
gint main(int argc, char *argv[])
{
	/* Core dumps may be disallowed by parent of this process; change that */
	struct rlimit core_limits;
	core_limits.rlim_cur = core_limits.rlim_max = RLIM_INFINITY;
	setrlimit(RLIMIT_CORE, &core_limits);

	g_print("Janus commit: %s\n", janus_build_git_sha);
	g_print("Compiled on:  %s\n\n", janus_build_git_time);

	struct gengetopt_args_info args_info;
	/* Let's call our cmdline parser */
	if(cmdline_parser(argc, argv, &args_info) != 0)
		exit(1);

	/* Any configuration to open? */
	if(args_info.config_given) {
		config_file = g_strdup(args_info.config_arg);
	}
	if(args_info.configs_folder_given) {
		configs_folder = g_strdup(args_info.configs_folder_arg);
	} else {
		configs_folder = g_strdup(CONFDIR);
	}
	if(config_file == NULL) {
		char file[255];
		g_snprintf(file, 255, "%s/janus.jcfg", configs_folder);
		config_file = g_strdup(file);
	}
	if((config = janus_config_parse(config_file)) == NULL) {
		/* We failed to load the libconfig configuration file, let's try the INI */
		g_print("Failed to load %s, trying the INI instead...\n", config_file);
		g_free(config_file);
		char file[255];
		g_snprintf(file, 255, "%s/janus.cfg", configs_folder);
		config_file = g_strdup(file);
		if((config = janus_config_parse(config_file)) == NULL) {
			if(args_info.config_given) {
				/* We only give up if the configuration file was explicitly provided */
				g_print("Error reading configuration from %s\n", config_file);
				exit(1);
			}
			g_print("Error reading/parsing the configuration file in %s, going on with the defaults and the command line arguments\n",
				configs_folder);
			config = janus_config_create("janus.cfg");
			if(config == NULL) {
				/* If we can't even create an empty configuration, something's definitely wrong */
				exit(1);
			}
		}
	}
	/* Pre-fetch some categories (creates them if they don't exist) */
	janus_config_category *config_general = janus_config_get_create(config, NULL, janus_config_type_category, "general");
	janus_config_category *config_certs = janus_config_get_create(config, NULL, janus_config_type_category, "certificates");
	janus_config_category *config_nat = janus_config_get_create(config, NULL, janus_config_type_category, "nat");
	janus_config_category *config_media = janus_config_get_create(config, NULL, janus_config_type_category, "media");
	janus_config_category *config_transports = janus_config_get_create(config, NULL, janus_config_type_category, "transports");
	janus_config_category *config_plugins = janus_config_get_create(config, NULL, janus_config_type_category, "plugins");
	janus_config_category *config_events = janus_config_get_create(config, NULL, janus_config_type_category, "events");

	/* Check if we need to log to console and/or file */
	gboolean use_stdout = TRUE;
	if(args_info.disable_stdout_given) {
		use_stdout = FALSE;
		janus_config_add(config, config_general, janus_config_item_create("log_to_stdout", "no"));
	} else {
		/* Check if the configuration file is saying anything about this */
		janus_config_item *item = janus_config_get(config, config_general, janus_config_type_item, "log_to_stdout");
		if(item && item->value && !janus_is_true(item->value))
			use_stdout = FALSE;
	}
	const char *logfile = NULL;
	if(args_info.log_file_given) {
		logfile = args_info.log_file_arg;
		janus_config_add(config, config_general, janus_config_item_create("log_to_file", "no"));
	} else {
		/* Check if the configuration file is saying anything about this */
		janus_config_item *item = janus_config_get(config, config_general, janus_config_type_item, "log_to_file");
		if(item && item->value)
			logfile = item->value;
	}

	/* Check if we're going to daemonize Janus */
	if(args_info.daemon_given) {
		daemonize = TRUE;
		janus_config_add(config, config_general, janus_config_item_create("daemonize", "yes"));
	} else {
		/* Check if the configuration file is saying anything about this */
		janus_config_item *item = janus_config_get(config, config_general, janus_config_type_item, "daemonize");
		if(item && item->value && janus_is_true(item->value))
			daemonize = TRUE;
	}
	/* If we're going to daemonize, make sure logging to stdout is disabled and a log file has been specified */
	if(daemonize && use_stdout) {
		use_stdout = FALSE;
	}
	if(daemonize && logfile == NULL) {
		g_print("Running Janus as a daemon but no log file provided, giving up...\n");
		exit(1);
	}
	/* Daemonize now, if we need to */
	if(daemonize) {
		g_print("Running Janus as a daemon\n");

		/* Create a pipe for parent<->child communication during the startup phase */
		if(pipe(pipefd) == -1) {
			g_print("pipe error!\n");
			exit(1);
		}

		/* Fork off the parent process */
		pid_t pid = fork();
		if(pid < 0) {
			g_print("Fork error!\n");
			exit(1);
		}
		if(pid > 0) {
			/* Ok, we're the parent: let's wait for the child to tell us everything started fine */
			close(pipefd[1]);
			int code = -1;
			struct pollfd pollfds;

			while(code < 0) {
				pollfds.fd = pipefd[0];
				pollfds.events = POLLIN;
				int res = poll(&pollfds, 1, -1);
				if(res < 0)
					break;
				if(res == 0)
					continue;
				if(pollfds.revents & POLLERR || pollfds.revents & POLLHUP)
					break;
				if(pollfds.revents & POLLIN) {
					res = read(pipefd[0], &code, sizeof(int));
					break;
				}
			}
			if(code < 0)
				code = 1;

			/* Leave the parent and return the exit code we received from the child */
			if(code)
				g_print("Error launching Janus (error code %d), check the logs for more details\n", code);
			exit(code);
		}
		/* Child here */
		close(pipefd[0]);

		/* Change the file mode mask */
		umask(0);

		/* Create a new SID for the child process */
		pid_t sid = setsid();
		if(sid < 0) {
			g_print("Error setting SID!\n");
			exit(1);
		}
		/* Change the current working directory */
		if((chdir("/")) < 0) {
			g_print("Error changing the current working directory!\n");
			exit(1);
		}
		/* We close stdin/stdout/stderr when initializing the logger */
	}

	/* Initialize logger */
	if(janus_log_init(daemonize, use_stdout, logfile) < 0)
		exit(1);

	JANUS_PRINT("---------------------------------------------------\n");
	JANUS_PRINT("  Starting Meetecho Janus (WebRTC Server) v%s\n", janus_version_string);
	JANUS_PRINT("---------------------------------------------------\n\n");

	/* Handle SIGINT (CTRL-C), SIGTERM (from service managers) */
	signal(SIGINT, janus_handle_signal);
	signal(SIGTERM, janus_handle_signal);
	atexit(janus_termination_handler);

	/* Setup Glib */
#if !GLIB_CHECK_VERSION(2, 36, 0)
	g_type_init();
#endif

	/* Logging level: default is info and no timestamps */
	janus_log_level = LOG_INFO;
	janus_log_timestamps = FALSE;
	janus_log_colors = TRUE;
	if(args_info.debug_level_given) {
		if(args_info.debug_level_arg < LOG_NONE)
			args_info.debug_level_arg = 0;
		else if(args_info.debug_level_arg > LOG_MAX)
			args_info.debug_level_arg = LOG_MAX;
		janus_log_level = args_info.debug_level_arg;
	}

	/* Any PID we need to create? */
	const char *pidfile = NULL;
	if(args_info.pid_file_given) {
		pidfile = args_info.pid_file_arg;
		janus_config_add(config, config_general, janus_config_item_create("pid_file", pidfile));
	} else {
		/* Check if the configuration file is saying anything about this */
		janus_config_item *item = janus_config_get(config, config_general, janus_config_type_item, "pid_file");
		if(item && item->value)
			pidfile = item->value;
	}
	if(janus_pidfile_create(pidfile) < 0)
		exit(1);

	/* Proceed with the rest of the configuration */
	janus_config_print(config);
	if(args_info.debug_level_given) {
		char debug[5];
		g_snprintf(debug, 5, "%d", args_info.debug_level_arg);
		janus_config_add(config, config_general, janus_config_item_create("debug_level", debug));
	} else {
		/* No command line directive on logging, try the configuration file */
		janus_config_item *item = janus_config_get(config, config_general, janus_config_type_item, "debug_level");
		if(item && item->value) {
			int temp_level = atoi(item->value);
			if(temp_level == 0 && strcmp(item->value, "0")) {
				JANUS_PRINT("Invalid debug level %s (configuration), using default (info=4)\n", item->value);
			} else {
				janus_log_level = temp_level;
				if(janus_log_level < LOG_NONE)
					janus_log_level = 0;
				else if(janus_log_level > LOG_MAX)
					janus_log_level = LOG_MAX;
			}
		}
	}
	/* Any command line argument that should overwrite the configuration? */
	JANUS_PRINT("Checking command line arguments...\n");
	if(args_info.debug_timestamps_given) {
		janus_config_add(config, config_general, janus_config_item_create("debug_timestamps", "yes"));
	}
	if(args_info.disable_colors_given) {
		janus_config_add(config, config_general, janus_config_item_create("debug_colors", "no"));
	}
	if(args_info.debug_locks_given) {
		janus_config_add(config, config_general, janus_config_item_create("debug_locks", "yes"));
	}
	if(args_info.server_name_given) {
		janus_config_add(config, config_general, janus_config_item_create("server_name", args_info.server_name_arg));
	}
	if(args_info.session_timeout_given) {
		char st[20];
		g_snprintf(st, 20, "%d", args_info.session_timeout_arg);
		janus_config_add(config, config_general, janus_config_item_create("session_timeout", st));
	}
	if(args_info.reclaim_session_timeout_given) {
		char st[20];
		g_snprintf(st, 20, "%d", args_info.reclaim_session_timeout_arg);
		janus_config_add(config, config_general, janus_config_item_create("reclaim_session_timeout", st));
	}
 	if(args_info.interface_given) {
		janus_config_add(config, config_general, janus_config_item_create("interface", args_info.interface_arg));
	}
	if(args_info.configs_folder_given) {
		janus_config_add(config, config_general, janus_config_item_create("configs_folder", args_info.configs_folder_arg));
	}
	if(args_info.plugins_folder_given) {
		janus_config_add(config, config_general, janus_config_item_create("plugins_folder", args_info.plugins_folder_arg));
	}
	if(args_info.apisecret_given) {
		janus_config_add(config, config_general, janus_config_item_create("api_secret", args_info.apisecret_arg));
	}
	if(args_info.token_auth_given) {
		janus_config_add(config, config_general, janus_config_item_create("token_auth", "yes"));
	}
	if(args_info.token_auth_secret_given) {
		janus_config_add(config, config_general, janus_config_item_create("token_auth_secret", args_info.token_auth_secret_arg));
	}
	if(args_info.cert_pem_given) {
		janus_config_add(config, config_certs, janus_config_item_create("cert_pem", args_info.cert_pem_arg));
	}
	if(args_info.cert_key_given) {
		janus_config_add(config, config_certs, janus_config_item_create("cert_key", args_info.cert_key_arg));
	}
	if(args_info.cert_pwd_given) {
		janus_config_add(config, config_certs, janus_config_item_create("cert_pwd", args_info.cert_pwd_arg));
	}
	if(args_info.stun_server_given) {
		/* Split in server and port (if port missing, use 3478 as default) */
		char *stunport = strrchr(args_info.stun_server_arg, ':');
		if(stunport != NULL) {
			*stunport = '\0';
			stunport++;
			janus_config_add(config, config_nat, janus_config_item_create("stun_server", args_info.stun_server_arg));
			janus_config_add(config, config_nat, janus_config_item_create("stun_port", stunport));
		} else {
			janus_config_add(config, config_nat, janus_config_item_create("stun_server", args_info.stun_server_arg));
			janus_config_add(config, config_nat, janus_config_item_create("stun_port", "3478"));
		}
	}
	if(args_info.nat_1_1_given) {
		janus_config_add(config, config_nat, janus_config_item_create("nat_1_1_mapping", args_info.nat_1_1_arg));
	}
	if(args_info.ice_enforce_list_given) {
		janus_config_add(config, config_nat, janus_config_item_create("ice_enforce_list", args_info.ice_enforce_list_arg));
	}
	if(args_info.ice_ignore_list_given) {
		janus_config_add(config, config_nat, janus_config_item_create("ice_ignore_list", args_info.ice_ignore_list_arg));
	}
	if(args_info.libnice_debug_given) {
		janus_config_add(config, config_nat, janus_config_item_create("nice_debug", "true"));
	}
	if(args_info.full_trickle_given) {
		janus_config_add(config, config_nat, janus_config_item_create("full_trickle", "true"));
	}
	if(args_info.ice_lite_given) {
		janus_config_add(config, config_nat, janus_config_item_create("ice_lite", "true"));
	}
	if(args_info.ice_tcp_given) {
		janus_config_add(config, config_nat, janus_config_item_create("ice_tcp", "true"));
	}
	if(args_info.ipv6_candidates_given) {
		janus_config_add(config, config_media, janus_config_item_create("ipv6", "true"));
	}
	if(args_info.max_nack_queue_given) {
		char mnq[20];
		g_snprintf(mnq, 20, "%d", args_info.max_nack_queue_arg);
		janus_config_add(config, config_media, janus_config_item_create("max_nack_queue", mnq));
	}
	if(args_info.no_media_timer_given) {
		char nmt[20];
		g_snprintf(nmt, 20, "%d", args_info.no_media_timer_arg);
		janus_config_add(config, config_media, janus_config_item_create("no_media_timer", nmt));
	}
	if(args_info.twcc_period_given) {
		char tp[20];
		g_snprintf(tp, 20, "%d", args_info.twcc_period_arg);
		janus_config_add(config, config_media, janus_config_item_create("twcc_period", tp));
	}
	if(args_info.rfc_4588_given) {
		janus_config_add(config, config_media, janus_config_item_create("rfc_4588", "yes"));
	}
	if(args_info.rtp_port_range_given) {
		janus_config_add(config, config_media, janus_config_item_create("rtp_port_range", args_info.rtp_port_range_arg));
	}
	if(args_info.event_handlers_given) {
		janus_config_add(config, config_events, janus_config_item_create("broadcast", "yes"));
	}
	janus_config_print(config);

	/* Logging/debugging */
	JANUS_PRINT("Debug/log level is %d\n", janus_log_level);
	janus_config_item *item = janus_config_get(config, config_general, janus_config_type_item, "debug_timestamps");
	if(item && item->value)
		janus_log_timestamps = janus_is_true(item->value);
	JANUS_PRINT("Debug/log timestamps are %s\n", janus_log_timestamps ? "enabled" : "disabled");
	item = janus_config_get(config, config_general, janus_config_type_item, "debug_colors");
	if(item && item->value)
		janus_log_colors = janus_is_true(item->value);
	JANUS_PRINT("Debug/log colors are %s\n", janus_log_colors ? "enabled" : "disabled");
	item = janus_config_get(config, config_general, janus_config_type_item, "debug_locks");
	if(item && item->value)
		lock_debug = janus_is_true(item->value);
	if(lock_debug) {
		JANUS_PRINT("Lock/mutex debugging is enabled\n");
	}

	/* Any IP/interface to enforce/ignore? */
	item = janus_config_get(config, config_nat, janus_config_type_item, "ice_enforce_list");
	if(item && item->value) {
		gchar **list = g_strsplit(item->value, ",", -1);
		gchar *index = list[0];
		if(index != NULL) {
			int i=0;
			while(index != NULL) {
				if(strlen(index) > 0) {
					JANUS_LOG(LOG_INFO, "Adding '%s' to the ICE enforce list...\n", index);
					janus_ice_enforce_interface(g_strdup(index));
				}
				i++;
				index = list[i];
			}
		}
		g_clear_pointer(&list, g_strfreev);
	}
	item = janus_config_get(config, config_nat, janus_config_type_item, "ice_ignore_list");
	if(item && item->value) {
		gchar **list = g_strsplit(item->value, ",", -1);
		gchar *index = list[0];
		if(index != NULL) {
			int i=0;
			while(index != NULL) {
				if(strlen(index) > 0) {
					JANUS_LOG(LOG_INFO, "Adding '%s' to the ICE ignore list...\n", index);
					janus_ice_ignore_interface(g_strdup(index));
				}
				i++;
				index = list[i];
			}
		}
		g_clear_pointer(&list, g_strfreev);
	}
	/* What is the local IP? */
	JANUS_LOG(LOG_VERB, "Selecting local IP address...\n");
	item = janus_config_get(config, config_general, janus_config_type_item, "interface");
	if(item && item->value) {
		JANUS_LOG(LOG_VERB, "  -- Will try to use %s\n", item->value);
		/* Verify that the address is valid */
		struct ifaddrs *ifas = NULL;
		janus_network_address iface;
		janus_network_address_string_buffer ibuf;
		if(getifaddrs(&ifas) == -1) {
			JANUS_LOG(LOG_ERR, "Unable to acquire list of network devices/interfaces; some configurations may not work as expected...\n");
		} else {
			if(janus_network_lookup_interface(ifas, item->value, &iface) != 0) {
				JANUS_LOG(LOG_WARN, "Error setting local IP address to %s, falling back to detecting IP address...\n", item->value);
			} else {
				if(janus_network_address_to_string_buffer(&iface, &ibuf) != 0 || janus_network_address_string_buffer_is_null(&ibuf)) {
					JANUS_LOG(LOG_WARN, "Error getting local IP address from %s, falling back to detecting IP address...\n", item->value);
				} else {
					local_ip = g_strdup(janus_network_address_string_from_buffer(&ibuf));
				}
			}
			freeifaddrs(ifas);
		}
	}
	if(local_ip == NULL) {
		local_ip = janus_network_detect_local_ip_as_string(janus_network_query_options_any_ip);
		if(local_ip == NULL) {
			JANUS_LOG(LOG_WARN, "Couldn't find any address! using 127.0.0.1 as the local IP... (which is NOT going to work out of your machine)\n");
			local_ip = g_strdup("127.0.0.1");
		}
	}
	JANUS_LOG(LOG_INFO, "Using %s as local IP...\n", local_ip);

	/* Was a custom instance name provided? */
	item = janus_config_get(config, config_general, janus_config_type_item, "server_name");
	if(item && item->value) {
		server_name = g_strdup(item->value);
	}

	/* Check if a custom session timeout value was specified */
	item = janus_config_get(config, config_general, janus_config_type_item, "session_timeout");
	if(item && item->value) {
		int st = atoi(item->value);
		if(st < 0) {
			JANUS_LOG(LOG_WARN, "Ignoring session_timeout value as it's not a positive integer\n");
		} else {
			if(st == 0) {
				JANUS_LOG(LOG_WARN, "Session timeouts have been disabled (note, may result in orphaned sessions)\n");
			}
			session_timeout = st;
		}
	}

	/* Check if a custom reclaim session timeout value was specified */
	item = janus_config_get(config, config_general, janus_config_type_item, "reclaim_session_timeout");
	if(item && item->value) {
		int rst = atoi(item->value);
		if(rst < 0) {
			JANUS_LOG(LOG_WARN, "Ignoring reclaim_session_timeout value as it's not a positive integer\n");
		} else {
			if(rst == 0) {
				JANUS_LOG(LOG_WARN, "Reclaim session timeouts have been disabled, will cleanup immediately\n");
			}
			reclaim_session_timeout = rst;
		}
	}

	/* Check if a custom candidates timeout value was specified */
	item = janus_config_get(config, config_general, janus_config_type_item, "candidates_timeout");
	if(item && item->value) {
		int ct = atoi(item->value);
		if(ct <= 0) {
			JANUS_LOG(LOG_WARN, "Ignoring candidates_timeout value as it's not a positive integer\n");
		} else {
			candidates_timeout = ct;
		}
	}

	/* Is there any API secret to consider? */
	api_secret = NULL;
	item = janus_config_get(config, config_general, janus_config_type_item, "api_secret");
	if(item && item->value) {
		api_secret = g_strdup(item->value);
	}
	/* Is there any API secret to consider? */
	admin_api_secret = NULL;
	item = janus_config_get(config, config_general, janus_config_type_item, "admin_secret");
	if(item && item->value) {
		admin_api_secret = g_strdup(item->value);
	}
	/* Also check if the token based authentication mechanism needs to be enabled */
	item = janus_config_get(config, config_general, janus_config_type_item, "token_auth");
	gboolean auth_enabled = item && item->value && janus_is_true(item->value);
	item = janus_config_get(config, config_general, janus_config_type_item, "token_auth_secret");
	const char *auth_secret = NULL;
	if (item && item->value)
		auth_secret = item->value;
	janus_auth_init(auth_enabled, auth_secret);

	/* Check if opaque IDs should be sent back in the Janus API too */
	item = janus_config_get(config, config_general, janus_config_type_item, "opaqueid_in_api");
	if(item && item->value && janus_is_true(item->value))
		janus_enable_opaqueid_in_api();

	/* Initialize the recorder code */
	item = janus_config_get(config, config_general, janus_config_type_item, "recordings_tmp_ext");
	if(item && item->value) {
		janus_recorder_init(TRUE, item->value);
	} else {
		janus_recorder_init(FALSE, NULL);
	}

	/* Setup ICE stuff (e.g., checking if the provided STUN server is correct) */
	char *stun_server = NULL, *turn_server = NULL;
	uint16_t stun_port = 0, turn_port = 0;
	char *turn_type = NULL, *turn_user = NULL, *turn_pwd = NULL;
	char *turn_rest_api = NULL, *turn_rest_api_key = NULL;
#ifdef HAVE_TURNRESTAPI
	char *turn_rest_api_method = NULL;
#endif
	const char *nat_1_1_mapping = NULL;
	uint16_t rtp_min_port = 0, rtp_max_port = 0;
	gboolean ice_lite = FALSE, ice_tcp = FALSE, full_trickle = FALSE, ipv6 = FALSE;
	item = janus_config_get(config, config_media, janus_config_type_item, "ipv6");
	ipv6 = (item && item->value) ? janus_is_true(item->value) : FALSE;
	item = janus_config_get(config, config_media, janus_config_type_item, "rtp_port_range");
	if(item && item->value) {
		/* Split in min and max port */
		char *maxport = strrchr(item->value, '-');
		if(maxport != NULL) {
			*maxport = '\0';
			maxport++;
			rtp_min_port = atoi(item->value);
			rtp_max_port = atoi(maxport);
			maxport--;
			*maxport = '-';
		}
		if(rtp_min_port > rtp_max_port) {
			uint16_t temp_port = rtp_min_port;
			rtp_min_port = rtp_max_port;
			rtp_max_port = temp_port;
		}
		if(rtp_max_port == 0)
			rtp_max_port = 65535;
		JANUS_LOG(LOG_INFO, "RTP port range: %u -- %u\n", rtp_min_port, rtp_max_port);
	}
	/* Check if we need to enable the ICE Lite mode */
	item = janus_config_get(config, config_nat, janus_config_type_item, "ice_lite");
	ice_lite = (item && item->value) ? janus_is_true(item->value) : FALSE;
	/* Check if we need to enable ICE-TCP support (warning: still broken, for debugging only) */
	item = janus_config_get(config, config_nat, janus_config_type_item, "ice_tcp");
	ice_tcp = (item && item->value) ? janus_is_true(item->value) : FALSE;
	/* Check if we need to do full-trickle instead of half-trickle */
	item = janus_config_get(config, config_nat, janus_config_type_item, "full_trickle");
	full_trickle = (item && item->value) ? janus_is_true(item->value) : FALSE;
	/* Any STUN server to use in Janus? */
	item = janus_config_get(config, config_nat, janus_config_type_item, "stun_server");
	if(item && item->value)
		stun_server = (char *)item->value;
	item = janus_config_get(config, config_nat, janus_config_type_item, "stun_port");
	if(item && item->value)
		stun_port = atoi(item->value);
	/* Any 1:1 NAT mapping to take into account? */
	item = janus_config_get(config, config_nat, janus_config_type_item, "nat_1_1_mapping");
	if(item && item->value) {
		JANUS_LOG(LOG_VERB, "Using nat_1_1_mapping for public ip - %s\n", item->value);
		if(!janus_network_string_is_valid_address(janus_network_query_options_any_ip, item->value)) {
			JANUS_LOG(LOG_WARN, "Invalid nat_1_1_mapping address %s, disabling...\n", item->value);
		} else {
			nat_1_1_mapping = item->value;
			janus_set_public_ip(item->value);
			janus_ice_enable_nat_1_1();
		}
	}
	/* Any TURN server to use in Janus? */
	item = janus_config_get(config, config_nat, janus_config_type_item, "turn_server");
	if(item && item->value)
		turn_server = (char *)item->value;
	item = janus_config_get(config, config_nat, janus_config_type_item, "turn_port");
	if(item && item->value)
		turn_port = atoi(item->value);
	item = janus_config_get(config, config_nat, janus_config_type_item, "turn_type");
	if(item && item->value)
		turn_type = (char *)item->value;
	item = janus_config_get(config, config_nat, janus_config_type_item, "turn_user");
	if(item && item->value)
		turn_user = (char *)item->value;
	item = janus_config_get(config, config_nat, janus_config_type_item, "turn_pwd");
	if(item && item->value)
		turn_pwd = (char *)item->value;
	/* Check if there's any TURN REST API backend to use */
	item = janus_config_get(config, config_nat, janus_config_type_item, "turn_rest_api");
	if(item && item->value)
		turn_rest_api = (char *)item->value;
	item = janus_config_get(config, config_nat, janus_config_type_item, "turn_rest_api_key");
	if(item && item->value)
		turn_rest_api_key = (char *)item->value;
#ifdef HAVE_TURNRESTAPI
	item = janus_config_get(config, config_nat, janus_config_type_item, "turn_rest_api_method");
	if(item && item->value)
		turn_rest_api_method = (char *)item->value;
#endif
	/* Do we need a limited number of static event loops, or is it ok to have one per handle (the default)? */
	item = janus_config_get(config, config_general, janus_config_type_item, "event_loops");
	if(item && item->value)
		janus_ice_set_static_event_loops(atoi(item->value));
	/* Initialize the ICE stack now */
	janus_ice_init(ice_lite, ice_tcp, full_trickle, ipv6, rtp_min_port, rtp_max_port);
	if(janus_ice_set_stun_server(stun_server, stun_port) < 0) {
		JANUS_LOG(LOG_FATAL, "Invalid STUN address %s:%u\n", stun_server, stun_port);
		exit(1);
	}
	if(janus_ice_set_turn_server(turn_server, turn_port, turn_type, turn_user, turn_pwd) < 0) {
		JANUS_LOG(LOG_FATAL, "Invalid TURN address %s:%u\n", turn_server, turn_port);
		exit(1);
	}
#ifndef HAVE_TURNRESTAPI
	if(turn_rest_api != NULL || turn_rest_api_key != NULL) {
		JANUS_LOG(LOG_WARN, "A TURN REST API backend specified in the settings, but libcurl support has not been built\n");
	}
#else
	if(janus_ice_set_turn_rest_api(turn_rest_api, turn_rest_api_key, turn_rest_api_method) < 0) {
		JANUS_LOG(LOG_FATAL, "Invalid TURN REST API configuration: %s (%s, %s)\n", turn_rest_api, turn_rest_api_key, turn_rest_api_method);
		exit(1);
	}
#endif
	item = janus_config_get(config, config_nat, janus_config_type_item, "nice_debug");
	if(item && item->value && janus_is_true(item->value)) {
		/* Enable libnice debugging */
		janus_ice_debugging_enable();
	}
	if(stun_server == NULL && turn_server == NULL) {
		/* No STUN and TURN server provided for Janus: make sure it isn't on a private address */
		gboolean private_address = FALSE;
		const char *test_ip = nat_1_1_mapping ? nat_1_1_mapping : local_ip;
		janus_network_address addr;
		if(janus_network_string_to_address(janus_network_query_options_any_ip, test_ip, &addr) != 0) {
			JANUS_LOG(LOG_ERR, "Invalid address %s..?\n", test_ip);
		} else {
			if(addr.family == AF_INET) {
				unsigned short int ip[4];
				sscanf(test_ip, "%hu.%hu.%hu.%hu", &ip[0], &ip[1], &ip[2], &ip[3]);
				if(ip[0] == 10) {
					/* Class A private address */
					private_address = TRUE;
				} else if(ip[0] == 172 && (ip[1] >= 16 && ip[1] <= 31)) {
					/* Class B private address */
					private_address = TRUE;
				} else if(ip[0] == 192 && ip[1] == 168) {
					/* Class C private address */
					private_address = TRUE;
				}
			} else {
				/* TODO Similar check for IPv6... */
			}
		}
		if(private_address) {
			JANUS_LOG(LOG_WARN, "Janus is deployed on a private address (%s) but you didn't specify any STUN server!"
			                    " Expect trouble if this is supposed to work over the internet and not just in a LAN...\n", test_ip);
		}
	}
	/* NACK related stuff */
	item = janus_config_get(config, config_media, janus_config_type_item, "max_nack_queue");
	if(item && item->value) {
		int mnq = atoi(item->value);
		if(mnq < 0) {
			JANUS_LOG(LOG_WARN, "Ignoring max_nack_queue value as it's not a positive integer\n");
		} else if(mnq > 0 && mnq < 200) {
			JANUS_LOG(LOG_WARN, "Ignoring max_nack_queue value as it's less than 200\n");
		} else {
			janus_set_max_nack_queue(mnq);
		}
	}
	/* no-media timer */
	item = janus_config_get(config, config_media, janus_config_type_item, "no_media_timer");
	if(item && item->value) {
		int nmt = atoi(item->value);
		if(nmt < 0) {
			JANUS_LOG(LOG_WARN, "Ignoring no_media_timer value as it's not a positive integer\n");
		} else {
			janus_set_no_media_timer(nmt);
		}
	}
	/* TWCC period */
	item = janus_config_get(config, config_media, janus_config_type_item, "twcc_period");
	if(item && item->value) {
		int tp = atoi(item->value);
		if(tp <= 0) {
			JANUS_LOG(LOG_WARN, "Ignoring twcc_period value as it's not a positive integer\n");
		} else {
			janus_set_twcc_period(tp);
		}
	}
	/* RFC4588 support */
	item = janus_config_get(config, config_media, janus_config_type_item, "rfc_4588");
	if(item && item->value) {
		janus_set_rfc4588_enabled(janus_is_true(item->value));
	}

	/* Setup OpenSSL stuff */
	const char *server_pem;
	item = janus_config_get(config, config_certs, janus_config_type_item, "cert_pem");
	if(!item || !item->value) {
		server_pem = NULL;
	} else {
		server_pem = item->value;
	}
	const char *server_key;
	item = janus_config_get(config, config_certs, janus_config_type_item, "cert_key");
	if(!item || !item->value) {
		server_key = NULL;
	} else {
		server_key = item->value;
	}
	const char *password;
	item = janus_config_get(config, config_certs, janus_config_type_item, "cert_pwd");
	if(!item || !item->value) {
		password = NULL;
	} else {
		password = item->value;
	}
	JANUS_LOG(LOG_VERB, "Using certificates:\n\t%s\n\t%s\n", server_pem, server_key);

	SSL_library_init();
	SSL_load_error_strings();
	OpenSSL_add_all_algorithms();
	/* ... and DTLS-SRTP in particular */
	guint dtls_timeout = 1000;
	item = janus_config_get(config, config_media, janus_config_type_item, "dtls_timeout");
	if(item && item->value)
		dtls_timeout = atoi(item->value);
	if(janus_dtls_srtp_init(server_pem, server_key, password, dtls_timeout) < 0) {
		exit(1);
	}
	/* Check if there's any custom value for the starting MTU to use in the BIO filter */
	item = janus_config_get(config, config_media, janus_config_type_item, "dtls_mtu");
	if(item && item->value)
		janus_dtls_bio_agent_set_mtu(atoi(item->value));

#ifdef HAVE_SCTP
	/* Initialize SCTP for DataChannels */
	if(janus_sctp_init() < 0) {
		exit(1);
	}
#else
	JANUS_LOG(LOG_WARN, "Data Channels support not compiled\n");
#endif

	/* Sessions */
	sessions = g_hash_table_new_full(g_int64_hash, g_int64_equal, (GDestroyNotify)g_free, NULL);
	janus_mutex_init(&sessions_mutex);
	/* Start the sessions timeout watchdog */
	sessions_watchdog_context = g_main_context_new();
	GMainLoop *watchdog_loop = g_main_loop_new(sessions_watchdog_context, FALSE);
	GError *error = NULL;
	GThread *watchdog = g_thread_try_new("timeout watchdog", &janus_sessions_watchdog, watchdog_loop, &error);
	if(error != NULL) {
		JANUS_LOG(LOG_FATAL, "Got error %d (%s) trying to start sessions timeout watchdog...\n", error->code, error->message ? error->message : "??");
		g_error_free(error);
		exit(1);
	}
	/* Start the thread that will dispatch incoming requests */
	requests = g_async_queue_new_full((GDestroyNotify) janus_request_destroy);
	GThread *requests_thread = g_thread_try_new("sessions requests", &janus_transport_requests, NULL, &error);
	if(error != NULL) {
		JANUS_LOG(LOG_FATAL, "Got error %d (%s) trying to start requests thread...\n", error->code, error->message ? error->message : "??");
		g_error_free(error);
		exit(1);
	}
	/* Create a thread pool to handle asynchronous requests, no matter what the transport */
	error = NULL;
	tasks = g_thread_pool_new(janus_transport_task, NULL, -1, FALSE, &error);
	if(error != NULL) {
		/* Something went wrong... */
		JANUS_LOG(LOG_FATAL, "Got error %d (%s) trying to launch the request pool task thread...\n", error->code, error->message ? error->message : "??");
		g_error_free(error);
		exit(1);
	}
	/* Wait 120 seconds before stopping idle threads to avoid the creation of too many threads for AddressSanitizer. */
	g_thread_pool_set_max_idle_time(120 * 1000);

	/* Load event handlers */
	const char *path = NULL;
	DIR *dir = NULL;
	/* Event handlers are disabled by default, though: they need to be enabled in the configuration */
	item = janus_config_get(config, config_events, janus_config_type_item, "broadcast");
	gboolean enable_events = FALSE;
	if(item && item->value)
		enable_events = janus_is_true(item->value);
	if(!enable_events) {
		JANUS_LOG(LOG_WARN, "Event handlers support disabled\n");
	} else {
		gchar **disabled_eventhandlers = NULL;
		path = EVENTDIR;
		item = janus_config_get(config, config_general, janus_config_type_item, "events_folder");
		if(item && item->value)
			path = (char *)item->value;
		JANUS_LOG(LOG_INFO, "Event handler plugins folder: %s\n", path);
		dir = opendir(path);
		if(!dir) {
			/* Not really fatal, we don't care and go on anyway: event handlers are not fundamental */
			JANUS_LOG(LOG_FATAL, "\tCouldn't access event handler plugins folder...\n");
		} else {
			item = janus_config_get(config, config_events, janus_config_type_item, "stats_period");
			if(item && item->value) {
				/* Check if we need to use a larger period for pushing statistics to event handlers */
				int period = atoi(item->value);
				if(period < 0) {
					JANUS_LOG(LOG_WARN, "Invalid event handlers statistics period, using default value (1 second)\n");
				} else if(period == 0) {
					janus_ice_set_event_stats_period(0);
					JANUS_LOG(LOG_WARN, "Disabling event handlers statistics period, no media statistics will be pushed to event handlers\n");
				} else {
					janus_ice_set_event_stats_period(period);
					JANUS_LOG(LOG_INFO, "Setting event handlers statistics period to %d seconds\n", period);
				}
			}
			/* Any event handlers to ignore? */
			item = janus_config_get(config, config_events, janus_config_type_item, "disable");
			if(item && item->value)
				disabled_eventhandlers = g_strsplit(item->value, ",", -1);
			/* Open the shared objects */
			struct dirent *eventent = NULL;
			char eventpath[1024];
			while((eventent = readdir(dir))) {
				int len = strlen(eventent->d_name);
				if (len < 4) {
					continue;
				}
				if (strcasecmp(eventent->d_name+len-strlen(SHLIB_EXT), SHLIB_EXT)) {
					continue;
				}
				/* Check if this event handler has been disabled in the configuration file */
				if(disabled_eventhandlers != NULL) {
					gchar *index = disabled_eventhandlers[0];
					if(index != NULL) {
						int i=0;
						gboolean skip = FALSE;
						while(index != NULL) {
							while(isspace(*index))
								index++;
							if(strlen(index) && !strcmp(index, eventent->d_name)) {
								JANUS_LOG(LOG_WARN, "Event handler plugin '%s' has been disabled, skipping...\n", eventent->d_name);
								skip = TRUE;
								break;
							}
							i++;
							index = disabled_eventhandlers[i];
						}
						if(skip)
							continue;
					}
				}
				JANUS_LOG(LOG_INFO, "Loading event handler plugin '%s'...\n", eventent->d_name);
				memset(eventpath, 0, 1024);
				g_snprintf(eventpath, 1024, "%s/%s", path, eventent->d_name);
				void *event = dlopen(eventpath, RTLD_NOW | RTLD_GLOBAL);
				if (!event) {
					JANUS_LOG(LOG_ERR, "\tCouldn't load event handler plugin '%s': %s\n", eventent->d_name, dlerror());
				} else {
					create_e *create = (create_e*) dlsym(event, "create");
					const char *dlsym_error = dlerror();
					if (dlsym_error) {
						JANUS_LOG(LOG_ERR, "\tCouldn't load symbol 'create': %s\n", dlsym_error);
						continue;
					}
					janus_eventhandler *janus_eventhandler = create();
					if(!janus_eventhandler) {
						JANUS_LOG(LOG_ERR, "\tCouldn't use function 'create'...\n");
						continue;
					}
					/* Are all the mandatory methods and callbacks implemented? */
					if(!janus_eventhandler->init || !janus_eventhandler->destroy ||
							!janus_eventhandler->get_api_compatibility ||
							!janus_eventhandler->get_version ||
							!janus_eventhandler->get_version_string ||
							!janus_eventhandler->get_description ||
							!janus_eventhandler->get_package ||
							!janus_eventhandler->get_name ||
							!janus_eventhandler->incoming_event) {
						JANUS_LOG(LOG_ERR, "\tMissing some mandatory methods/callbacks, skipping this event handler plugin...\n");
						continue;
					}
					if(janus_eventhandler->get_api_compatibility() < JANUS_EVENTHANDLER_API_VERSION) {
						JANUS_LOG(LOG_ERR, "The '%s' event handler plugin was compiled against an older version of the API (%d < %d), skipping it: update it to enable it again\n",
							janus_eventhandler->get_package(), janus_eventhandler->get_api_compatibility(), JANUS_EVENTHANDLER_API_VERSION);
						continue;
					}
					janus_eventhandler->init(configs_folder);
					JANUS_LOG(LOG_VERB, "\tVersion: %d (%s)\n", janus_eventhandler->get_version(), janus_eventhandler->get_version_string());
					JANUS_LOG(LOG_VERB, "\t   [%s] %s\n", janus_eventhandler->get_package(), janus_eventhandler->get_name());
					JANUS_LOG(LOG_VERB, "\t   %s\n", janus_eventhandler->get_description());
					JANUS_LOG(LOG_VERB, "\t   Plugin API version: %d\n", janus_eventhandler->get_api_compatibility());
					JANUS_LOG(LOG_VERB, "\t   Subscriptions:");
					if(janus_eventhandler->events_mask == 0) {
						JANUS_LOG(LOG_VERB, " none");
					} else {
						if(janus_flags_is_set(&janus_eventhandler->events_mask, JANUS_EVENT_TYPE_SESSION))
							JANUS_LOG(LOG_VERB, " sessions");
						if(janus_flags_is_set(&janus_eventhandler->events_mask, JANUS_EVENT_TYPE_HANDLE))
							JANUS_LOG(LOG_VERB, " handles");
						if(janus_flags_is_set(&janus_eventhandler->events_mask, JANUS_EVENT_TYPE_JSEP))
							JANUS_LOG(LOG_VERB, " jsep");
						if(janus_flags_is_set(&janus_eventhandler->events_mask, JANUS_EVENT_TYPE_WEBRTC))
							JANUS_LOG(LOG_VERB, " webrtc");
						if(janus_flags_is_set(&janus_eventhandler->events_mask, JANUS_EVENT_TYPE_MEDIA))
							JANUS_LOG(LOG_VERB, " media");
						if(janus_flags_is_set(&janus_eventhandler->events_mask, JANUS_EVENT_TYPE_PLUGIN))
							JANUS_LOG(LOG_VERB, " plugins");
						if(janus_flags_is_set(&janus_eventhandler->events_mask, JANUS_EVENT_TYPE_TRANSPORT))
							JANUS_LOG(LOG_VERB, " transports");
					}
					JANUS_LOG(LOG_VERB, "\n");
					if(eventhandlers == NULL)
						eventhandlers = g_hash_table_new(g_str_hash, g_str_equal);
					g_hash_table_insert(eventhandlers, (gpointer)janus_eventhandler->get_package(), janus_eventhandler);
					if(eventhandlers_so == NULL)
						eventhandlers_so = g_hash_table_new(g_str_hash, g_str_equal);
					g_hash_table_insert(eventhandlers_so, (gpointer)janus_eventhandler->get_package(), event);
				}
			}
		}
		closedir(dir);
		if(disabled_eventhandlers != NULL)
			g_strfreev(disabled_eventhandlers);
		disabled_eventhandlers = NULL;
		/* Initialize the event broadcaster */
		if(janus_events_init(enable_events, (server_name ? server_name : (char *)JANUS_SERVER_NAME), eventhandlers) < 0) {
			JANUS_LOG(LOG_FATAL, "Error initializing the Event handlers mechanism...\n");
			exit(1);
		}
	}

	/* Load plugins */
	path = PLUGINDIR;
	item = janus_config_get(config, config_general, janus_config_type_item, "plugins_folder");
	if(item && item->value)
		path = (char *)item->value;
	JANUS_LOG(LOG_INFO, "Plugins folder: %s\n", path);
	dir = opendir(path);
	if(!dir) {
		JANUS_LOG(LOG_FATAL, "\tCouldn't access plugins folder...\n");
		exit(1);
	}
	/* Any plugin to ignore? */
	gchar **disabled_plugins = NULL;
	item = janus_config_get(config, config_plugins, janus_config_type_item, "disable");
	if(item && item->value)
		disabled_plugins = g_strsplit(item->value, ",", -1);
	/* Open the shared objects */
	struct dirent *pluginent = NULL;
	char pluginpath[1024];
	while((pluginent = readdir(dir))) {
		int len = strlen(pluginent->d_name);
		if (len < 4) {
			continue;
		}
		if (strcasecmp(pluginent->d_name+len-strlen(SHLIB_EXT), SHLIB_EXT)) {
			continue;
		}
		/* Check if this plugins has been disabled in the configuration file */
		if(disabled_plugins != NULL) {
			gchar *index = disabled_plugins[0];
			if(index != NULL) {
				int i=0;
				gboolean skip = FALSE;
				while(index != NULL) {
					while(isspace(*index))
						index++;
					if(strlen(index) && !strcmp(index, pluginent->d_name)) {
						JANUS_LOG(LOG_WARN, "Plugin '%s' has been disabled, skipping...\n", pluginent->d_name);
						skip = TRUE;
						break;
					}
					i++;
					index = disabled_plugins[i];
				}
				if(skip)
					continue;
			}
		}
		JANUS_LOG(LOG_INFO, "Loading plugin '%s'...\n", pluginent->d_name);
		memset(pluginpath, 0, 1024);
		g_snprintf(pluginpath, 1024, "%s/%s", path, pluginent->d_name);
		void *plugin = dlopen(pluginpath, RTLD_NOW | RTLD_GLOBAL);
		if (!plugin) {
			JANUS_LOG(LOG_ERR, "\tCouldn't load plugin '%s': %s\n", pluginent->d_name, dlerror());
		} else {
			create_p *create = (create_p*) dlsym(plugin, "create");
			const char *dlsym_error = dlerror();
			if (dlsym_error) {
				JANUS_LOG(LOG_ERR, "\tCouldn't load symbol 'create': %s\n", dlsym_error);
				continue;
			}
			janus_plugin *janus_plugin = create();
			if(!janus_plugin) {
				JANUS_LOG(LOG_ERR, "\tCouldn't use function 'create'...\n");
				continue;
			}
			/* Are all the mandatory methods and callbacks implemented? */
			if(!janus_plugin->init || !janus_plugin->destroy ||
					!janus_plugin->get_api_compatibility ||
					!janus_plugin->get_version ||
					!janus_plugin->get_version_string ||
					!janus_plugin->get_description ||
					!janus_plugin->get_package ||
					!janus_plugin->get_name ||
					!janus_plugin->create_session ||
					!janus_plugin->query_session ||
					!janus_plugin->destroy_session ||
					!janus_plugin->handle_message ||
					!janus_plugin->setup_media ||
					!janus_plugin->hangup_media) {
				JANUS_LOG(LOG_ERR, "\tMissing some mandatory methods/callbacks, skipping this plugin...\n");
				continue;
			}
			if(janus_plugin->get_api_compatibility() < JANUS_PLUGIN_API_VERSION) {
				JANUS_LOG(LOG_ERR, "The '%s' plugin was compiled against an older version of the API (%d < %d), skipping it: update it to enable it again\n",
					janus_plugin->get_package(), janus_plugin->get_api_compatibility(), JANUS_PLUGIN_API_VERSION);
				continue;
			}
			if(janus_plugin->init(&janus_handler_plugin, configs_folder) < 0) {
				JANUS_LOG(LOG_WARN, "The '%s' plugin could not be initialized\n", janus_plugin->get_package());
				dlclose(plugin);
				continue;
			}
			JANUS_LOG(LOG_VERB, "\tVersion: %d (%s)\n", janus_plugin->get_version(), janus_plugin->get_version_string());
			JANUS_LOG(LOG_VERB, "\t   [%s] %s\n", janus_plugin->get_package(), janus_plugin->get_name());
			JANUS_LOG(LOG_VERB, "\t   %s\n", janus_plugin->get_description());
			JANUS_LOG(LOG_VERB, "\t   Plugin API version: %d\n", janus_plugin->get_api_compatibility());
			if(!janus_plugin->incoming_rtp && !janus_plugin->incoming_rtcp && !janus_plugin->incoming_data) {
				JANUS_LOG(LOG_WARN, "The '%s' plugin doesn't implement any callback for RTP/RTCP/data... is this on purpose?\n",
					janus_plugin->get_package());
			}
			if(!janus_plugin->incoming_rtp && !janus_plugin->incoming_rtcp && janus_plugin->incoming_data) {
				JANUS_LOG(LOG_WARN, "The '%s' plugin will only handle data channels (no RTP/RTCP)... is this on purpose?\n",
					janus_plugin->get_package());
			}
			if(plugins == NULL)
				plugins = g_hash_table_new(g_str_hash, g_str_equal);
			g_hash_table_insert(plugins, (gpointer)janus_plugin->get_package(), janus_plugin);
			if(plugins_so == NULL)
				plugins_so = g_hash_table_new(g_str_hash, g_str_equal);
			g_hash_table_insert(plugins_so, (gpointer)janus_plugin->get_package(), plugin);
		}
	}
	closedir(dir);
	if(disabled_plugins != NULL)
		g_strfreev(disabled_plugins);
	disabled_plugins = NULL;

	/* Load transports */
	gboolean janus_api_enabled = FALSE, admin_api_enabled = FALSE;
	path = TRANSPORTDIR;
	item = janus_config_get(config, config_general, janus_config_type_item, "transports_folder");
	if(item && item->value)
		path = (char *)item->value;
	JANUS_LOG(LOG_INFO, "Transport plugins folder: %s\n", path);
	dir = opendir(path);
	if(!dir) {
		JANUS_LOG(LOG_FATAL, "\tCouldn't access transport plugins folder...\n");
		exit(1);
	}
	/* Any transport to ignore? */
	gchar **disabled_transports = NULL;
	item = janus_config_get(config, config_transports, janus_config_type_item, "disable");
	if(item && item->value)
		disabled_transports = g_strsplit(item->value, ",", -1);
	/* Open the shared objects */
	struct dirent *transportent = NULL;
	char transportpath[1024];
	while((transportent = readdir(dir))) {
		int len = strlen(transportent->d_name);
		if (len < 4) {
			continue;
		}
		if (strcasecmp(transportent->d_name+len-strlen(SHLIB_EXT), SHLIB_EXT)) {
			continue;
		}
		/* Check if this transports has been disabled in the configuration file */
		if(disabled_transports != NULL) {
			gchar *index = disabled_transports[0];
			if(index != NULL) {
				int i=0;
				gboolean skip = FALSE;
				while(index != NULL) {
					while(isspace(*index))
						index++;
					if(strlen(index) && !strcmp(index, transportent->d_name)) {
						JANUS_LOG(LOG_WARN, "Transport plugin '%s' has been disabled, skipping...\n", transportent->d_name);
						skip = TRUE;
						break;
					}
					i++;
					index = disabled_transports[i];
				}
				if(skip)
					continue;
			}
		}
		JANUS_LOG(LOG_INFO, "Loading transport plugin '%s'...\n", transportent->d_name);
		memset(transportpath, 0, 1024);
		g_snprintf(transportpath, 1024, "%s/%s", path, transportent->d_name);
		void *transport = dlopen(transportpath, RTLD_NOW | RTLD_GLOBAL);
		if (!transport) {
			JANUS_LOG(LOG_ERR, "\tCouldn't load transport plugin '%s': %s\n", transportent->d_name, dlerror());
		} else {
			create_t *create = (create_t*) dlsym(transport, "create");
			const char *dlsym_error = dlerror();
			if (dlsym_error) {
				JANUS_LOG(LOG_ERR, "\tCouldn't load symbol 'create': %s\n", dlsym_error);
				continue;
			}
			janus_transport *janus_transport = create();
			if(!janus_transport) {
				JANUS_LOG(LOG_ERR, "\tCouldn't use function 'create'...\n");
				continue;
			}
			/* Are all the mandatory methods and callbacks implemented? */
			if(!janus_transport->init || !janus_transport->destroy ||
					!janus_transport->get_api_compatibility ||
					!janus_transport->get_version ||
					!janus_transport->get_version_string ||
					!janus_transport->get_description ||
					!janus_transport->get_package ||
					!janus_transport->get_name ||
					!janus_transport->send_message ||
					!janus_transport->is_janus_api_enabled ||
					!janus_transport->is_admin_api_enabled ||
					!janus_transport->session_created ||
					!janus_transport->session_over ||
					!janus_transport->session_claimed) {
				JANUS_LOG(LOG_ERR, "\tMissing some mandatory methods/callbacks, skipping this transport plugin...\n");
				continue;
			}
			if(janus_transport->get_api_compatibility() < JANUS_TRANSPORT_API_VERSION) {
				JANUS_LOG(LOG_ERR, "The '%s' transport plugin was compiled against an older version of the API (%d < %d), skipping it: update it to enable it again\n",
					janus_transport->get_package(), janus_transport->get_api_compatibility(), JANUS_TRANSPORT_API_VERSION);
				continue;
			}
			if(janus_transport->init(&janus_handler_transport, configs_folder) < 0) {
				JANUS_LOG(LOG_WARN, "The '%s' plugin could not be initialized\n", janus_transport->get_package());
				dlclose(transport);
				continue;
			}
			JANUS_LOG(LOG_VERB, "\tVersion: %d (%s)\n", janus_transport->get_version(), janus_transport->get_version_string());
			JANUS_LOG(LOG_VERB, "\t   [%s] %s\n", janus_transport->get_package(), janus_transport->get_name());
			JANUS_LOG(LOG_VERB, "\t   %s\n", janus_transport->get_description());
			JANUS_LOG(LOG_VERB, "\t   Plugin API version: %d\n", janus_transport->get_api_compatibility());
			JANUS_LOG(LOG_VERB, "\t   Janus API: %s\n", janus_transport->is_janus_api_enabled() ? "enabled" : "disabled");
			JANUS_LOG(LOG_VERB, "\t   Admin API: %s\n", janus_transport->is_admin_api_enabled() ? "enabled" : "disabled");
			janus_api_enabled = janus_api_enabled || janus_transport->is_janus_api_enabled();
			admin_api_enabled = admin_api_enabled || janus_transport->is_admin_api_enabled();
			if(transports == NULL)
				transports = g_hash_table_new(g_str_hash, g_str_equal);
			g_hash_table_insert(transports, (gpointer)janus_transport->get_package(), janus_transport);
			if(transports_so == NULL)
				transports_so = g_hash_table_new(g_str_hash, g_str_equal);
			g_hash_table_insert(transports_so, (gpointer)janus_transport->get_package(), transport);
		}
	}
	closedir(dir);
	if(disabled_transports != NULL)
		g_strfreev(disabled_transports);
	disabled_transports = NULL;
	/* Make sure at least a Janus API transport is available */
	if(!janus_api_enabled) {
		JANUS_LOG(LOG_FATAL, "No Janus API transport is available... enable at least one and restart Janus\n");
		exit(1);	/* FIXME Should we really give up? */
	}
	/* Make sure at least an admin API transport is available, if the auth mechanism is enabled */
	if(!admin_api_enabled && janus_auth_is_stored_mode()) {
		JANUS_LOG(LOG_FATAL, "No Admin/monitor transport is available, but the stored token based authentication mechanism is enabled... this will cause all requests to fail, giving up! If you want to use tokens, enable the Admin/monitor API or set the token auth secret.\n");
		exit(1);	/* FIXME Should we really give up? */
	}

	/* Ok, Janus has started! Let the parent now about this if we're daemonizing */
	if(daemonize) {
		int code = 0;
		ssize_t res = 0;
		do {
			res = write(pipefd[1], &code, sizeof(int));
		} while(res == -1 && errno == EINTR);
	}

	/* If the Event Handlers mechanism is enabled, notify handlers that Janus just started */
	if(janus_events_is_enabled()) {
		json_t *info = json_object();
		json_object_set_new(info, "status", json_string("started"));
		json_object_set_new(info, "info", janus_info(NULL));
		janus_events_notify_handlers(JANUS_EVENT_TYPE_CORE, 0, info);
	}

	while(!g_atomic_int_get(&stop)) {
		/* Loop until we have to stop */
		usleep(250000); /* A signal will cancel usleep() but not g_usleep() */
	}

	/* If the Event Handlers mechanism is enabled, notify handlers that Janus is hanging up */
	if(janus_events_is_enabled()) {
		json_t *info = json_object();
		json_object_set_new(info, "status", json_string("shutdown"));
		json_object_set_new(info, "signum", json_integer(stop_signal));
		janus_events_notify_handlers(JANUS_EVENT_TYPE_CORE, 0, info);
	}

	/* Done */
	JANUS_LOG(LOG_INFO, "Ending sessions timeout watchdog...\n");
	g_main_loop_quit(watchdog_loop);
	g_thread_join(watchdog);
	watchdog = NULL;
	g_main_loop_unref(watchdog_loop);
	g_main_context_unref(sessions_watchdog_context);
	sessions_watchdog_context = NULL;

	if(config)
		janus_config_destroy(config);

	JANUS_LOG(LOG_INFO, "Closing transport plugins:\n");
	if(transports != NULL && g_hash_table_size(transports) > 0) {
		g_hash_table_foreach(transports, janus_transport_close, NULL);
		g_hash_table_destroy(transports);
	}
	if(transports_so != NULL && g_hash_table_size(transports_so) > 0) {
		g_hash_table_foreach(transports_so, janus_transportso_close, NULL);
		g_hash_table_destroy(transports_so);
	}
	/* Get rid of requests tasks and thread too */
	g_thread_pool_free(tasks, FALSE, FALSE);
	JANUS_LOG(LOG_INFO, "Ending requests thread...\n");
	g_async_queue_push(requests, &exit_message);
	g_thread_join(requests_thread);
	requests_thread = NULL;
	g_async_queue_unref(requests);

	JANUS_LOG(LOG_INFO, "Destroying sessions...\n");
	g_clear_pointer(&sessions, g_hash_table_destroy);
	janus_ice_deinit();
	JANUS_LOG(LOG_INFO, "Freeing crypto resources...\n");
	janus_dtls_srtp_cleanup();
	EVP_cleanup();
	ERR_free_strings();
#ifdef HAVE_SCTP
	JANUS_LOG(LOG_INFO, "De-initializing SCTP...\n");
	janus_sctp_deinit();
#endif
	janus_auth_deinit();

	JANUS_LOG(LOG_INFO, "Closing plugins:\n");
	if(plugins != NULL && g_hash_table_size(plugins) > 0) {
		g_hash_table_foreach(plugins, janus_plugin_close, NULL);
		g_hash_table_destroy(plugins);
	}
	if(plugins_so != NULL && g_hash_table_size(plugins_so) > 0) {
		g_hash_table_foreach(plugins_so, janus_pluginso_close, NULL);
		g_hash_table_destroy(plugins_so);
	}

	JANUS_LOG(LOG_INFO, "Closing event handlers:\n");
	janus_events_deinit();
	if(eventhandlers != NULL && g_hash_table_size(eventhandlers) > 0) {
		g_hash_table_foreach(eventhandlers, janus_eventhandler_close, NULL);
		g_hash_table_destroy(eventhandlers);
	}
	if(eventhandlers_so != NULL && g_hash_table_size(eventhandlers_so) > 0) {
		g_hash_table_foreach(eventhandlers_so, janus_eventhandlerso_close, NULL);
		g_hash_table_destroy(eventhandlers_so);
	}

	janus_recorder_deinit();
	g_free(local_ip);

	if(janus_ice_get_static_event_loops() > 0)
		janus_ice_stop_static_event_loops();

#ifdef REFCOUNT_DEBUG
	/* Any reference counters that are still up while we're leaving? (debug-mode only) */
	janus_mutex_lock(&counters_mutex);
	if(counters && g_hash_table_size(counters) > 0) {
		JANUS_PRINT("Debugging reference counters: %d still allocated\n", g_hash_table_size(counters));
		GHashTableIter iter;
		gpointer value;
		g_hash_table_iter_init(&iter, counters);
		while(g_hash_table_iter_next(&iter, NULL, &value)) {
			JANUS_PRINT("  -- %p\n", value);
		}
	} else {
		JANUS_PRINT("Debugging reference counters: 0 still allocated\n");
	}
	janus_mutex_unlock(&counters_mutex);
#endif

	JANUS_PRINT("Bye!\n");

	exit(0);
}<|MERGE_RESOLUTION|>--- conflicted
+++ resolved
@@ -1224,16 +1224,10 @@
 					janus_request_handle_answer(handle, jsep_sdp);
 				} else {
 					/* Check if the mid RTP extension is being negotiated */
-<<<<<<< HEAD
 					handle->pc->mid_ext_id = janus_rtp_header_extension_get_id(jsep_sdp, JANUS_RTP_EXTMAP_MID);
 					/* Check if the RTP Stream ID extension is being negotiated */
-					handle->pc->rid_ext_id = janus_rtp_header_extension_get_id(jsep_sdp, JANUS_RTP_EXTMAP_RTP_STREAM_ID);
-=======
-					handle->stream->mid_ext_id = janus_rtp_header_extension_get_id(jsep_sdp, JANUS_RTP_EXTMAP_MID);
-					/* Check if the RTP Stream ID extension is being negotiated */
-					handle->stream->rid_ext_id = janus_rtp_header_extension_get_id(jsep_sdp, JANUS_RTP_EXTMAP_RID);
-					handle->stream->ridrtx_ext_id = janus_rtp_header_extension_get_id(jsep_sdp, JANUS_RTP_EXTMAP_REPAIRED_RID);
->>>>>>> 58be79e8
+					handle->pc->rid_ext_id = janus_rtp_header_extension_get_id(jsep_sdp, JANUS_RTP_EXTMAP_RID);
+					handle->pc->ridrtx_ext_id = janus_rtp_header_extension_get_id(jsep_sdp, JANUS_RTP_EXTMAP_REPAIRED_RID);
 					/* Check if transport wide CC is supported */
 					int transport_wide_cc_ext_id = janus_rtp_header_extension_get_id(jsep_sdp, JANUS_RTP_EXTMAP_TRANSPORT_WIDE_CC);
 					handle->pc->do_transport_wide_cc = transport_wide_cc_ext_id > 0 ? TRUE : FALSE;
@@ -1318,50 +1312,36 @@
 		json_t *body_jsep = NULL;
 		if(jsep_sdp_stripped) {
 			body_jsep = json_pack("{ssss}", "type", jsep_type, "sdp", jsep_sdp_stripped);
-<<<<<<< HEAD
-			/* Check if VP8 simulcasting is enabled in one of the media streams */
+			/* Check if simulcasting is enabled in one of the media streams */
 			json_t *simulcast = NULL;
 			janus_handle_webrtc_medium *medium = NULL;
 			uint mi=0;
 			for(mi=0; mi<g_hash_table_size(handle->pc->media); mi++) {
 				medium = g_hash_table_lookup(handle->pc->media, GUINT_TO_POINTER(mi));
-				if(medium && medium->ssrc_peer[1]) {
+				if(medium && (medium->ssrc_peer[1] || medium->rid[0])) {
 					if(simulcast == NULL)
 						simulcast = json_array();
 					json_t *msc = json_object();
-					json_object_set_new(msc, "mindex", json_integer(medium->mindex));
-					json_object_set_new(msc, "ssrc-0", json_integer(medium->ssrc_peer[0]));
-					json_object_set_new(msc, "ssrc-1", json_integer(medium->ssrc_peer[1]));
-					if(medium->ssrc_peer[2])
-						json_object_set_new(msc, "ssrc-2", json_integer(medium->ssrc_peer[2]));
-					json_array_append_new(simulcast, msc);
-					break;
-=======
-			/* Check if simulcasting is enabled */
-			if(janus_flags_is_set(&handle->webrtc_flags, JANUS_ICE_HANDLE_WEBRTC_HAS_VIDEO)) {
-				if(handle->stream && (handle->stream->rid[0] || handle->stream->video_ssrc_peer[1])) {
-					json_t *simulcast = json_object();
 					/* If we have rids, pass those, otherwise pass the SSRCs */
-					if(handle->stream->rid[0]) {
+					if(medium->rid[0] && medium->pc->rid_ext_id > 0) {
 						json_t *rids = json_array();
-						json_array_append_new(rids, json_string(handle->stream->rid[0]));
-						if(handle->stream->rid[1])
-							json_array_append_new(rids, json_string(handle->stream->rid[1]));
-						if(handle->stream->rid[2])
-							json_array_append_new(rids, json_string(handle->stream->rid[2]));
-						json_object_set_new(simulcast, "rids", rids);
-						json_object_set_new(simulcast, "rid-ext", json_integer(handle->stream->rid_ext_id));
+						json_array_append_new(rids, json_string(medium->rid[0]));
+						if(medium->rid[1])
+							json_array_append_new(rids, json_string(medium->rid[1]));
+						if(medium->rid[2])
+							json_array_append_new(rids, json_string(medium->rid[2]));
+						json_object_set_new(msc, "rids", rids);
+						json_object_set_new(msc, "rid-ext", json_integer(handle->pc->rid_ext_id));
 					} else {
 						json_t *ssrcs = json_array();
-						json_array_append_new(ssrcs, json_integer(handle->stream->video_ssrc_peer[0]));
-						if(handle->stream->video_ssrc_peer[1])
-							json_array_append_new(ssrcs, json_integer(handle->stream->video_ssrc_peer[1]));
-						if(handle->stream->video_ssrc_peer[2])
-							json_array_append_new(ssrcs, json_integer(handle->stream->video_ssrc_peer[2]));
-						json_object_set_new(simulcast, "ssrcs", ssrcs);
+						json_array_append_new(ssrcs, json_integer(medium->ssrc_peer[0]));
+						if(medium->ssrc_peer[1])
+							json_array_append_new(ssrcs, json_integer(medium->ssrc_peer[1]));
+						if(medium->ssrc_peer[2])
+							json_array_append_new(ssrcs, json_integer(medium->ssrc_peer[2]));
+						json_object_set_new(msc, "ssrcs", ssrcs);
 					}
-					json_object_set_new(body_jsep, "simulcast", simulcast);
->>>>>>> 58be79e8
+					json_array_append_new(simulcast, msc);
 				}
 			}
 			if(simulcast)
@@ -2349,7 +2329,6 @@
 json_t *janus_admin_webrtc_summary(janus_handle_webrtc *pc) {
 	if(pc == NULL)
 		return NULL;
-<<<<<<< HEAD
 	json_t *w = json_object();
 	json_t *i = json_object();
 	json_object_set_new(i, "stream_id", json_integer(pc->stream_id));
@@ -2362,140 +2341,6 @@
 	if(pc->ice_connected > 0)
 		json_object_set_new(i, "connected", json_integer(pc->ice_connected));
 	if(pc->local_candidates) {
-=======
-	json_t *s = json_object();
-	json_object_set_new(s, "id", json_integer(stream->stream_id));
-	json_object_set_new(s, "ready", json_integer(stream->cdone));
-	json_t *ss = json_object();
-	if(stream->audio_ssrc)
-		json_object_set_new(ss, "audio", json_integer(stream->audio_ssrc));
-	if(stream->video_ssrc)
-		json_object_set_new(ss, "video", json_integer(stream->video_ssrc));
-	if(stream->video_ssrc_rtx)
-		json_object_set_new(ss, "video-rtx", json_integer(stream->video_ssrc_rtx));
-	if(stream->audio_ssrc_peer)
-		json_object_set_new(ss, "audio-peer", json_integer(stream->audio_ssrc_peer));
-	if(stream->video_ssrc_peer[0])
-		json_object_set_new(ss, "video-peer", json_integer(stream->video_ssrc_peer[0]));
-	if(stream->video_ssrc_peer[1])
-		json_object_set_new(ss, "video-peer-sim-1", json_integer(stream->video_ssrc_peer[1]));
-	if(stream->video_ssrc_peer[2])
-		json_object_set_new(ss, "video-peer-sim-2", json_integer(stream->video_ssrc_peer[2]));
-	if(stream->video_ssrc_peer_rtx[0])
-		json_object_set_new(ss, "video-peer-rtx", json_integer(stream->video_ssrc_peer_rtx[0]));
-	if(stream->video_ssrc_peer_rtx[1])
-		json_object_set_new(ss, "video-peer-sim-1-rtx", json_integer(stream->video_ssrc_peer_rtx[1]));
-	if(stream->video_ssrc_peer_rtx[2])
-		json_object_set_new(ss, "video-peer-sim-2-rtx", json_integer(stream->video_ssrc_peer_rtx[2]));
-	json_object_set_new(s, "ssrc", ss);
-	if(stream->rid[0]) {
-		json_t *sr = json_object();
-		json_t *rid = json_array();
-		json_array_append_new(rid, json_string(stream->rid[0]));
-		if(stream->rid[1])
-			json_array_append_new(rid, json_string(stream->rid[1]));
-		if(stream->rid[1])
-			json_array_append_new(rid, json_string(stream->rid[2]));
-		json_object_set_new(sr, "rid", rid);
-		json_object_set_new(sr, "rid-ext-id", json_integer(stream->rid_ext_id));
-		json_object_set_new(sr, "ridrtx-ext-id", json_integer(stream->ridrtx_ext_id));
-		if(stream->legacy_rid)
-			json_object_set_new(sr, "rid-syntax", json_string("legacy"));
-		json_object_set_new(s, "rid-simulcast", sr);
-	}
-	json_t *sd = json_object();
-	json_object_set_new(sd, "audio-send", stream->audio_send ? json_true() : json_false());
-	json_object_set_new(sd, "audio-recv", stream->audio_recv ? json_true() : json_false());
-	json_object_set_new(sd, "video-send", stream->video_send ? json_true() : json_false());
-	json_object_set_new(sd, "video-recv", stream->video_recv ? json_true() : json_false());
-	json_object_set_new(s, "direction", sd);
-	if(stream->audio_payload_type > -1 || stream->video_payload_type > -1) {
-		json_t *sc = json_object();
-		if(stream->audio_payload_type > -1)
-			json_object_set_new(sc, "audio-pt", json_integer(stream->audio_payload_type));
-		if(stream->audio_codec != NULL)
-			json_object_set_new(sc, "audio-codec", json_string(stream->audio_codec));
-		if(stream->video_payload_type > -1)
-			json_object_set_new(sc, "video-pt", json_integer(stream->video_payload_type));
-		if(stream->video_rtx_payload_type > -1)
-			json_object_set_new(sc, "video-rtx-pt", json_integer(stream->video_rtx_payload_type));
-		if(stream->video_codec != NULL)
-			json_object_set_new(sc, "video-codec", json_string(stream->video_codec));
-		json_object_set_new(s, "codecs", sc);
-	}
-	json_t *bwe = json_object();
-	json_object_set_new(bwe, "twcc", stream->do_transport_wide_cc ? json_true() : json_false());
-	if(stream->transport_wide_cc_ext_id >= 0)
-		json_object_set_new(bwe, "twcc-ext-id", json_integer(stream->transport_wide_cc_ext_id));
-	json_object_set_new(s, "bwe", bwe);
-	json_t *components = json_array();
-	if(stream->component) {
-		json_t *c = janus_admin_component_summary(stream->component);
-		if(c)
-			json_array_append_new(components, c);
-	}
-	json_t *rtcp_stats = NULL;
-	if(stream->audio_rtcp_ctx != NULL) {
-		rtcp_stats = json_object();
-		json_t *audio_rtcp_stats = json_object();
-		json_object_set_new(audio_rtcp_stats, "base", json_integer(stream->audio_rtcp_ctx->tb));
-		json_object_set_new(audio_rtcp_stats, "rtt", json_integer(janus_rtcp_context_get_rtt(stream->audio_rtcp_ctx)));
-		json_object_set_new(audio_rtcp_stats, "lost", json_integer(janus_rtcp_context_get_lost_all(stream->audio_rtcp_ctx, FALSE)));
-		json_object_set_new(audio_rtcp_stats, "lost-by-remote", json_integer(janus_rtcp_context_get_lost_all(stream->audio_rtcp_ctx, TRUE)));
-		json_object_set_new(audio_rtcp_stats, "jitter-local", json_integer(janus_rtcp_context_get_jitter(stream->audio_rtcp_ctx, FALSE)));
-		json_object_set_new(audio_rtcp_stats, "jitter-remote", json_integer(janus_rtcp_context_get_jitter(stream->audio_rtcp_ctx, TRUE)));
-		json_object_set_new(audio_rtcp_stats, "in-link-quality", json_integer(janus_rtcp_context_get_in_link_quality(stream->audio_rtcp_ctx)));
-		json_object_set_new(audio_rtcp_stats, "in-media-link-quality", json_integer(janus_rtcp_context_get_in_media_link_quality(stream->audio_rtcp_ctx)));
-		json_object_set_new(audio_rtcp_stats, "out-link-quality", json_integer(janus_rtcp_context_get_out_link_quality(stream->audio_rtcp_ctx)));
-		json_object_set_new(audio_rtcp_stats, "out-media-link-quality", json_integer(janus_rtcp_context_get_out_media_link_quality(stream->audio_rtcp_ctx)));
-		json_object_set_new(rtcp_stats, "audio", audio_rtcp_stats);
-	}
-	int vindex=0;
-	for(vindex=0; vindex<3; vindex++) {
-		if(stream->video_rtcp_ctx[vindex] != NULL) {
-			if(rtcp_stats == NULL)
-				rtcp_stats = json_object();
-			json_t *video_rtcp_stats = json_object();
-			json_object_set_new(video_rtcp_stats, "base", json_integer(stream->video_rtcp_ctx[vindex]->tb));
-			if(vindex == 0)
-				json_object_set_new(video_rtcp_stats, "rtt", json_integer(janus_rtcp_context_get_rtt(stream->video_rtcp_ctx[vindex])));
-			json_object_set_new(video_rtcp_stats, "lost", json_integer(janus_rtcp_context_get_lost_all(stream->video_rtcp_ctx[vindex], FALSE)));
-			json_object_set_new(video_rtcp_stats, "lost-by-remote", json_integer(janus_rtcp_context_get_lost_all(stream->video_rtcp_ctx[vindex], TRUE)));
-			json_object_set_new(video_rtcp_stats, "jitter-local", json_integer(janus_rtcp_context_get_jitter(stream->video_rtcp_ctx[vindex], FALSE)));
-			json_object_set_new(video_rtcp_stats, "jitter-remote", json_integer(janus_rtcp_context_get_jitter(stream->video_rtcp_ctx[vindex], TRUE)));
-			json_object_set_new(video_rtcp_stats, "in-link-quality", json_integer(janus_rtcp_context_get_in_link_quality(stream->video_rtcp_ctx[vindex])));
-			json_object_set_new(video_rtcp_stats, "in-media-link-quality", json_integer(janus_rtcp_context_get_in_media_link_quality(stream->video_rtcp_ctx[vindex])));
-			json_object_set_new(video_rtcp_stats, "out-link-quality", json_integer(janus_rtcp_context_get_out_link_quality(stream->video_rtcp_ctx[vindex])));
-			json_object_set_new(video_rtcp_stats, "out-media-link-quality", json_integer(janus_rtcp_context_get_out_media_link_quality(stream->video_rtcp_ctx[vindex])));
-			if(vindex == 0)
-				json_object_set_new(rtcp_stats, "video", video_rtcp_stats);
-			else if(vindex == 1)
-				json_object_set_new(rtcp_stats, "video-sim1", video_rtcp_stats);
-			else
-				json_object_set_new(rtcp_stats, "video-sim2", video_rtcp_stats);
-		}
-	}
-	if(rtcp_stats != NULL)
-		json_object_set_new(s, "rtcp_stats", rtcp_stats);
-	json_object_set_new(s, "components", components);
-	return s;
-}
-
-json_t *janus_admin_component_summary(janus_ice_component *component) {
-	if(component == NULL)
-		return NULL;
-	janus_ice_handle *handle = component->stream ? component->stream->handle : NULL;
-	json_t *c = json_object();
-	json_object_set_new(c, "id", json_integer(component->component_id));
-	json_object_set_new(c, "state", json_string(janus_get_ice_state_name(component->state)));
-	if(component->icefailed_detected) {
-		json_object_set_new(c, "failed-detected", json_integer(component->icefailed_detected));
-		json_object_set_new(c, "icetimer-started", component->icestate_source ? json_true() : json_false());
-	}
-	if(component->component_connected > 0)
-		json_object_set_new(c, "connected", json_integer(component->component_connected));
-	if(component->local_candidates) {
->>>>>>> 58be79e8
 		json_t *cs = json_array();
 		GSList *candidates = pc->local_candidates, *c = NULL;
 		for (c = candidates; c; c = c->next) {
@@ -2562,8 +2407,12 @@
 	json_object_set_new(w, "bwe", bwe);
 	if(pc->mid_ext_id > 0 || pc->rid_ext_id > 0) {
 		json_t *ext = json_object();
-		json_object_set_new(ext, "mid-ext-id", json_integer(pc->mid_ext_id));
-		json_object_set_new(ext, "rid-ext-id", json_integer(pc->rid_ext_id));
+		if(pc->mid_ext_id > 0)
+			json_object_set_new(ext, "mid-ext-id", json_integer(pc->mid_ext_id));
+		if(pc->rid_ext_id > 0)
+			json_object_set_new(ext, "rid-ext-id", json_integer(pc->rid_ext_id));
+		if(pc->ridrtx_ext_id > 0)
+			json_object_set_new(ext, "ridrtx-ext-id", json_integer(pc->ridrtx_ext_id));
 		json_object_set_new(w, "spec-ext", ext);
 	}
 	json_t *media = json_object();
@@ -2613,16 +2462,23 @@
 			json_object_set_new(ms, "ssrc-peer-sim-1-rtx", json_integer(medium->ssrc_peer_rtx[1]));
 		if(medium->ssrc_peer_rtx[2])
 			json_object_set_new(ms, "ssrc-peer-sim-2-rtx", json_integer(medium->ssrc_peer_rtx[2]));
-		if(medium->rid[0]) {
+		json_object_set_new(m, "ssrc", ms);
+		if(medium->rid[0] && medium->pc->rid_ext_id > 0) {
+			json_t *mr = json_object();
 			json_t *rid = json_array();
 			json_array_append_new(rid, json_string(medium->rid[0]));
 			if(medium->rid[1])
 				json_array_append_new(rid, json_string(medium->rid[1]));
-			if(medium->rid[1])
+			if(medium->rid[2])
 				json_array_append_new(rid, json_string(medium->rid[2]));
-			json_object_set_new(ms, "rid", rid);
-		}
-		json_object_set_new(m, "ssrc", ms);
+			json_object_set_new(mr, "rid", rid);
+			json_object_set_new(mr, "rid-ext-id", json_integer(medium->pc->rid_ext_id));
+			if(medium->pc->ridrtx_ext_id > 0)
+				json_object_set_new(mr, "ridrtx-ext-id", json_integer(medium->pc->ridrtx_ext_id));
+			if(medium->legacy_rid)
+				json_object_set_new(mr, "rid-syntax", json_string("legacy"));
+			json_object_set_new(m, "rid-simulcast", mr);
+		}
 	}
 	/* Media direction */
 	if(medium->type != JANUS_MEDIA_DATA) {
@@ -3103,19 +2959,13 @@
 			temp = temp->next;
 		}
 		if(!do_mid)
-			ice_handle->stream->mid_ext_id = 0;
+			handle->pc->mid_ext_id = 0;
 		if(!do_rid) {
-			ice_handle->stream->rid_ext_id = 0;
-			ice_handle->stream->ridrtx_ext_id = 0;
-			g_free(ice_handle->stream->rid[0]);
-			ice_handle->stream->rid[0] = NULL;
-			g_free(ice_handle->stream->rid[1]);
-			ice_handle->stream->rid[1] = NULL;
-			g_free(ice_handle->stream->rid[2]);
-			ice_handle->stream->rid[2] = NULL;
+			handle->pc->rid_ext_id = 0;
+			handle->pc->ridrtx_ext_id = 0;
 		}
 		if(!do_repaired_rid)
-			ice_handle->stream->ridrtx_ext_id = 0;
+			handle->pc->ridrtx_ext_id = 0;
 	}
 	if(!updating && !janus_ice_is_full_trickle_enabled()) {
 		/* Wait for candidates-done callback */
