/*! \file   janus.c
 * \author Lorenzo Miniero <lorenzo@meetecho.com>
 * \copyright GNU General Public License v3
 * \brief  Janus core
 * \details Implementation of the gateway core. This code takes care of
 * the gateway initialization (command line/configuration) and setup,
 * and makes use of the available transport plugins (by default HTTP,
 * WebSockets, RabbitMQ, if compiled) and Janus protocol (a JSON-based
 * protocol) to interact with the applications, whether they're web based
 * or not. The core also takes care of bridging peers and plugins
 * accordingly, in terms of both messaging and real-time media transfer
 * via WebRTC. 
 * 
 * \ingroup core
 * \ref core
 */
 
#include <dlfcn.h>
#include <dirent.h>
#include <net/if.h>
#include <netdb.h>
#include <signal.h>
#include <getopt.h>
#include <sys/resource.h>
#include <sys/socket.h>

#include "janus.h"
#include "cmdline.h"
#include "config.h"
#include "apierror.h"
#include "debug.h"
#include "rtcp.h"
#include "sdp.h"
#include "auth.h"
#include "utils.h"


#define JANUS_NAME				"Janus WebRTC Gateway"
#define JANUS_AUTHOR			"Meetecho s.r.l."
#define JANUS_VERSION			10
#define JANUS_VERSION_STRING	"0.1.0"

#ifdef __MACH__
#define SHLIB_EXT "0.dylib"
#else
#define SHLIB_EXT ".so"
#endif


static janus_config *config = NULL;
static char *config_file = NULL;
static char *configs_folder = NULL;

static GHashTable *transports = NULL;
static GHashTable *transports_so = NULL;

static GHashTable *plugins = NULL;
static GHashTable *plugins_so = NULL;


/* Certificates */
static char *server_pem = NULL;
gchar *janus_get_server_pem(void) {
	return server_pem;
}
static char *server_key = NULL;
gchar *janus_get_server_key(void) {
	return server_key;
}


/* API secrets */
static char *api_secret = NULL, *admin_api_secret = NULL;


/* Admin/Monitor helpers */
json_t *janus_admin_stream_summary(janus_ice_stream *stream);
json_t *janus_admin_component_summary(janus_ice_component *component);


/* Information */
json_t *janus_info(const char *transaction);
json_t *janus_info(const char *transaction) {
	/* Prepare a summary on the gateway */
	json_t *info = json_object();
	json_object_set_new(info, "janus", json_string("server_info"));
	if(transaction != NULL)
		json_object_set_new(info, "transaction", json_string(transaction));
	json_object_set_new(info, "name", json_string(JANUS_NAME));
	json_object_set_new(info, "version", json_integer(JANUS_VERSION));
	json_object_set_new(info, "version_string", json_string(JANUS_VERSION_STRING));
	json_object_set_new(info, "author", json_string(JANUS_AUTHOR));
#ifdef HAVE_SCTP
	json_object_set_new(info, "data_channels", json_string("true"));
#else
	json_object_set_new(info, "data_channels", json_string("false"));
#endif
	json_object_set_new(info, "ipv6", json_string(janus_ice_is_ipv6_enabled() ? "true" : "false"));
	json_object_set_new(info, "ice-tcp", json_string(janus_ice_is_ice_tcp_enabled() ? "true" : "false"));
	if(janus_ice_get_stun_server() != NULL) {
		char server[255];
		g_snprintf(server, 255, "%s:%"SCNu16, janus_ice_get_stun_server(), janus_ice_get_stun_port());
		json_object_set_new(info, "stun-server", json_string(server));
	}
	if(janus_ice_get_turn_server() != NULL) {
		char server[255];
		g_snprintf(server, 255, "%s:%"SCNu16, janus_ice_get_turn_server(), janus_ice_get_turn_port());
		json_object_set_new(info, "turn-server", json_string(server));
	}
	/* Available transports */
	json_t *t_data = json_object();
	if(transports && g_hash_table_size(transports) > 0) {
		GHashTableIter iter;
		gpointer value;
		g_hash_table_iter_init(&iter, transports);
		while (g_hash_table_iter_next(&iter, NULL, &value)) {
			janus_transport *t = value;
			if(t == NULL) {
				continue;
			}
			json_t *transport = json_object();
			json_object_set_new(transport, "name", json_string(t->get_name()));
			json_object_set_new(transport, "author", json_string(t->get_author()));
			json_object_set_new(transport, "description", json_string(t->get_description()));
			json_object_set_new(transport, "version_string", json_string(t->get_version_string()));
			json_object_set_new(transport, "version", json_integer(t->get_version()));
			json_object_set_new(t_data, t->get_package(), transport);
		}
	}
	json_object_set_new(info, "transports", t_data);
	/* Available plugins */
	json_t *p_data = json_object();
	if(plugins && g_hash_table_size(plugins) > 0) {
		GHashTableIter iter;
		gpointer value;
		g_hash_table_iter_init(&iter, plugins);
		while (g_hash_table_iter_next(&iter, NULL, &value)) {
			janus_plugin *p = value;
			if(p == NULL) {
				continue;
			}
			json_t *plugin = json_object();
			json_object_set_new(plugin, "name", json_string(p->get_name()));
			json_object_set_new(plugin, "author", json_string(p->get_author()));
			json_object_set_new(plugin, "description", json_string(p->get_description()));
			json_object_set_new(plugin, "version_string", json_string(p->get_version_string()));
			json_object_set_new(plugin, "version", json_integer(p->get_version()));
			json_object_set_new(p_data, p->get_package(), plugin);
		}
	}
	json_object_set_new(info, "plugins", p_data);
	
	return info;
}

static gchar local_ip[INET6_ADDRSTRLEN];
gchar *janus_get_local_ip(void) {
	return local_ip;
}
static gchar *public_ip = NULL;
gchar *janus_get_public_ip(void) {
	/* Fallback to the local IP, if we have no public one */
	return public_ip ? public_ip : local_ip;
}
void janus_set_public_ip(const char *ip) {
	if(ip == NULL)
		return;
	if(public_ip != NULL)
		g_free(public_ip);
	public_ip = g_strdup(ip);
}
static volatile gint stop = 0;
gint janus_is_stopping(void) {
	return g_atomic_int_get(&stop);
}


/* Logging */
int janus_log_level = 0;
gboolean janus_log_timestamps = FALSE;
gboolean janus_log_colors = FALSE;
int lock_debug = 0;


/*! \brief Signal handler (just used to intercept CTRL+C) */
void janus_handle_signal(int signum);
void janus_handle_signal(int signum)
{
	switch(g_atomic_int_get(&stop)) {
		case 0:
			JANUS_PRINT("Stopping gateway, please wait...\n");
			break;
		case 1:
			JANUS_PRINT("In a hurry? I'm trying to free resources cleanly, here!\n");
			break;
		default:
			JANUS_PRINT("Ok, leaving immediately...\n");
			break;
	}
	g_atomic_int_inc(&stop);
	if(g_atomic_int_get(&stop) > 2)
		exit(1);
}


/** @name Transport plugin callback interface
 * These are the callbacks implemented by the gateway core, as part of
 * the janus_transport_callbacks interface. Everything the transport
 * plugins send the gateway is handled here.
 */
///@{
void janus_transport_incoming_request(janus_transport *plugin, void *transport, void *request_id, gboolean admin, json_t *message, json_error_t *error);
void janus_transport_gone(janus_transport *plugin, void *transport);
static janus_transport_callbacks janus_handler_transport =
	{
		.incoming_request = janus_transport_incoming_request,
		.transport_gone = janus_transport_gone,
	}; 
GThreadPool *tasks = NULL;
void janus_transport_task(gpointer data, gpointer user_data);
///@}


/** @name Plugin callback interface
 * These are the callbacks implemented by the gateway core, as part of
 * the janus_callbacks interface. Everything the plugins send the
 * gateway is handled here.
 */
///@{
int janus_plugin_push_event(janus_plugin_session *plugin_session, janus_plugin *plugin, const char *transaction, const char *message, const char *sdp_type, const char *sdp);
json_t *janus_plugin_handle_sdp(janus_plugin_session *plugin_session, janus_plugin *plugin, const char *sdp_type, const char *sdp);
void janus_plugin_relay_rtp(janus_plugin_session *plugin_session, int video, char *buf, int len);
void janus_plugin_relay_rtcp(janus_plugin_session *plugin_session, int video, char *buf, int len);
void janus_plugin_relay_data(janus_plugin_session *plugin_session, char *buf, int len);
void janus_plugin_close_pc(janus_plugin_session *plugin_session);
void janus_plugin_end_session(janus_plugin_session *plugin_session);
static janus_callbacks janus_handler_plugin =
	{
		.push_event = janus_plugin_push_event,
		.relay_rtp = janus_plugin_relay_rtp,
		.relay_rtcp = janus_plugin_relay_rtcp,
		.relay_data = janus_plugin_relay_data,
		.close_pc = janus_plugin_close_pc,
		.end_session = janus_plugin_end_session,
	}; 
///@}


/* Gateway Sessions */
static janus_mutex sessions_mutex;
static GHashTable *sessions = NULL, *old_sessions = NULL;
static GMainContext *sessions_watchdog_context = NULL;


#define SESSION_TIMEOUT		60		/* FIXME Should this be higher, e.g., 120 seconds? */

static gboolean janus_cleanup_session(gpointer user_data) {
	janus_session *session = (janus_session *) user_data;

	JANUS_LOG(LOG_DBG, "Cleaning up session %"SCNu64"...\n", session->session_id);
	janus_session_destroy(session->session_id);

	return G_SOURCE_REMOVE;
}

static gboolean janus_check_sessions(gpointer user_data) {
	GMainContext *watchdog_context = (GMainContext *) user_data;
	janus_mutex_lock(&sessions_mutex);
	if(sessions && g_hash_table_size(sessions) > 0) {
		GHashTableIter iter;
		gpointer value;
		g_hash_table_iter_init(&iter, sessions);
		while (g_hash_table_iter_next(&iter, NULL, &value)) {
			janus_session *session = (janus_session *) value;
			if (!session || session->destroy) {
				continue;
			}
			gint64 now = janus_get_monotonic_time();
			if (now - session->last_activity >= SESSION_TIMEOUT * G_USEC_PER_SEC && !session->timeout) {
				JANUS_LOG(LOG_INFO, "Timeout expired for session %"SCNu64"...\n", session->session_id);

				/* Notify the transport */
				if(session->source) {
					json_t *event = json_object();
					json_object_set_new(event, "janus", json_string("timeout"));
					json_object_set_new(event, "session_id", json_integer(session->session_id));
					/* Send this to the transport client */
					session->source->transport->send_message(session->source->instance, NULL, FALSE, event);
					/* Notify the transport plugin about the session timeout */
					session->source->transport->session_over(session->source->instance, session->session_id, TRUE);
				}
				
				/* Mark the session as over, we'll deal with it later */
				session->timeout = 1;
				/* FIXME Is this safe? apparently it causes hash table errors on the console */
				g_hash_table_iter_remove(&iter);
				g_hash_table_insert(old_sessions, GUINT_TO_POINTER(session->session_id), session);

				/* Schedule the session for deletion */
				GSource *timeout_source = g_timeout_source_new_seconds(3);
				g_source_set_callback(timeout_source, janus_cleanup_session, session, NULL);
				g_source_attach(timeout_source, watchdog_context);
				g_source_unref(timeout_source);
			}
		}
	}
	janus_mutex_unlock(&sessions_mutex);

	return G_SOURCE_CONTINUE;
}

static gpointer janus_sessions_watchdog(gpointer user_data) {
	GMainLoop *loop = (GMainLoop *) user_data;
	GMainContext *watchdog_context = g_main_loop_get_context(loop);
	GSource *timeout_source;

	timeout_source = g_timeout_source_new_seconds(2);
	g_source_set_callback(timeout_source, janus_check_sessions, watchdog_context, NULL);
	g_source_attach(timeout_source, watchdog_context);
	g_source_unref(timeout_source);

	JANUS_LOG(LOG_INFO, "Sessions watchdog started\n");

	g_main_loop_run(loop);

	return NULL;
}

janus_session *janus_session_create(guint64 session_id) {
	if(session_id == 0) {
		while(session_id == 0) {
			session_id = g_random_int();
			if(janus_session_find(session_id) != NULL) {
				/* Session ID already taken, try another one */
				session_id = 0;
			}
		}
	}
	JANUS_LOG(LOG_INFO, "Creating new session: %"SCNu64"\n", session_id);
	janus_session *session = (janus_session *)calloc(1, sizeof(janus_session));
	if(session == NULL) {
		JANUS_LOG(LOG_FATAL, "Memory error!\n");
		return NULL;
	}
	session->session_id = session_id;
	session->source = NULL;
	session->destroy = 0;
	session->timeout = 0;
	session->last_activity = janus_get_monotonic_time();
	janus_mutex_init(&session->mutex);
	janus_mutex_lock(&sessions_mutex);
	g_hash_table_insert(sessions, GUINT_TO_POINTER(session_id), session);
	janus_mutex_unlock(&sessions_mutex);
	return session;
}

janus_session *janus_session_find(guint64 session_id) {
	janus_mutex_lock(&sessions_mutex);
	janus_session *session = g_hash_table_lookup(sessions, GUINT_TO_POINTER(session_id));
	janus_mutex_unlock(&sessions_mutex);
	return session;
}

janus_session *janus_session_find_destroyed(guint64 session_id) {
	janus_mutex_lock(&sessions_mutex);
	janus_session *session = g_hash_table_lookup(old_sessions, GUINT_TO_POINTER(session_id));
	janus_mutex_unlock(&sessions_mutex);
	return session;
}

void janus_session_notify_event(guint64 session_id, json_t *event) {
	janus_mutex_lock(&sessions_mutex);
	janus_session *session = g_hash_table_lookup(sessions, GUINT_TO_POINTER(session_id));
	janus_mutex_unlock(&sessions_mutex);
	if(session != NULL && session->source != NULL && session->source->transport != NULL) {
		/* Send this to the transport client */
		JANUS_LOG(LOG_HUGE, "Sending event to %s (%p)\n", session->source->transport->get_package(), session->source->instance);
		session->source->transport->send_message(session->source->instance, NULL, FALSE, event);
	} else {
		/* No transport, free the event */
		json_decref(event);
	}
}


/* Destroys a session but does not remove it from the sessions hash table. */
gint janus_session_destroy(guint64 session_id) {
	janus_session *session = janus_session_find_destroyed(session_id);
	if(session == NULL) {
		JANUS_LOG(LOG_ERR, "Couldn't find session to destroy: %"SCNu64"\n", session_id);
		return -1;
	}
	JANUS_LOG(LOG_VERB, "Destroying session %"SCNu64"\n", session_id);
	session->destroy = 1;
	if (session->ice_handles != NULL && g_hash_table_size(session->ice_handles) > 0) {
		GHashTableIter iter;
		gpointer value;
		/* Remove all handles */
		g_hash_table_iter_init(&iter, session->ice_handles);
		while (g_hash_table_iter_next(&iter, NULL, &value)) {
			janus_ice_handle *handle = value;
			if(!handle || g_atomic_int_get(&stop)) {
				continue;
			}
			janus_ice_handle_destroy(session, handle->handle_id);
			g_hash_table_iter_remove(&iter);
		}
	}

	/* FIXME Actually destroy session */
	janus_session_free(session);

	return 0;
}

void janus_session_free(janus_session *session) {
	if(session == NULL)
		return;
	janus_mutex_lock(&session->mutex);
	if(session->ice_handles != NULL) {
		g_hash_table_destroy(session->ice_handles);
		session->ice_handles = NULL;
	}
	if(session->source != NULL) {
		janus_request_destroy(session->source);
		session->source = NULL;
	}
	janus_mutex_unlock(&session->mutex);
	g_free(session);
	session = NULL;
}


<<<<<<< HEAD
/* Requests management */
janus_request *janus_request_new(janus_transport *transport, void *instance, void *request_id, gboolean admin, json_t *message) {
	janus_request *request = (janus_request *)calloc(1, sizeof(janus_request));
	request->transport = transport;
	request->instance = instance;
	request->request_id = request_id;
	request->admin = admin;
	request->message = message;
	return request;
=======
/* Connection notifiers */
int janus_ws_client_connect(void *cls, const struct sockaddr *addr, socklen_t addrlen) {
	struct sockaddr_in *sin = (struct sockaddr_in *)addr;
	char *ip = inet_ntoa(sin->sin_addr);
	JANUS_LOG(LOG_HUGE, "New connection on REST API: %s\n", ip);
	/* TODO Implement access limitation based on IP addresses */
	return MHD_YES;
}

int janus_admin_ws_client_connect(void *cls, const struct sockaddr *addr, socklen_t addrlen) {
	struct sockaddr_in *sin = (struct sockaddr_in *)addr;
	char *ip = inet_ntoa(sin->sin_addr);
	JANUS_LOG(LOG_HUGE, "New connection on admin/monitor: %s\n", ip);
	/* Any access limitation based on this IP address? */
	if(!janus_admin_is_allowed(ip)) {
		JANUS_LOG(LOG_ERR, "IP %s is unauthorized to connect to the admin/monitor interface\n", ip);
		return MHD_NO;
	}
	return MHD_YES;
}


/* WebServer requests handler */
int janus_ws_handler(void *cls, struct MHD_Connection *connection, const char *url, const char *method, const char *version, const char *upload_data, size_t *upload_data_size, void **ptr)
{
	char *payload = NULL;
	struct MHD_Response *response = NULL;
	int ret = MHD_NO;
	gchar *session_path = NULL, *handle_path = NULL;
	gchar **basepath = NULL, **path = NULL;

	/* Is this the first round? */
	int firstround = 0;
	janus_http_msg *msg = (janus_http_msg *)*ptr;
	if (msg == NULL) {
		firstround = 1;
		JANUS_LOG(LOG_VERB, "Got a HTTP %s request on %s...\n", method, url);
		JANUS_LOG(LOG_DBG, " ... Just parsing headers for now...\n");
		msg = calloc(1, sizeof(janus_http_msg));
		if(msg == NULL) {
			JANUS_LOG(LOG_FATAL, "Memory error!\n");
			ret = MHD_queue_response(connection, MHD_HTTP_INTERNAL_SERVER_ERROR, response);
			MHD_destroy_response(response);
			goto done;
		}
		msg->acrh = NULL;
		msg->acrm = NULL;
		msg->payload = NULL;
		msg->len = 0;
		msg->session_id = 0;
		*ptr = msg;
		MHD_get_connection_values(connection, MHD_HEADER_KIND, &janus_ws_headers, msg);
		ret = MHD_YES;
	} else {
		JANUS_LOG(LOG_DBG, "Processing HTTP %s request on %s...\n", method, url);
	}
	/* Parse request */
	if (strcasecmp(method, "GET") && strcasecmp(method, "POST") && strcasecmp(method, "OPTIONS")) {
		JANUS_LOG(LOG_ERR, "Unsupported method...\n");
		response = MHD_create_response_from_data(0, NULL, MHD_NO, MHD_NO);
		MHD_add_response_header(response, "Access-Control-Allow-Origin", "*");
		if(msg->acrm)
			MHD_add_response_header(response, "Access-Control-Allow-Methods", msg->acrm);
		if(msg->acrh)
			MHD_add_response_header(response, "Access-Control-Allow-Headers", msg->acrh);
		ret = MHD_queue_response(connection, MHD_HTTP_NOT_IMPLEMENTED, response);
		MHD_destroy_response(response);
		return ret;
	}
	if (!strcasecmp(method, "OPTIONS")) {
		response = MHD_create_response_from_data(0, NULL, MHD_NO, MHD_NO); 
		MHD_add_response_header(response, "Access-Control-Allow-Origin", "*");
		if(msg->acrm)
			MHD_add_response_header(response, "Access-Control-Allow-Methods", msg->acrm);
		if(msg->acrh)
			MHD_add_response_header(response, "Access-Control-Allow-Headers", msg->acrh);
		ret = MHD_queue_response(connection, MHD_HTTP_OK, response);
		MHD_destroy_response(response);
	}
	/* Get path components */
	if(strcasecmp(url, ws_path)) {
		if(strlen(ws_path) > 1) {
			basepath = g_strsplit(url, ws_path, -1);
		} else {
			/* The base path is the web server too itself, we process the url itself */
			basepath = calloc(3, sizeof(char *));
			basepath[0] = g_strdup("/");
			basepath[1] = g_strdup(url);
		}
		if(basepath[0] == NULL || basepath[1] == NULL || basepath[1][0] != '/') {
			JANUS_LOG(LOG_ERR, "Invalid url %s\n", url);
			response = MHD_create_response_from_data(0, NULL, MHD_NO, MHD_NO);
			MHD_add_response_header(response, "Access-Control-Allow-Origin", "*");
			if(msg->acrm)
				MHD_add_response_header(response, "Access-Control-Allow-Methods", msg->acrm);
			if(msg->acrh)
				MHD_add_response_header(response, "Access-Control-Allow-Headers", msg->acrh);
			ret = MHD_queue_response(connection, MHD_HTTP_NOT_FOUND, response);
			MHD_destroy_response(response);
		}
		if(firstround) {
			g_strfreev(basepath);
			return ret;
		}
		path = g_strsplit(basepath[1], "/", -1);
		if(path == NULL || path[1] == NULL) {
			JANUS_LOG(LOG_ERR, "Invalid path %s (%s)\n", basepath[1], path[1]);
			response = MHD_create_response_from_data(0, NULL, MHD_NO, MHD_NO);
			MHD_add_response_header(response, "Access-Control-Allow-Origin", "*");
			if(msg->acrm)
				MHD_add_response_header(response, "Access-Control-Allow-Methods", msg->acrm);
			if(msg->acrh)
				MHD_add_response_header(response, "Access-Control-Allow-Headers", msg->acrh);
			ret = MHD_queue_response(connection, MHD_HTTP_NOT_FOUND, response);
			MHD_destroy_response(response);
		}
	}
	if(firstround)
		return ret;
	JANUS_LOG(LOG_DBG, " ... parsing request...\n");
	if(path != NULL && path[1] != NULL && strlen(path[1]) > 0) {
		session_path = g_strdup(path[1]);
		if(session_path == NULL) {
			JANUS_LOG(LOG_FATAL, "Memory error!\n");
			ret = MHD_queue_response(connection, MHD_HTTP_INTERNAL_SERVER_ERROR, response);
			MHD_destroy_response(response);
			goto done;
		}
		JANUS_LOG(LOG_HUGE, "Session: %s\n", session_path);
	}
	if(session_path != NULL && path[2] != NULL && strlen(path[2]) > 0) {
		handle_path = g_strdup(path[2]);
		if(handle_path == NULL) {
			JANUS_LOG(LOG_FATAL, "Memory error!\n");
			ret = MHD_queue_response(connection, MHD_HTTP_INTERNAL_SERVER_ERROR, response);
			MHD_destroy_response(response);
			goto done;
		}
		JANUS_LOG(LOG_HUGE, "Handle: %s\n", handle_path);
	}
	if(session_path != NULL && handle_path != NULL && path[3] != NULL && strlen(path[3]) > 0) {
		JANUS_LOG(LOG_ERR, "Too many components...\n");
		response = MHD_create_response_from_data(0, NULL, MHD_NO, MHD_NO);
		MHD_add_response_header(response, "Access-Control-Allow-Origin", "*");
		if(msg->acrm)
			MHD_add_response_header(response, "Access-Control-Allow-Methods", msg->acrm);
		if(msg->acrh)
			MHD_add_response_header(response, "Access-Control-Allow-Headers", msg->acrh);
		ret = MHD_queue_response(connection, MHD_HTTP_NOT_FOUND, response);
		MHD_destroy_response(response);
		goto done;
	}
	/* Get payload, if any */
	if(!strcasecmp(method, "POST")) {
		JANUS_LOG(LOG_HUGE, "Processing POST data (%s) (%zu bytes)...\n", msg->contenttype, *upload_data_size);
		if(*upload_data_size != 0) {
			if(msg->payload == NULL)
				msg->payload = calloc(1, *upload_data_size+1);
			else
				msg->payload = realloc(msg->payload, msg->len+*upload_data_size+1);
			if(msg->payload == NULL) {
				JANUS_LOG(LOG_FATAL, "Memory error!\n");
				ret = MHD_queue_response(connection, MHD_HTTP_INTERNAL_SERVER_ERROR, response);
				MHD_destroy_response(response);
				goto done;
			}
			memcpy(msg->payload+msg->len, upload_data, *upload_data_size);
			msg->len += *upload_data_size;
			memset(msg->payload + msg->len, '\0', 1);
			JANUS_LOG(LOG_DBG, "  -- Data we have now (%zu bytes)\n", msg->len);
			*upload_data_size = 0;	/* Go on */
			ret = MHD_YES;
			goto done;
		}
		JANUS_LOG(LOG_DBG, "Done getting payload, we can answer\n");
		if(msg->payload == NULL) {
			JANUS_LOG(LOG_ERR, "No payload :-(\n");
			ret = MHD_NO;
			goto done;
		}
		payload = msg->payload;
		JANUS_LOG(LOG_HUGE, "%s\n", payload);
	}

	/* Process the request, specifying this HTTP connection is the source */
	janus_request_source source = {
		.type = JANUS_SOURCE_PLAIN_HTTP,
		.source = (void *)connection,
		.msg = (void *)msg,
	};
	
	/* Is this a generic request for info? */
	if(session_path != NULL && !strcmp(session_path, "info")) {
		/* The info REST endpoint, if contacted through a GET, provides information on the gateway */
		if(strcasecmp(method, "GET")) {
			ret = janus_process_error(&source, 0, NULL, JANUS_ERROR_USE_GET, "Use GET for the info endpoint");
			goto done;
		}
		/* Send the success reply */
		ret = janus_process_success(&source, janus_info(NULL));
		goto done;
	}
	
	/* Or maybe a long poll */
	if(!strcasecmp(method, "GET") || !payload) {
		guint64 session_id = session_path ? g_ascii_strtoll(session_path, NULL, 10) : 0;
		if(session_id < 1) {
			JANUS_LOG(LOG_ERR, "Invalid session %s\n", session_path);
			response = MHD_create_response_from_data(0, NULL, MHD_NO, MHD_NO);
			MHD_add_response_header(response, "Access-Control-Allow-Origin", "*");
			if(msg->acrm)
				MHD_add_response_header(response, "Access-Control-Allow-Methods", msg->acrm);
			if(msg->acrh)
				MHD_add_response_header(response, "Access-Control-Allow-Headers", msg->acrh);
			ret = MHD_queue_response(connection, MHD_HTTP_NOT_FOUND, response);
			MHD_destroy_response(response);
			goto done;
		}
		msg->session_id = session_id;
		if(handle_path) {
			char *location = (char *)calloc(strlen(ws_path) + strlen(session_path) + 2, sizeof(char));
			g_sprintf(location, "%s/%s", ws_path, session_path);
			JANUS_LOG(LOG_ERR, "Invalid GET to %s, redirecting to %s\n", url, location);
			response = MHD_create_response_from_data(0, NULL, MHD_NO, MHD_NO);
			MHD_add_response_header(response, "Location", location);
			MHD_add_response_header(response, "Access-Control-Allow-Origin", "*");
			if(msg->acrm)
				MHD_add_response_header(response, "Access-Control-Allow-Methods", msg->acrm);
			if(msg->acrh)
				MHD_add_response_header(response, "Access-Control-Allow-Headers", msg->acrh);
			ret = MHD_queue_response(connection, 302, response);
			MHD_destroy_response(response);
			g_free(location);
			goto done;
		}
		janus_session *session = janus_session_find(session_id);
		if(!session) {
			JANUS_LOG(LOG_ERR, "Couldn't find any session %"SCNu64"...\n", session_id);
			response = MHD_create_response_from_data(0, NULL, MHD_NO, MHD_NO);
			MHD_add_response_header(response, "Access-Control-Allow-Origin", "*");
			if(msg->acrm)
				MHD_add_response_header(response, "Access-Control-Allow-Methods", msg->acrm);
			if(msg->acrh)
				MHD_add_response_header(response, "Access-Control-Allow-Headers", msg->acrh);
			ret = MHD_queue_response(connection, MHD_HTTP_NOT_FOUND, response);
			MHD_destroy_response(response);
			goto done;
		}
		if(ws_api_secret != NULL) {
			/* There's an API secret, check that the client provided it */
			const char *secret = MHD_lookup_connection_value(connection, MHD_GET_ARGUMENT_KIND, "apisecret");
			if(!secret || !janus_strcmp_const_time(secret, ws_api_secret)) {
				response = MHD_create_response_from_data(0, NULL, MHD_NO, MHD_NO);
				MHD_add_response_header(response, "Access-Control-Allow-Origin", "*");
				if(msg->acrm)
					MHD_add_response_header(response, "Access-Control-Allow-Methods", msg->acrm);
				if(msg->acrh)
					MHD_add_response_header(response, "Access-Control-Allow-Headers", msg->acrh);
				ret = MHD_queue_response(connection, MHD_HTTP_FORBIDDEN, response);
				MHD_destroy_response(response);
				goto done;
			}
		}
		if(janus_auth_is_enabled()) {
			/* The token based authentication mechanism is enabled, check that the client provided it */
			const char *token = MHD_lookup_connection_value(connection, MHD_GET_ARGUMENT_KIND, "token");
			if(!token || !janus_auth_check_token(token)) {
				response = MHD_create_response_from_data(0, NULL, MHD_NO, MHD_NO);
				MHD_add_response_header(response, "Access-Control-Allow-Origin", "*");
				if(msg->acrm)
					MHD_add_response_header(response, "Access-Control-Allow-Methods", msg->acrm);
				if(msg->acrh)
					MHD_add_response_header(response, "Access-Control-Allow-Headers", msg->acrh);
				ret = MHD_queue_response(connection, MHD_HTTP_FORBIDDEN, response);
				MHD_destroy_response(response);
				goto done;
			}
		}
		/* Update the last activity timer */
		session->last_activity = janus_get_monotonic_time();
		/* How many messages can we send back in a single response? (just one by default) */
		int max_events = 1;
		const char *maxev = MHD_lookup_connection_value(connection, MHD_GET_ARGUMENT_KIND, "maxev");
		if(maxev != NULL) {
			max_events = atoi(maxev);
			if(max_events < 1) {
				JANUS_LOG(LOG_WARN, "Invalid maxev parameter passed (%d), defaulting to 1\n", max_events);
				max_events = 1;
			}
		}
		JANUS_LOG(LOG_VERB, "Session %"SCNu64" found... returning up to %d messages\n", session->session_id, max_events);
		/* Handle GET, taking the first message from the list */
		janus_http_event *event = g_async_queue_try_pop(session->messages);
		if(event != NULL) {
			if(max_events == 1) {
				/* Return just this message and leave */
				ret = janus_process_success(&source, event->payload);
			} else {
				/* The application is willing to receive more events at the same time, anything to report? */
				json_t *list = json_array();
				json_error_t error;
				if(event->payload) {
					json_t *ev = json_loads(event->payload, 0, &error);
					if(ev && json_is_object(ev))	/* FIXME Should we fail if this is not valid JSON? */
						json_array_append_new(list, ev);
					g_free(event->payload);
					event->payload = NULL;
				}
				g_free(event);
				event = NULL;
				int events = 1;
				while(events < max_events) {
					event = g_async_queue_try_pop(session->messages);
					if(event == NULL)
						break;
					if(event->payload) {
						json_t *ev = json_loads(event->payload, 0, &error);
						if(ev && json_is_object(ev))	/* FIXME Should we fail if this is not valid JSON? */
							json_array_append_new(list, ev);
						g_free(event->payload);
						event->payload = NULL;
					}
					g_free(event);
					event = NULL;
					events++;
				}
				/* Return the array of messages and leave */
				char *event_text = json_dumps(list, JSON_INDENT(3) | JSON_PRESERVE_ORDER);
				json_decref(list);
				ret = janus_process_success(&source, event_text);
			}
		} else {
			/* Still no message, wait */
			ret = janus_ws_notifier(&source, max_events);
		}
		goto done;
	}
	
	/* Parse the JSON payload */
	json_error_t error;
	json_t *root = json_loads(payload, 0, &error);
	if(!root) {
		ret = janus_process_error(&source, 0, NULL, JANUS_ERROR_INVALID_JSON, "JSON error: on line %d: %s", error.line, error.text);
		goto done;
	}
	if(!json_is_object(root)) {
		ret = janus_process_error(&source, 0, NULL, JANUS_ERROR_INVALID_JSON_OBJECT, "JSON error: not an object");
		json_decref(root);
		goto done;
	}
	/* Check if we have session and handle identifiers */
	guint64 session_id = session_path ? g_ascii_strtoll(session_path, NULL, 10) : 0;
	guint64 handle_id = handle_path ? g_ascii_strtoll(handle_path, NULL, 10) : 0;
	if(session_id > 0)
		json_object_set_new(root, "session_id", json_integer(session_id));
	if(handle_id > 0)
		json_object_set_new(root, "handle_id", json_integer(handle_id));
	ret = janus_process_incoming_request(&source, root);

done:
	g_strfreev(basepath);
	g_strfreev(path);
	g_free(session_path);
	g_free(handle_path);
	return ret;
}

janus_request_source *janus_request_source_new(int type, void *source, void *msg) {
	janus_request_source *req_source = (janus_request_source *)calloc(1, sizeof(janus_request_source));
	req_source->type = type;
	req_source->source = source;
	req_source->msg = msg;
	return req_source;
>>>>>>> 0e47f704
}

void janus_request_destroy(janus_request *request) {
	if(request == NULL)
		return;
	request->transport = NULL;
	request->instance = NULL;
	request->request_id = NULL;
	if(request->message)
		json_decref(request->message);
	request->message = NULL;
	g_free(request);
}

int janus_process_incoming_request(janus_request *request) {
	int ret = -1;
	if(request == NULL) {
		JANUS_LOG(LOG_ERR, "Missing request or payload to process, giving up...\n");
		return ret;
	}
	json_t *root = request->message;
	/* Ok, let's start with the ids */
	guint64 session_id = 0, handle_id = 0;
	json_t *s = json_object_get(root, "session_id");
	if(s && json_is_integer(s))
		session_id = json_integer_value(s);
	json_t *h = json_object_get(root, "handle_id");
	if(h && json_is_integer(h))
		handle_id = json_integer_value(h);

	/* Get transaction and message request */
	json_t *transaction = json_object_get(root, "transaction");
	if(!transaction) {
		ret = janus_process_error(request, session_id, NULL, JANUS_ERROR_MISSING_MANDATORY_ELEMENT, "Missing mandatory element (transaction)");
		goto jsondone;
	}
	if(!json_is_string(transaction)) {
		ret = janus_process_error(request, session_id, NULL, JANUS_ERROR_INVALID_ELEMENT_TYPE, "Invalid element type (transaction should be a string)");
		goto jsondone;
	}
	const gchar *transaction_text = json_string_value(transaction);
	json_t *message = json_object_get(root, "janus");
	if(!message) {
		ret = janus_process_error(request, session_id, transaction_text, JANUS_ERROR_MISSING_MANDATORY_ELEMENT, "Missing mandatory element (janus)");
		goto jsondone;
	}
	if(!json_is_string(message)) {
		ret = janus_process_error(request, session_id, transaction_text, JANUS_ERROR_INVALID_ELEMENT_TYPE, "Invalid element type (janus should be a string)");
		goto jsondone;
	}
	const gchar *message_text = json_string_value(message);
	
	if(session_id == 0 && handle_id == 0) {
		/* Can only be a 'Create new session', a 'Get info' or a 'Ping/Pong' request */
		if(!strcasecmp(message_text, "info")) {
			ret = janus_process_success(request, janus_info(transaction_text));
			goto jsondone;
		}
		if(!strcasecmp(message_text, "ping")) {
			/* Prepare JSON reply */
			json_t *reply = json_object();
			json_object_set_new(reply, "janus", json_string("pong"));
			json_object_set_new(reply, "transaction", json_string(transaction_text));
			ret = janus_process_success(request, reply);
			goto jsondone;
		}
		if(strcasecmp(message_text, "create")) {
			ret = janus_process_error(request, session_id, transaction_text, JANUS_ERROR_INVALID_REQUEST_PATH, "Unhandled request '%s' at this path", message_text);
			goto jsondone;
		}
		if(api_secret != NULL) {
			/* There's an API secret, check that the client provided it */
			json_t *secret = json_object_get(root, "apisecret");
			if(!secret || !json_is_string(secret) || !janus_strcmp_const_time(json_string_value(secret), api_secret)) {
				ret = janus_process_error(request, session_id, transaction_text, JANUS_ERROR_UNAUTHORIZED, NULL);
				goto jsondone;
			}
		}
		if(janus_auth_is_enabled()) {
			/* The token based authentication mechanism is enabled, check that the client provided it */
			json_t *token = json_object_get(root, "token");
			if(!token || !json_is_string(token) || !janus_auth_check_token(json_string_value(token))) {
				ret = janus_process_error(source, session_id, transaction_text, JANUS_ERROR_UNAUTHORIZED, NULL);
				goto jsondone;
			}
		}
		session_id = 0;
		json_t *id = json_object_get(root, "id");
		if(id != NULL) {
			/* The application provided the session ID to use */
			if(!json_is_integer(id) || json_integer_value(id) < 0) {
				ret = janus_process_error(request, session_id, transaction_text, JANUS_ERROR_INVALID_ELEMENT_TYPE, "Invalid element type (id should be a positive integer)");
				goto jsondone;
			}
			session_id = json_integer_value(id);
			if(session_id > 0 && janus_session_find(session_id) != NULL) {
				/* Session ID already taken */
				ret = janus_process_error(request, session_id, transaction_text, JANUS_ERROR_SESSION_CONFLICT, "Session ID already in use");
				goto jsondone;
			}
		}
		/* Handle it */
		janus_session *session = janus_session_create(session_id);
		if(session == NULL) {
			ret = janus_process_error(request, session_id, transaction_text, JANUS_ERROR_UNKNOWN, "Memory error");
			goto jsondone;
		}
		session_id = session->session_id;
		/* Take note of the request source that originated this session (HTTP, WebSockets, RabbitMQ?) */
		session->source = janus_request_new(request->transport, request->instance, NULL, FALSE, NULL);
		/* Notify the source that a new session has been created */
		request->transport->session_created(request->instance, session->session_id);
		/* Prepare JSON reply */
		json_t *reply = json_object();
		json_object_set_new(reply, "janus", json_string("success"));
		json_object_set_new(reply, "transaction", json_string(transaction_text));
		json_t *data = json_object();
		json_object_set_new(data, "id", json_integer(session_id));
		json_object_set_new(reply, "data", data);
		/* Send the success reply */
		ret = janus_process_success(request, reply);
		goto jsondone;
	}
	if(session_id < 1) {
		JANUS_LOG(LOG_ERR, "Invalid session\n");
		ret = janus_process_error(request, session_id, transaction_text, JANUS_ERROR_SESSION_NOT_FOUND, NULL);
		goto jsondone;
	}
	if(h && handle_id < 1) {
		JANUS_LOG(LOG_ERR, "Invalid handle\n");
		ret = janus_process_error(request, session_id, transaction_text, JANUS_ERROR_SESSION_NOT_FOUND, NULL);
		goto jsondone;
	}

	/* Go on with the processing */
	if(api_secret != NULL) {
		/* There's an API secret, check that the client provided it */
		json_t *secret = json_object_get(root, "apisecret");
		if(!secret || !json_is_string(secret) || !janus_strcmp_const_time(json_string_value(secret), api_secret)) {
			ret = janus_process_error(request, session_id, transaction_text, JANUS_ERROR_UNAUTHORIZED, NULL);
			goto jsondone;
		}
	}
	if(janus_auth_is_enabled()) {
		/* The token based authentication mechanism is enabled, check that the client provided it */
		json_t *token = json_object_get(root, "token");
		if(!token || !json_is_string(token) || !janus_auth_check_token(json_string_value(token))) {
			ret = janus_process_error(source, session_id, transaction_text, JANUS_ERROR_UNAUTHORIZED, NULL);
			goto jsondone;
		}
	}

	/* If we got here, make sure we have a session (and/or a handle) */
	janus_session *session = janus_session_find(session_id);
	if(!session) {
		JANUS_LOG(LOG_ERR, "Couldn't find any session %"SCNu64"...\n", session_id);
		ret = janus_process_error(request, session_id, transaction_text, JANUS_ERROR_SESSION_NOT_FOUND, "No such session %"SCNu64"", session_id);
		goto jsondone;
	}
	/* Update the last activity timer */
	session->last_activity = janus_get_monotonic_time();
	janus_ice_handle *handle = NULL;
	if(handle_id > 0) {
		handle = janus_ice_handle_find(session, handle_id);
		if(!handle) {
			JANUS_LOG(LOG_ERR, "Couldn't find any handle %"SCNu64" in session %"SCNu64"...\n", handle_id, session_id);
			ret = janus_process_error(request, session_id, transaction_text, JANUS_ERROR_HANDLE_NOT_FOUND, "No such handle %"SCNu64" in session %"SCNu64"", handle_id, session_id);
			goto jsondone;
		}
	}

	/* What is this? */
	if(!strcasecmp(message_text, "keepalive")) {
		/* Just a keep-alive message, reply with an ack */
		JANUS_LOG(LOG_VERB, "Got a keep-alive on session %"SCNu64"\n", session_id);
		json_t *reply = json_object();
		json_object_set_new(reply, "janus", json_string("ack"));
		json_object_set_new(reply, "session_id", json_integer(session_id));
		json_object_set_new(reply, "transaction", json_string(transaction_text));
		/* Send the success reply */
		ret = janus_process_success(request, reply);
	} else if(!strcasecmp(message_text, "attach")) {
		if(handle != NULL) {
			/* Attach is a session-level command */
			ret = janus_process_error(request, session_id, transaction_text, JANUS_ERROR_INVALID_REQUEST_PATH, "Unhandled request '%s' at this path", message_text);
			goto jsondone;
		}
		json_t *plugin = json_object_get(root, "plugin");
		if(!plugin) {
			ret = janus_process_error(request, session_id, transaction_text, JANUS_ERROR_MISSING_MANDATORY_ELEMENT, "Missing mandatory element (plugin)");
			goto jsondone;
		}
		if(!json_is_string(plugin)) {
			ret = janus_process_error(request, session_id, transaction_text, JANUS_ERROR_INVALID_ELEMENT_TYPE, "Invalid element type (plugin should be a string)");
			goto jsondone;
		}
		const gchar *plugin_text = json_string_value(plugin);
		janus_plugin *plugin_t = janus_plugin_find(plugin_text);
		if(plugin_t == NULL) {
			ret = janus_process_error(request, session_id, transaction_text, JANUS_ERROR_PLUGIN_NOT_FOUND, "No such plugin '%s'", plugin_text);
			goto jsondone;
		}
		/* Create handle */
		handle = janus_ice_handle_create(session);
		if(handle == NULL) {
			ret = janus_process_error(request, session_id, transaction_text, JANUS_ERROR_UNKNOWN, "Memory error");
			goto jsondone;
		}
		handle_id = handle->handle_id;
		/* Attach to the plugin */
		int error = 0;
		if((error = janus_ice_handle_attach_plugin(session, handle_id, plugin_t)) != 0) {
			/* TODO Make error struct to pass verbose information */
			janus_ice_handle_destroy(session, handle_id);
			janus_mutex_lock(&session->mutex);
			g_hash_table_remove(session->ice_handles, GUINT_TO_POINTER(handle_id));
			janus_mutex_unlock(&session->mutex);

			ret = janus_process_error(request, session_id, transaction_text, JANUS_ERROR_PLUGIN_ATTACH, "Couldn't attach to plugin: error '%d'", error);
			goto jsondone;
		}
		/* Prepare JSON reply */
		json_t *reply = json_object();
		json_object_set_new(reply, "janus", json_string("success"));
		json_object_set_new(reply, "session_id", json_integer(session_id));
		json_object_set_new(reply, "transaction", json_string(transaction_text));
		json_t *data = json_object();
		json_object_set_new(data, "id", json_integer(handle_id));
		json_object_set_new(reply, "data", data);
		/* Send the success reply */
		ret = janus_process_success(request, reply);
	} else if(!strcasecmp(message_text, "destroy")) {
		if(handle != NULL) {
			/* Query is a session-level command */
			ret = janus_process_error(request, session_id, transaction_text, JANUS_ERROR_INVALID_REQUEST_PATH, "Unhandled request '%s' at this path", message_text);
			goto jsondone;
		}
		/* Schedule the session for deletion */
		session->destroy = 1;
		janus_mutex_lock(&sessions_mutex);
		g_hash_table_remove(sessions, GUINT_TO_POINTER(session->session_id));
		g_hash_table_insert(old_sessions, GUINT_TO_POINTER(session->session_id), session);
		GSource *timeout_source = g_timeout_source_new_seconds(3);
		g_source_set_callback(timeout_source, janus_cleanup_session, session, NULL);
		g_source_attach(timeout_source, sessions_watchdog_context);
		g_source_unref(timeout_source);
		janus_mutex_unlock(&sessions_mutex);
		/* Notify the source that the session has been destroyed */
		if(session->source && session->source->transport)
			session->source->transport->session_over(session->source->instance, session->session_id, FALSE);

		/* Prepare JSON reply */
		json_t *reply = json_object();
		json_object_set_new(reply, "janus", json_string("success"));
		json_object_set_new(reply, "session_id", json_integer(session_id));
		json_object_set_new(reply, "transaction", json_string(transaction_text));
		/* Send the success reply */
		ret = janus_process_success(request, reply);
	} else if(!strcasecmp(message_text, "detach")) {
		if(handle == NULL) {
			/* Query is an handle-level command */
			ret = janus_process_error(request, session_id, transaction_text, JANUS_ERROR_INVALID_REQUEST_PATH, "Unhandled request '%s' at this path", message_text);
			goto jsondone;
		}
		if(handle->app == NULL || handle->app_handle == NULL) {
			ret = janus_process_error(request, session_id, transaction_text, JANUS_ERROR_PLUGIN_DETACH, "No plugin to detach from");
			goto jsondone;
		}
		int error = janus_ice_handle_destroy(session, handle_id);
		janus_mutex_lock(&session->mutex);
		g_hash_table_remove(session->ice_handles, GUINT_TO_POINTER(handle_id));
		janus_mutex_unlock(&session->mutex);

		if(error != 0) {
			/* TODO Make error struct to pass verbose information */
			ret = janus_process_error(request, session_id, transaction_text, JANUS_ERROR_PLUGIN_DETACH, "Couldn't detach from plugin: error '%d'", error);
			/* TODO Delete handle instance */
			goto jsondone;
		}
		/* Prepare JSON reply */
		json_t *reply = json_object();
		json_object_set_new(reply, "janus", json_string("success"));
		json_object_set_new(reply, "session_id", json_integer(session_id));
		json_object_set_new(reply, "transaction", json_string(transaction_text));
		/* Send the success reply */
		ret = janus_process_success(request, reply);
	} else if(!strcasecmp(message_text, "message")) {
		if(handle == NULL) {
			/* Query is an handle-level command */
			ret = janus_process_error(request, session_id, transaction_text, JANUS_ERROR_INVALID_REQUEST_PATH, "Unhandled request '%s' at this path", message_text);
			goto jsondone;
		}
		if(handle->app == NULL || handle->app_handle == NULL) {
			ret = janus_process_error(request, session_id, transaction_text, JANUS_ERROR_PLUGIN_MESSAGE, "No plugin to handle this message");
			goto jsondone;
		}
		janus_plugin *plugin_t = (janus_plugin *)handle->app;
		JANUS_LOG(LOG_INFO, "[%"SCNu64"] There's a message for %s\n", handle->handle_id, plugin_t->get_name());
		json_t *body = json_object_get(root, "body");
		if(body == NULL) {
			ret = janus_process_error(request, session_id, transaction_text, JANUS_ERROR_MISSING_MANDATORY_ELEMENT, "Missing mandatory element (body)");
			goto jsondone;
		}
		if(!json_is_object(body)) {
			ret = janus_process_error(request, session_id, transaction_text, JANUS_ERROR_INVALID_JSON_OBJECT, "Invalid body object");
			goto jsondone;
		}
		/* Is there an SDP attached? */
		json_t *jsep = json_object_get(root, "jsep");
		char *jsep_type = NULL;
		char *jsep_sdp = NULL, *jsep_sdp_stripped = NULL;
		if(jsep != NULL) {
			if(!json_is_object(jsep)) {
				ret = janus_process_error(request, session_id, transaction_text, JANUS_ERROR_INVALID_JSON_OBJECT, "Invalid jsep object");
				goto jsondone;
			}
			json_t *type = json_object_get(jsep, "type");
			if(!type) {
				ret = janus_process_error(request, session_id, transaction_text, JANUS_ERROR_MISSING_MANDATORY_ELEMENT, "JSEP error: missing mandatory element (type)");
				goto jsondone;
			}
			if(!json_is_string(type)) {
				ret = janus_process_error(request, session_id, transaction_text, JANUS_ERROR_INVALID_ELEMENT_TYPE, "JSEP error: invalid element type (type should be a string)");
				goto jsondone;
			}
			jsep_type = g_strdup(json_string_value(type));
			type = NULL;
			/* Are we still cleaning up from a previous media session? */
			if(janus_flags_is_set(&handle->webrtc_flags, JANUS_ICE_HANDLE_WEBRTC_CLEANING)) {
				JANUS_LOG(LOG_INFO, "[%"SCNu64"] Still cleaning up from a previous media session, let's wait a bit...\n", handle->handle_id);
				gint64 waited = 0;
				while(janus_flags_is_set(&handle->webrtc_flags, JANUS_ICE_HANDLE_WEBRTC_CLEANING)) {
					g_usleep(100000);
					waited += 100000;
					if(waited >= 3*G_USEC_PER_SEC) {
						JANUS_LOG(LOG_VERB, "[%"SCNu64"]   -- Waited 3 seconds, that's enough!\n", handle->handle_id);
						break;
					}
				}
			}
			/* Check the JSEP type */
			int offer = 0;
			if(!strcasecmp(jsep_type, "offer")) {
				offer = 1;
				janus_flags_set(&handle->webrtc_flags, JANUS_ICE_HANDLE_WEBRTC_PROCESSING_OFFER);
			} else if(!strcasecmp(jsep_type, "answer")) {
				offer = 0;
			} else {
				/* TODO Handle other message types as well */
				ret = janus_process_error(request, session_id, transaction_text, JANUS_ERROR_JSEP_UNKNOWN_TYPE, "JSEP error: unknown message type '%s'", jsep_type);
				g_free(jsep_type);
				janus_flags_clear(&handle->webrtc_flags, JANUS_ICE_HANDLE_WEBRTC_PROCESSING_OFFER);
				goto jsondone;
			}
			json_t *sdp = json_object_get(jsep, "sdp");
			if(!sdp) {
				ret = janus_process_error(request, session_id, transaction_text, JANUS_ERROR_MISSING_MANDATORY_ELEMENT, "JSEP error: missing mandatory element (sdp)");
				g_free(jsep_type);
				janus_flags_clear(&handle->webrtc_flags, JANUS_ICE_HANDLE_WEBRTC_PROCESSING_OFFER);
				goto jsondone;
			}
			if(!json_is_string(sdp)) {
				ret = janus_process_error(request, session_id, transaction_text, JANUS_ERROR_INVALID_ELEMENT_TYPE, "JSEP error: invalid element type (sdp should be a string)");
				g_free(jsep_type);
				janus_flags_clear(&handle->webrtc_flags, JANUS_ICE_HANDLE_WEBRTC_PROCESSING_OFFER);
				goto jsondone;
			}
			jsep_sdp = (char *)json_string_value(sdp);
			JANUS_LOG(LOG_VERB, "[%"SCNu64"] Remote SDP:\n%s", handle->handle_id, jsep_sdp);
			/* Is this valid SDP? */
			int audio = 0, video = 0, data = 0, bundle = 0, rtcpmux = 0, trickle = 0;
			janus_sdp *parsed_sdp = janus_sdp_preparse(jsep_sdp, &audio, &video, &data, &bundle, &rtcpmux, &trickle);
			if(parsed_sdp == NULL) {
				/* Invalid SDP */
				ret = janus_process_error(request, session_id, transaction_text, JANUS_ERROR_JSEP_INVALID_SDP, "JSEP error: invalid SDP");
				g_free(jsep_type);
				janus_flags_clear(&handle->webrtc_flags, JANUS_ICE_HANDLE_WEBRTC_PROCESSING_OFFER);
				goto jsondone;
			}
			/* FIXME We're only handling single audio/video lines for now... */
			JANUS_LOG(LOG_VERB, "[%"SCNu64"] Audio %s been negotiated, Video %s been negotiated, SCTP/DataChannels %s been negotiated\n",
			                    handle->handle_id,
			                    audio ? "has" : "has NOT",
			                    video ? "has" : "has NOT",
			                    data ? "have" : "have NOT");
			if(audio > 1) {
				JANUS_LOG(LOG_WARN, "[%"SCNu64"] More than one audio line? only going to negotiate one...\n", handle->handle_id);
			}
			if(video > 1) {
				JANUS_LOG(LOG_WARN, "[%"SCNu64"] More than one video line? only going to negotiate one...\n", handle->handle_id);
			}
			if(data > 1) {
				JANUS_LOG(LOG_WARN, "[%"SCNu64"] More than one data line? only going to negotiate one...\n", handle->handle_id);
			}
#ifndef HAVE_SCTP
			if(data) {
				JANUS_LOG(LOG_WARN, "[%"SCNu64"]   -- DataChannels have been negotiated, but support for them has not been compiled...\n", handle->handle_id);
			}
#endif
			JANUS_LOG(LOG_VERB, "[%"SCNu64"] The browser: %s BUNDLE, %s rtcp-mux, %s doing Trickle ICE\n", handle->handle_id,
			                    bundle  ? "supports" : "does NOT support",
			                    rtcpmux ? "supports" : "does NOT support",
			                    trickle ? "is"       : "is NOT"                                                              );
			/* Check if it's a new session, or an update... */
			if(!janus_flags_is_set(&handle->webrtc_flags, JANUS_ICE_HANDLE_WEBRTC_READY)
					|| janus_flags_is_set(&handle->webrtc_flags, JANUS_ICE_HANDLE_WEBRTC_ALERT)) {
				/* New session */
				if(offer) {
					/* Setup ICE locally (we received an offer) */
					if(janus_ice_setup_local(handle, offer, audio, video, data, bundle, rtcpmux, trickle) < 0) {
						JANUS_LOG(LOG_ERR, "Error setting ICE locally\n");
						g_free(jsep_type);
						janus_flags_clear(&handle->webrtc_flags, JANUS_ICE_HANDLE_WEBRTC_PROCESSING_OFFER);
						ret = janus_process_error(request, session_id, transaction_text, JANUS_ERROR_UNKNOWN, "Error setting ICE locally");
						goto jsondone;
					}
				} else {
					/* Make sure we're waiting for an ANSWER in the first place */
					if(!handle->agent) {
						JANUS_LOG(LOG_ERR, "Unexpected ANSWER (did we offer?)\n");
						g_free(jsep_type);
						janus_flags_clear(&handle->webrtc_flags, JANUS_ICE_HANDLE_WEBRTC_PROCESSING_OFFER);
						ret = janus_process_error(request, session_id, transaction_text, JANUS_ERROR_UNEXPECTED_ANSWER, "Unexpected ANSWER (did we offer?)");
						goto jsondone;
					}
				}
				janus_sdp_parse(handle, parsed_sdp);
				janus_sdp_free(parsed_sdp);
				if(!offer) {
					/* Set remote candidates now (we received an answer) */
					if(bundle) {
						janus_flags_set(&handle->webrtc_flags, JANUS_ICE_HANDLE_WEBRTC_BUNDLE);
					} else {
						janus_flags_clear(&handle->webrtc_flags, JANUS_ICE_HANDLE_WEBRTC_BUNDLE);
					}
					if(rtcpmux) {
						janus_flags_set(&handle->webrtc_flags, JANUS_ICE_HANDLE_WEBRTC_RTCPMUX);
					} else {
						janus_flags_clear(&handle->webrtc_flags, JANUS_ICE_HANDLE_WEBRTC_RTCPMUX);
					}
					if(trickle) {
						janus_flags_set(&handle->webrtc_flags, JANUS_ICE_HANDLE_WEBRTC_TRICKLE);
					} else {
						janus_flags_clear(&handle->webrtc_flags, JANUS_ICE_HANDLE_WEBRTC_TRICKLE);
					}
					if(janus_flags_is_set(&handle->webrtc_flags, JANUS_ICE_HANDLE_WEBRTC_BUNDLE)) {
						JANUS_LOG(LOG_HUGE, "[%"SCNu64"]   -- bundle is supported by the browser, getting rid of one of the RTP/RTCP components, if any...\n", handle->handle_id);
						if(audio) {
							/* Get rid of video and data, if present */
							if(handle->streams && handle->video_stream) {
								handle->audio_stream->video_ssrc = handle->video_stream->video_ssrc;
								handle->audio_stream->video_ssrc_peer = handle->video_stream->video_ssrc_peer;
								handle->audio_stream->video_ssrc_peer_rtx = handle->video_stream->video_ssrc_peer_rtx;
								janus_ice_stream_free(handle->streams, handle->video_stream);
							}
							handle->video_stream = NULL;
							if(handle->video_id > 0) {
								nice_agent_attach_recv (handle->agent, handle->video_id, 1, g_main_loop_get_context (handle->iceloop), NULL, NULL);
								nice_agent_attach_recv (handle->agent, handle->video_id, 2, g_main_loop_get_context (handle->iceloop), NULL, NULL);
							}
							handle->video_id = 0;
							if(handle->streams && handle->data_stream) {
								janus_ice_stream_free(handle->streams, handle->data_stream);
							}
							handle->data_stream = NULL;
							if(handle->data_id > 0) {
								nice_agent_attach_recv (handle->agent, handle->data_id, 1, g_main_loop_get_context (handle->iceloop), NULL, NULL);
							}
							handle->data_id = 0;
						} else if(video) {
							/* Get rid of data, if present */
							if(handle->streams && handle->data_stream) {
								janus_ice_stream_free(handle->streams, handle->data_stream);
							}
							handle->data_stream = NULL;
							if(handle->data_id > 0) {
								nice_agent_attach_recv (handle->agent, handle->data_id, 1, g_main_loop_get_context (handle->iceloop), NULL, NULL);
							}
							handle->data_id = 0;
						}
					}
					if(janus_flags_is_set(&handle->webrtc_flags, JANUS_ICE_HANDLE_WEBRTC_RTCPMUX)) {
						JANUS_LOG(LOG_HUGE, "[%"SCNu64"]   -- rtcp-mux is supported by the browser, getting rid of RTCP components, if any...\n", handle->handle_id);
						if(handle->audio_stream && handle->audio_stream->components != NULL) {
							nice_agent_attach_recv (handle->agent, handle->audio_id, 2, g_main_loop_get_context (handle->iceloop), NULL, NULL);
							janus_ice_component_free(handle->audio_stream->components, handle->audio_stream->rtcp_component);
							handle->audio_stream->rtcp_component = NULL;
						}
						if(handle->video_stream && handle->video_stream->components != NULL) {
							nice_agent_attach_recv (handle->agent, handle->video_id, 2, g_main_loop_get_context (handle->iceloop), NULL, NULL);
							janus_ice_component_free(handle->video_stream->components, handle->video_stream->rtcp_component);
							handle->video_stream->rtcp_component = NULL;
						}
					}
					/* FIXME Any disabled m-line? */
					if(strstr(jsep_sdp, "m=audio 0")) {
						JANUS_LOG(LOG_VERB, "[%"SCNu64"] Audio disabled via SDP\n", handle->handle_id);
						if(!janus_flags_is_set(&handle->webrtc_flags, JANUS_ICE_HANDLE_WEBRTC_BUNDLE)
								|| (!video && !data)) {
							JANUS_LOG(LOG_HUGE, "  -- Marking audio stream as disabled\n");
							janus_ice_stream *stream = g_hash_table_lookup(handle->streams, GUINT_TO_POINTER(handle->audio_id));
							if(stream)
								stream->disabled = TRUE;
						}
					}
					if(strstr(jsep_sdp, "m=video 0")) {
						JANUS_LOG(LOG_VERB, "[%"SCNu64"] Video disabled via SDP\n", handle->handle_id);
						if(!janus_flags_is_set(&handle->webrtc_flags, JANUS_ICE_HANDLE_WEBRTC_BUNDLE)
								|| (!audio && !data)) {
							JANUS_LOG(LOG_HUGE, "  -- Marking video stream as disabled\n");
							janus_ice_stream *stream = NULL;
							if(!janus_flags_is_set(&handle->webrtc_flags, JANUS_ICE_HANDLE_WEBRTC_BUNDLE)) {
								stream = g_hash_table_lookup(handle->streams, GUINT_TO_POINTER(handle->video_id));
							} else {
								gint id = handle->audio_id > 0 ? handle->audio_id : handle->video_id;
								stream = g_hash_table_lookup(handle->streams, GUINT_TO_POINTER(id));
							}
							if(stream)
								stream->disabled = TRUE;
						}
					}
					if(strstr(jsep_sdp, "m=application 0 DTLS/SCTP")) {
						JANUS_LOG(LOG_VERB, "[%"SCNu64"] Data Channel disabled via SDP\n", handle->handle_id);
						if(!janus_flags_is_set(&handle->webrtc_flags, JANUS_ICE_HANDLE_WEBRTC_BUNDLE)
								|| (!audio && !video)) {
							JANUS_LOG(LOG_HUGE, "  -- Marking data channel stream as disabled\n");
							janus_ice_stream *stream = NULL;
							if(!janus_flags_is_set(&handle->webrtc_flags, JANUS_ICE_HANDLE_WEBRTC_BUNDLE)) {
								stream = g_hash_table_lookup(handle->streams, GUINT_TO_POINTER(handle->data_id));
							} else {
								gint id = handle->audio_id > 0 ? handle->audio_id : (handle->video_id > 0 ? handle->video_id : handle->data_id);
								stream = g_hash_table_lookup(handle->streams, GUINT_TO_POINTER(id));
							}
							if(stream)
								stream->disabled = TRUE;
						}
					}
					janus_mutex_lock(&handle->mutex);
					if(janus_flags_is_set(&handle->webrtc_flags, JANUS_ICE_HANDLE_WEBRTC_TRICKLE) &&
							!janus_flags_is_set(&handle->webrtc_flags, JANUS_ICE_HANDLE_WEBRTC_ALL_TRICKLES)) {
						JANUS_LOG(LOG_INFO, "[%"SCNu64"]   -- ICE Trickling is supported by the browser, waiting for remote candidates...\n", handle->handle_id);
						janus_flags_set(&handle->webrtc_flags, JANUS_ICE_HANDLE_WEBRTC_START);
					} else {
						JANUS_LOG(LOG_INFO, "[%"SCNu64"] Done! Sending connectivity checks...\n", handle->handle_id);
						if(handle->audio_id > 0) {
							janus_ice_setup_remote_candidates(handle, handle->audio_id, 1);
							if(!janus_flags_is_set(&handle->webrtc_flags, JANUS_ICE_HANDLE_WEBRTC_RTCPMUX))	/* http://tools.ietf.org/html/rfc5761#section-5.1.3 */
								janus_ice_setup_remote_candidates(handle, handle->audio_id, 2);
						}
						if(handle->video_id > 0) {
							janus_ice_setup_remote_candidates(handle, handle->video_id, 1);
							if(!janus_flags_is_set(&handle->webrtc_flags, JANUS_ICE_HANDLE_WEBRTC_RTCPMUX))	/* http://tools.ietf.org/html/rfc5761#section-5.1.3 */
								janus_ice_setup_remote_candidates(handle, handle->video_id, 2);
						}
						if(handle->data_id > 0) {
							janus_ice_setup_remote_candidates(handle, handle->data_id, 1);
						}
					}
					janus_mutex_unlock(&handle->mutex);
					/* We got our answer */
					janus_flags_clear(&handle->webrtc_flags, JANUS_ICE_HANDLE_WEBRTC_PROCESSING_OFFER);
				}
			} else {
				/* TODO Actually handle session updates: for now we ignore them, and just relay them to plugins */
				JANUS_LOG(LOG_WARN, "[%"SCNu64"] Ignoring negotiation update, we don't support them yet...\n", handle->handle_id);
			}
			handle->remote_sdp = g_strdup(jsep_sdp);
			/* Anonymize SDP */
			jsep_sdp_stripped = janus_sdp_anonymize(jsep_sdp);
			if(jsep_sdp_stripped == NULL) {
				/* Invalid SDP */
				ret = janus_process_error(request, session_id, transaction_text, JANUS_ERROR_JSEP_INVALID_SDP, "JSEP error: invalid SDP");
				g_free(jsep_type);
				janus_flags_clear(&handle->webrtc_flags, JANUS_ICE_HANDLE_WEBRTC_PROCESSING_OFFER);
				goto jsondone;
			}
			sdp = NULL;
			janus_flags_clear(&handle->webrtc_flags, JANUS_ICE_HANDLE_WEBRTC_PROCESSING_OFFER);
		}

		/* Make sure the app handle is still valid */
		if(handle->app == NULL || handle->app_handle == NULL || !janus_plugin_session_is_alive(handle->app_handle)) {
			ret = janus_process_error(request, session_id, transaction_text, JANUS_ERROR_PLUGIN_MESSAGE, "No plugin to handle this message");
			if(jsep_type)
				g_free(jsep_type);
			if(jsep_sdp_stripped)
				g_free(jsep_sdp_stripped);
			janus_flags_clear(&handle->webrtc_flags, JANUS_ICE_HANDLE_WEBRTC_PROCESSING_OFFER);
			goto jsondone;
		}

		/* Send the message to the plugin (which must eventually free transaction_text, body_text, jsep_type and sdp) */
		char *body_text = json_dumps(body, JSON_INDENT(3) | JSON_PRESERVE_ORDER);
		janus_plugin_result *result = plugin_t->handle_message(handle->app_handle, g_strdup((char *)transaction_text), body_text, jsep_type, jsep_sdp_stripped);
		if(result == NULL) {
			/* Something went horribly wrong! */
			ret = janus_process_error(request, session_id, transaction_text, JANUS_ERROR_PLUGIN_MESSAGE, "Plugin didn't give a result");
			goto jsondone;
		}
		if(result->type == JANUS_PLUGIN_OK) {
			/* The plugin gave a result already (synchronous request/response) */
			if(result->content == NULL) {
				/* Missing content... */
				ret = janus_process_error(request, session_id, transaction_text, JANUS_ERROR_PLUGIN_MESSAGE, "Plugin didn't provide any content for this synchronous response");
				janus_plugin_result_destroy(result);
				goto jsondone;
			}
			json_error_t error;
			json_t *event = json_loads(result->content, 0, &error);
			if(!event) {
				JANUS_LOG(LOG_ERR, "[%"SCNu64"] Cannot send response from plugin (JSON error: on line %d: %s)\n", handle->handle_id, error.line, error.text);
				ret = janus_process_error(request, session_id, transaction_text, JANUS_ERROR_PLUGIN_MESSAGE, "Plugin returned an invalid JSON response");
				janus_plugin_result_destroy(result);
				goto jsondone;
			}
			if(!json_is_object(event)) {
				JANUS_LOG(LOG_ERR, "[%"SCNu64"] Cannot send response from plugin (JSON error: not an object)\n", handle->handle_id);
				json_decref(event);
				ret = janus_process_error(request, session_id, transaction_text, JANUS_ERROR_PLUGIN_MESSAGE, "Plugin returned an invalid JSON response");
				janus_plugin_result_destroy(result);
				goto jsondone;
			}
			/* Prepare JSON response */
			json_t *reply = json_object();
			json_object_set_new(reply, "janus", json_string("success"));
			json_object_set_new(reply, "session_id", json_integer(session->session_id));
			json_object_set_new(reply, "sender", json_integer(handle->handle_id));
			json_object_set_new(reply, "transaction", json_string(transaction_text));
			json_t *plugin_data = json_object();
			json_object_set_new(plugin_data, "plugin", json_string(plugin_t->get_package()));
			json_object_set_new(plugin_data, "data", event);
			json_object_set_new(reply, "plugindata", plugin_data);
			/* Send the success reply */
			ret = janus_process_success(request, reply);
		} else if(result->type == JANUS_PLUGIN_OK_WAIT) {
			/* The plugin received the request but didn't process it yet, send an ack (asynchronous notifications may follow) */
			json_t *reply = json_object();
			json_object_set_new(reply, "janus", json_string("ack"));
			json_object_set_new(reply, "session_id", json_integer(session_id));
			if(result->content)
				json_object_set_new(reply, "hint", json_string(result->content));
			json_object_set_new(reply, "transaction", json_string(transaction_text));
			/* Send the success reply */
			ret = janus_process_success(request, reply);
		} else {
			/* Something went horribly wrong! */
			ret = janus_process_error(request, session_id, transaction_text, JANUS_ERROR_PLUGIN_MESSAGE, "%s", result->content ? g_strdup(result->content) : "Plugin returned a severe (unknown) error");
			janus_plugin_result_destroy(result);
			goto jsondone;
		}			
		janus_plugin_result_destroy(result);
	} else if(!strcasecmp(message_text, "trickle")) {
		if(handle == NULL) {
			/* Trickle is an handle-level command */
			ret = janus_process_error(request, session_id, transaction_text, JANUS_ERROR_INVALID_REQUEST_PATH, "Unhandled request '%s' at this path", message_text);
			goto jsondone;
		}
		if(handle->app == NULL || handle->app_handle == NULL || !janus_plugin_session_is_alive(handle->app_handle)) {
			ret = janus_process_error(request, session_id, transaction_text, JANUS_ERROR_PLUGIN_MESSAGE, "No plugin to handle this trickle candidate");
			goto jsondone;
		}
		json_t *candidate = json_object_get(root, "candidate");
		json_t *candidates = json_object_get(root, "candidates");
		if(candidate == NULL && candidates == NULL) {
			ret = janus_process_error(request, session_id, transaction_text, JANUS_ERROR_MISSING_MANDATORY_ELEMENT, "Missing mandatory element (candidate|candidates)");
			goto jsondone;
		}
		if(candidate != NULL && candidates != NULL) {
			ret = janus_process_error(request, session_id, transaction_text, JANUS_ERROR_INVALID_JSON, "Can't have both candidate and candidates");
			goto jsondone;
		}
		if(!janus_flags_is_set(&handle->webrtc_flags, JANUS_ICE_HANDLE_WEBRTC_TRICKLE)) {
			/* It looks like this peer supports Trickle, after all */
			JANUS_LOG(LOG_VERB, "Handle %"SCNu64" supports trickle even if it didn't negotiate it...\n", handle->handle_id);
			janus_flags_set(&handle->webrtc_flags, JANUS_ICE_HANDLE_WEBRTC_TRICKLE);
		}
		if(candidate != NULL) {
			/* We got a single candidate */
			if(!json_is_object(candidate) || json_object_get(candidate, "completed") != NULL) {
				JANUS_LOG(LOG_INFO, "No more remote candidates for handle %"SCNu64"!\n", handle->handle_id);
				janus_mutex_lock(&handle->mutex);
				janus_flags_set(&handle->webrtc_flags, JANUS_ICE_HANDLE_WEBRTC_ALL_TRICKLES);
				janus_mutex_unlock(&handle->mutex);
			} else {
				/* Handle remote candidate */
				json_t *mid = json_object_get(candidate, "sdpMid");
				if(!mid) {
					ret = janus_process_error(request, session_id, transaction_text, JANUS_ERROR_MISSING_MANDATORY_ELEMENT, "Trickle error: missing mandatory element (sdpMid)");
					goto jsondone;
				}
				if(!json_is_string(mid)) {
					ret = janus_process_error(request, session_id, transaction_text, JANUS_ERROR_INVALID_ELEMENT_TYPE, "Trickle error: invalid element type (sdpMid should be a string)");
					goto jsondone;
				}
				json_t *mline = json_object_get(candidate, "sdpMLineIndex");
				if(!mline) {
					ret = janus_process_error(request, session_id, transaction_text, JANUS_ERROR_MISSING_MANDATORY_ELEMENT, "Trickle error: missing mandatory element (sdpMLineIndex)");
					goto jsondone;
				}
				if(!json_is_integer(mline) || json_integer_value(mline) < 0) {
					ret = janus_process_error(request, session_id, transaction_text, JANUS_ERROR_INVALID_ELEMENT_TYPE, "Trickle error: invalid element type (sdpMLineIndex should be a positive integer)");
					goto jsondone;
				}
				json_t *rc = json_object_get(candidate, "candidate");
				if(!rc) {
					ret = janus_process_error(request, session_id, transaction_text, JANUS_ERROR_MISSING_MANDATORY_ELEMENT, "Trickle error: missing mandatory element (candidate)");
					goto jsondone;
				}
				if(!json_is_string(rc)) {
					ret = janus_process_error(request, session_id, transaction_text, JANUS_ERROR_INVALID_ELEMENT_TYPE, "Trickle error: invalid element type (candidate should be a string)");
					goto jsondone;
				}
				JANUS_LOG(LOG_VERB, "[%"SCNu64"] Trickle candidate (%s): %s\n", handle->handle_id, json_string_value(mid), json_string_value(rc));
				/* Is there any stream ready? this trickle may get here before the SDP it relates to */
				if(handle->audio_stream == NULL && handle->video_stream == NULL && handle->data_stream == NULL) {
					JANUS_LOG(LOG_VERB, "[%"SCNu64"] No stream, wait a bit in case this trickle got here before the SDP...\n", handle->handle_id);
					gint64 waited = 0;
					while(handle->audio_stream == NULL && handle->video_stream == NULL && handle->data_stream == NULL) {
						g_usleep(100000);
						waited += 100000;
						if(waited >= 3*G_USEC_PER_SEC) {
							JANUS_LOG(LOG_VERB, "[%"SCNu64"]   -- Waited 3 seconds, that's enough!\n", handle->handle_id);
							break;
						}
					}
				}
				/* Is the ICE stack ready already? */
				if(janus_flags_is_set(&handle->webrtc_flags, JANUS_ICE_HANDLE_WEBRTC_PROCESSING_OFFER)) {
					JANUS_LOG(LOG_VERB, "[%"SCNu64"] Still processing the offer, waiting until we're done there...\n", handle->handle_id);
					gint64 waited = 0;
					while(janus_flags_is_set(&handle->webrtc_flags, JANUS_ICE_HANDLE_WEBRTC_PROCESSING_OFFER)) {
						g_usleep(100000);
						waited += 100000;
						if(waited >= 5*G_USEC_PER_SEC) {
							JANUS_LOG(LOG_VERB, "[%"SCNu64"]   -- Waited 5 seconds, that's enough!\n", handle->handle_id);
							break;
						}
					}
				}
				/* Parse it */
				int sdpMLineIndex = json_integer_value(mline);
				int video = 0, data = 0;
				/* FIXME badly, we should have an array of m-lines in the handle object */
				switch(sdpMLineIndex) {
					case 0:
						if(handle->audio_stream == NULL) {
							video = handle->video_stream ? 1 : 0;
							data = !video;
						}
						break;
					case 1:
						if(handle->audio_stream == NULL) {
							data = 1;
						} else {
							video = handle->video_stream ? 1 : 0;
							data = !video;
						}
						break;
					case 2:
						data = 1;
						break;
					default:
						/* FIXME We don't support more than 3 m-lines right now */
						ret = janus_process_error(request, session_id, transaction_text, JANUS_ERROR_INVALID_ELEMENT_TYPE, "Trickle error: invalid element type (sdpMLineIndex not [0,2])");
						goto jsondone;
						break;
				}
#ifndef HAVE_SCTP
				data = 0;
#endif
				if(janus_flags_is_set(&handle->webrtc_flags, JANUS_ICE_HANDLE_WEBRTC_BUNDLE)
						&& (
							((video || data) && handle->audio_stream != NULL) || 
								((data) && handle->video_stream != NULL))
							) {
					JANUS_LOG(LOG_VERB, "[%"SCNu64"] Got a %s candidate but we're bundling, ignoring...\n", handle->handle_id, json_string_value(mid));
				} else {
					janus_ice_stream *stream = video ? handle->video_stream : (data ? handle->data_stream : handle->audio_stream);
					if(stream == NULL) {
						ret = janus_process_error(request, session_id, transaction_text, JANUS_ERROR_TRICKE_INVALID_STREAM, "Trickle error: no %s stream", json_string_value(mid));
						goto jsondone;
					}
					int res = janus_sdp_parse_candidate(stream, json_string_value(rc), 1);
					if(res != 0) {
						JANUS_LOG(LOG_ERR, "[%"SCNu64"] Failed to parse candidate... (%d)\n", handle->handle_id, res);
					}
				}
			}
		} else {
			/* We got multiple candidates in an array */
			if(!json_is_array(candidates)) {
				ret = janus_process_error(request, session_id, transaction_text, JANUS_ERROR_INVALID_ELEMENT_TYPE, "Can't have both candidate and candidates");
				goto jsondone;
			}
			JANUS_LOG(LOG_INFO, "Got multiple candidates (%zu)\n", json_array_size(candidates));
			gboolean last_candidate = FALSE;
			if(json_array_size(candidates) > 0) {
				/* Handle remote candidates */
				size_t i = 0;
				for(i=0; i<json_array_size(candidates); i++) {
					json_t *candidate = json_array_get(candidates, i);
					if(candidate == NULL || !json_is_object(candidate) || json_object_get(candidate, "completed") != NULL) {
						/* A 'NULL' candidate is our cue */
						last_candidate = TRUE;
						continue;
					}
					json_t *mid = json_object_get(candidate, "sdpMid");
					if(!mid) {
						JANUS_LOG(LOG_WARN, "Trickle error: ignoring candidate at index %zu, missing mandatory element (sdpMid)\n", i);
						continue;
					}
					if(!json_is_string(mid)) {
						JANUS_LOG(LOG_WARN, "Trickle error: ignoring candidate at index %zu, invalid element type (sdpMid should be a string)\n", i);
						continue;
					}
					json_t *mline = json_object_get(candidate, "sdpMLineIndex");
					if(!mline) {
						JANUS_LOG(LOG_WARN, "Trickle error: ignoring candidate at index %zu, missing mandatory element (sdpMLineIndex)\n", i);
						continue;
					}
					if(!json_is_integer(mline) || json_integer_value(mline) < 0) {
						JANUS_LOG(LOG_WARN, "Trickle error: ignoring candidate at index %zu, invalid element type (sdpMLineIndex should be a positive integer)\n", i);
						continue;
					}
					json_t *rc = json_object_get(candidate, "candidate");
					if(!rc) {
						JANUS_LOG(LOG_WARN, "Trickle error: ignoring candidate at index %zu, missing mandatory element (candidate)\n", i);
						continue;
					}
					if(!json_is_string(rc)) {
						JANUS_LOG(LOG_WARN, "Trickle error: ignoring candidate at index %zu, invalid element type (candidate should be a string)\n", i);
						continue;
					}
					JANUS_LOG(LOG_VERB, "[%"SCNu64"] Trickle candidate at index %zu (%s): %s\n", handle->handle_id, i, json_string_value(mid), json_string_value(rc));
					/* Parse it */
					int sdpMLineIndex = json_integer_value(mline);
					if(sdpMLineIndex < 0 || sdpMLineIndex > 2) {
						/* FIXME We don't support more than 3 m-lines right now */
						JANUS_LOG(LOG_WARN, "Trickle error: ignoring candidate at index %zu, invalid element type (sdpMLineIndex not [0,2])\n", i);
						continue;
					}
					/* Is there any stream ready? this trickle may get here before the SDP it relates to */
					if(handle->audio_stream == NULL && handle->video_stream == NULL && handle->data_stream == NULL) {
						JANUS_LOG(LOG_VERB, "[%"SCNu64"] No stream, wait a bit in case this trickle got here before the SDP...\n", handle->handle_id);
						gint64 waited = 0;
						while(handle->audio_stream == NULL && handle->video_stream == NULL && handle->data_stream == NULL) {
							g_usleep(100000);
							waited += 100000;
							if(waited >= 3*G_USEC_PER_SEC) {
								JANUS_LOG(LOG_VERB, "[%"SCNu64"]   -- Waited 3 seconds, that's enough!\n", handle->handle_id);
								break;
							}
						}
					}
					/* Is the ICE stack ready already? */
					if(janus_flags_is_set(&handle->webrtc_flags, JANUS_ICE_HANDLE_WEBRTC_PROCESSING_OFFER)) {
						JANUS_LOG(LOG_VERB, "[%"SCNu64"] Still processing the offer, waiting until we're done there...\n", handle->handle_id);
						gint64 waited = 0;
						while(janus_flags_is_set(&handle->webrtc_flags, JANUS_ICE_HANDLE_WEBRTC_PROCESSING_OFFER)) {
							g_usleep(100000);
							waited += 100000;
							if(waited >= 5*G_USEC_PER_SEC) {
								JANUS_LOG(LOG_VERB, "[%"SCNu64"]   -- Waited 5 seconds, that's enough!\n", handle->handle_id);
								break;
							}
						}
					}
					int video = 0, data = 0;
					/* FIXME badly, we should have an array of m-lines in the handle object */
					switch(sdpMLineIndex) {
						case 0:
							if(handle->audio_stream == NULL) {
								video = handle->video_stream ? 1 : 0;
								data = !video;
							}
							break;
						case 1:
							if(handle->audio_stream == NULL) {
								data = 1;
							} else {
								video = handle->video_stream ? 1 : 0;
								data = !video;
							}
							break;
						case 2:
							data = 1;
							break;
						default:
							break;
					}
#ifndef HAVE_SCTP
					data = 0;
#endif
					if(janus_flags_is_set(&handle->webrtc_flags, JANUS_ICE_HANDLE_WEBRTC_BUNDLE)
							&& (
								((video || data) && handle->audio_stream != NULL) || 
									((data) && handle->video_stream != NULL))
								) {
						JANUS_LOG(LOG_VERB, "[%"SCNu64"] Got a %s candidate but we're bundling, ignoring...\n", handle->handle_id, json_string_value(mid));
					} else {
						janus_ice_stream *stream = video ? handle->video_stream : (data ? handle->data_stream : handle->audio_stream);
						if(stream == NULL) {
							JANUS_LOG(LOG_WARN, "Trickle error: ignoring candidate at index %zu, no %s stream\n", i, json_string_value(mid));
							continue;
						}
						int res = janus_sdp_parse_candidate(stream, json_string_value(rc), 1);
						if(res != 0) {
							JANUS_LOG(LOG_ERR, "[%"SCNu64"] Failed to parse candidate at index %zu... (%d)\n", handle->handle_id, i, res);
						}
					}
				}
			}
			if(last_candidate) {
				JANUS_LOG(LOG_INFO, "No more remote candidates for handle %"SCNu64"!\n", handle->handle_id);
				janus_mutex_lock(&handle->mutex);
				janus_flags_set(&handle->webrtc_flags, JANUS_ICE_HANDLE_WEBRTC_ALL_TRICKLES);
				janus_mutex_unlock(&handle->mutex);
			}
		}
		/* We reply right away, not to block the web server... */
		json_t *reply = json_object();
		json_object_set_new(reply, "janus", json_string("ack"));
		json_object_set_new(reply, "session_id", json_integer(session_id));
		json_object_set_new(reply, "transaction", json_string(transaction_text));
		/* Send the success reply */
		ret = janus_process_success(request, reply);
	} else {
		ret = janus_process_error(request, session_id, transaction_text, JANUS_ERROR_UNKNOWN_REQUEST, "Unknown request '%s'", message_text);
	}

jsondone:
	/* Done processing */
	return ret;
}

/* Admin/monitor WebServer requests handler */
int janus_process_incoming_admin_request(janus_request *request) {
	int ret = -1;
	if(request == NULL) {
		JANUS_LOG(LOG_ERR, "Missing request or payload to process, giving up...\n");
		return ret;
	}
	json_t *root = request->message;
	/* Ok, let's start with the ids */
	guint64 session_id = 0, handle_id = 0;
	json_t *s = json_object_get(root, "session_id");
	if(s && json_is_integer(s))
		session_id = json_integer_value(s);
	json_t *h = json_object_get(root, "handle_id");
	if(h && json_is_integer(h))
		handle_id = json_integer_value(h);

	/* Get transaction and message request */
	json_t *transaction = json_object_get(root, "transaction");
	if(!transaction) {
		ret = janus_process_error(request, session_id, NULL, JANUS_ERROR_MISSING_MANDATORY_ELEMENT, "Missing mandatory element (transaction)");
		goto jsondone;
	}
	if(!json_is_string(transaction)) {
		ret = janus_process_error(request, session_id, NULL, JANUS_ERROR_INVALID_ELEMENT_TYPE, "Invalid element type (transaction should be a string)");
		goto jsondone;
	}
	const gchar *transaction_text = json_string_value(transaction);
	json_t *message = json_object_get(root, "janus");
	if(!message) {
		ret = janus_process_error(request, session_id, transaction_text, JANUS_ERROR_MISSING_MANDATORY_ELEMENT, "Missing mandatory element (janus)");
		goto jsondone;
	}
	if(!json_is_string(message)) {
		ret = janus_process_error(request, session_id, transaction_text, JANUS_ERROR_INVALID_ELEMENT_TYPE, "Invalid element type (janus should be a string)");
		goto jsondone;
	}
	const gchar *message_text = json_string_value(message);
	
	if(session_id == 0 && handle_id == 0) {
		/* Can only be a 'Get all sessions' or some general setting manipulation request */
		if(!strcasecmp(message_text, "info")) {
			/* The generic info request */
			ret = janus_process_success(request, janus_info(transaction_text));
			goto jsondone;
		}
		if(admin_api_secret != NULL) {
			/* There's an admin/monitor secret, check that the client provided it */
			json_t *secret = json_object_get(root, "admin_secret");
			if(!secret || !json_is_string(secret) || !janus_strcmp_const_time(json_string_value(secret), admin_api_secret)) {
				ret = janus_process_error(request, session_id, transaction_text, JANUS_ERROR_UNAUTHORIZED, NULL);
				goto jsondone;
			}
		}
		if(!strcasecmp(message_text, "get_status")) {
			/* Return some info on the settings (mostly debug-related, at the moment) */
			json_t *reply = json_object();
			json_object_set_new(reply, "janus", json_string("success"));
			json_object_set_new(reply, "transaction", json_string(transaction_text));
			json_t *status = json_object();
			json_object_set_new(status, "token_auth", json_integer(janus_auth_is_enabled()));
			json_object_set_new(status, "log_level", json_integer(janus_log_level));
			json_object_set_new(status, "log_timestamps", json_integer(janus_log_timestamps));
			json_object_set_new(status, "log_colors", json_integer(janus_log_colors));
			json_object_set_new(status, "locking_debug", json_integer(lock_debug));
			json_object_set_new(status, "libnice_debug", json_integer(janus_ice_is_ice_debugging_enabled()));
			json_object_set_new(status, "max_nack_queue", json_integer(janus_get_max_nack_queue()));
			json_object_set_new(reply, "status", status);
			/* Send the success reply */
			ret = janus_process_success(request, reply);
			goto jsondone;
		} else if(!strcasecmp(message_text, "set_log_level")) {
			/* Change the debug logging level */
			json_t *level = json_object_get(root, "level");
			if(!level) {
				ret = janus_process_error(request, session_id, transaction_text, JANUS_ERROR_MISSING_MANDATORY_ELEMENT, "Missing mandatory element (level)");
				goto jsondone;
			}
			if(!json_is_integer(level) || json_integer_value(level) < 0) {
				ret = janus_process_error(request, session_id, transaction_text, JANUS_ERROR_INVALID_ELEMENT_TYPE, "Invalid element type (level should be a positive integer)");
				goto jsondone;
			}
			int level_num = json_integer_value(level);
			if(level_num < LOG_NONE || level_num > LOG_MAX) {
				ret = janus_process_error(request, session_id, transaction_text, JANUS_ERROR_INVALID_ELEMENT_TYPE, "Invalid element type (level should be between %d and %d)", LOG_NONE, LOG_MAX);
				goto jsondone;
			}
			janus_log_level = level_num;
			/* Prepare JSON reply */
			json_t *reply = json_object();
			json_object_set_new(reply, "janus", json_string("success"));
			json_object_set_new(reply, "transaction", json_string(transaction_text));
			json_object_set_new(reply, "level", json_integer(janus_log_level));
			/* Send the success reply */
			ret = janus_process_success(request, reply);
			goto jsondone;
		} else if(!strcasecmp(message_text, "set_locking_debug")) {
			/* Enable/disable the locking debug (would show a message on the console for every lock attempt) */
			json_t *debug = json_object_get(root, "debug");
			if(!debug) {
				ret = janus_process_error(request, session_id, transaction_text, JANUS_ERROR_MISSING_MANDATORY_ELEMENT, "Missing mandatory element (debug)");
				goto jsondone;
			}
			if(!json_is_integer(debug) || json_integer_value(debug) < 0) {
				ret = janus_process_error(request, session_id, transaction_text, JANUS_ERROR_INVALID_ELEMENT_TYPE, "Invalid element type (debug should be a positive integer)");
				goto jsondone;
			}
			int debug_num = json_integer_value(debug);
			if(debug_num < 0 || debug_num > 1) {
				ret = janus_process_error(request, session_id, transaction_text, JANUS_ERROR_INVALID_ELEMENT_TYPE, "Invalid element type (debug should be either 0 or 1)");
				goto jsondone;
			}
			lock_debug = debug_num;
			/* Prepare JSON reply */
			json_t *reply = json_object();
			json_object_set_new(reply, "janus", json_string("success"));
			json_object_set_new(reply, "transaction", json_string(transaction_text));
			json_object_set_new(reply, "debug", json_integer(lock_debug));
			/* Send the success reply */
			ret = janus_process_success(request, reply);
			goto jsondone;
		} else if(!strcasecmp(message_text, "set_libnice_debug")) {
			/* Enable/disable the libnice debugging (http://nice.freedesktop.org/libnice/libnice-Debug-messages.html) */
			json_t *debug = json_object_get(root, "debug");
			if(!debug) {
				ret = janus_process_error(request, session_id, transaction_text, JANUS_ERROR_MISSING_MANDATORY_ELEMENT, "Missing mandatory element (debug)");
				goto jsondone;
			}
			if(!json_is_integer(debug) || json_integer_value(debug) < 0) {
				ret = janus_process_error(request, session_id, transaction_text, JANUS_ERROR_INVALID_ELEMENT_TYPE, "Invalid element type (debug should be a positive integer)");
				goto jsondone;
			}
			int debug_num = json_integer_value(debug);
			if(debug_num < 0 || debug_num > 1) {
				ret = janus_process_error(request, session_id, transaction_text, JANUS_ERROR_INVALID_ELEMENT_TYPE, "Invalid element type (debug should be either 0 or 1)");
				goto jsondone;
			}
			if(debug_num) {
				janus_ice_debugging_enable();
			} else {
				janus_ice_debugging_disable();
			}
			/* Prepare JSON reply */
			json_t *reply = json_object();
			json_object_set_new(reply, "janus", json_string("success"));
			json_object_set_new(reply, "transaction", json_string(transaction_text));
			json_object_set_new(reply, "debug", json_integer(janus_ice_is_ice_debugging_enabled()));
			/* Send the success reply */
			ret = janus_process_success(request, reply);
			goto jsondone;
		} else if(!strcasecmp(message_text, "set_max_nack_queue")) {
			/* Change the current value for the max NACK queue */
			json_t *mnq = json_object_get(root, "max_nack_queue");
			if(!mnq) {
				ret = janus_process_error(request, session_id, transaction_text, JANUS_ERROR_MISSING_MANDATORY_ELEMENT, "Missing mandatory element (max_nack_queue)");
				goto jsondone;
			}
			if(!json_is_integer(mnq) || json_integer_value(mnq) < 0) {
				ret = janus_process_error(request, session_id, transaction_text, JANUS_ERROR_INVALID_ELEMENT_TYPE, "Invalid element type (max_nack_queue should be a positive integer)");
				goto jsondone;
			}
			int mnq_num = json_integer_value(mnq);
			if(mnq_num < 0) {
				ret = janus_process_error(request, session_id, transaction_text, JANUS_ERROR_INVALID_ELEMENT_TYPE, "Invalid element type (max_nack_queue should be a positive integer)");
				goto jsondone;
			}
			janus_set_max_nack_queue(mnq_num);
			/* Prepare JSON reply */
			json_t *reply = json_object();
			json_object_set_new(reply, "janus", json_string("success"));
			json_object_set_new(reply, "transaction", json_string(transaction_text));
			json_object_set_new(reply, "max_nack_queue", json_integer(janus_get_max_nack_queue()));
			/* Send the success reply */
			ret = janus_process_success(request, reply);
			goto jsondone;
		} else if(!strcasecmp(message_text, "list_sessions")) {
			/* List sessions */
			session_id = 0;
			json_t *list = json_array();
			if(sessions != NULL && g_hash_table_size(sessions) > 0) {
				janus_mutex_lock(&sessions_mutex);
				GHashTableIter iter;
				gpointer value;
				g_hash_table_iter_init(&iter, sessions);
				while (g_hash_table_iter_next(&iter, NULL, &value)) {
					janus_session *session = value;
					if(session == NULL) {
						continue;
					}
					json_array_append_new(list, json_integer(session->session_id));
				}
				janus_mutex_unlock(&sessions_mutex);
			}
			/* Prepare JSON reply */
			json_t *reply = json_object();
			json_object_set_new(reply, "janus", json_string("success"));
			json_object_set_new(reply, "transaction", json_string(transaction_text));
			json_object_set_new(reply, "sessions", list);
			/* Send the success reply */
			ret = janus_process_success(request, reply);
			goto jsondone;
		} else if(!strcasecmp(message_text, "add_token")) {
			/* Add a token valid for authentication */
			if(!janus_auth_is_enabled()) {
				ret = janus_process_error(source, session_id, transaction_text, JANUS_ERROR_UNKNOWN, "Token based authentication disabled");
				goto jsondone;
			}
			json_t *token = json_object_get(root, "token");
			if(!token) {
				ret = janus_process_error(source, session_id, transaction_text, JANUS_ERROR_MISSING_MANDATORY_ELEMENT, "Missing mandatory element (token)");
				goto jsondone;
			}
			if(!json_is_string(token)) {
				ret = janus_process_error(source, session_id, transaction_text, JANUS_ERROR_INVALID_ELEMENT_TYPE, "Invalid element type (token should be a string)");
				goto jsondone;
			}
			const char *token_value = json_string_value(token);
			if(!janus_auth_add_token(token_value)) {
				ret = janus_process_error(source, session_id, transaction_text, JANUS_ERROR_UNKNOWN, "Error adding token");
				goto jsondone;
			}
			/* Prepare JSON reply */
			json_t *reply = json_object();
			json_object_set_new(reply, "janus", json_string("success"));
			json_object_set_new(reply, "transaction", json_string(transaction_text));
			/* Convert to a string */
			char *reply_text = json_dumps(reply, JSON_INDENT(3) | JSON_PRESERVE_ORDER);
			json_decref(reply);
			/* Send the success reply */
			ret = janus_process_success(source, reply_text);
			goto jsondone;
		} else if(!strcasecmp(message_text, "remove_token")) {
			/* Invalidate a token for authentication purposes */
			if(!janus_auth_is_enabled()) {
				ret = janus_process_error(source, session_id, transaction_text, JANUS_ERROR_UNKNOWN, "Token based authentication disabled");
				goto jsondone;
			}
			json_t *token = json_object_get(root, "token");
			if(!token) {
				ret = janus_process_error(source, session_id, transaction_text, JANUS_ERROR_MISSING_MANDATORY_ELEMENT, "Missing mandatory element (token)");
				goto jsondone;
			}
			if(!json_is_string(token)) {
				ret = janus_process_error(source, session_id, transaction_text, JANUS_ERROR_INVALID_ELEMENT_TYPE, "Invalid element type (token should be a string)");
				goto jsondone;
			}
			const char *token_value = json_string_value(token);
			if(!janus_auth_remove_token(token_value)) {
				ret = janus_process_error(source, session_id, transaction_text, JANUS_ERROR_UNKNOWN, "Error removing token");
				goto jsondone;
			}
			/* Prepare JSON reply */
			json_t *reply = json_object();
			json_object_set_new(reply, "janus", json_string("success"));
			json_object_set_new(reply, "transaction", json_string(transaction_text));
			/* Convert to a string */
			char *reply_text = json_dumps(reply, JSON_INDENT(3) | JSON_PRESERVE_ORDER);
			json_decref(reply);
			/* Send the success reply */
			ret = janus_process_success(source, reply_text);
			goto jsondone;
		} else {
			/* No message we know of */
			ret = janus_process_error(request, session_id, transaction_text, JANUS_ERROR_INVALID_REQUEST_PATH, "Unhandled request '%s' at this path", message_text);
			goto jsondone;
		}
	}
	if(session_id < 1) {
		JANUS_LOG(LOG_ERR, "Invalid session\n");
		ret = janus_process_error(request, session_id, transaction_text, JANUS_ERROR_SESSION_NOT_FOUND, NULL);
		goto jsondone;
	}
	if(h && handle_id < 1) {
		JANUS_LOG(LOG_ERR, "Invalid handle\n");
		ret = janus_process_error(request, session_id, transaction_text, JANUS_ERROR_SESSION_NOT_FOUND, NULL);
		goto jsondone;
	}

	/* Go on with the processing */
	if(admin_api_secret != NULL) {
		/* There's an API secret, check that the client provided it */
		json_t *secret = json_object_get(root, "admin_secret");
		if(!secret || !json_is_string(secret) || !janus_strcmp_const_time(json_string_value(secret), admin_api_secret)) {
			ret = janus_process_error(request, session_id, transaction_text, JANUS_ERROR_UNAUTHORIZED, NULL);
			goto jsondone;
		}
	}

	/* If we got here, make sure we have a session (and/or a handle) */
	janus_session *session = janus_session_find(session_id);
	if(!session) {
		JANUS_LOG(LOG_ERR, "Couldn't find any session %"SCNu64"...\n", session_id);
		ret = janus_process_error(request, session_id, transaction_text, JANUS_ERROR_SESSION_NOT_FOUND, "No such session %"SCNu64"", session_id);
		goto jsondone;
	}
	janus_ice_handle *handle = NULL;
	if(handle_id > 0) {
		handle = janus_ice_handle_find(session, handle_id);
		if(!handle) {
			JANUS_LOG(LOG_ERR, "Couldn't find any handle %"SCNu64" in session %"SCNu64"...\n", handle_id, session_id);
			ret = janus_process_error(request, session_id, transaction_text, JANUS_ERROR_HANDLE_NOT_FOUND, "No such handle %"SCNu64" in session %"SCNu64"", handle_id, session_id);
			goto jsondone;
		}
	}

	/* What is this? */
	if(handle == NULL) {
		/* Session-related */
		if(strcasecmp(message_text, "list_handles")) {
			ret = janus_process_error(request, session_id, transaction_text, JANUS_ERROR_INVALID_REQUEST_PATH, "Unhandled request '%s' at this path", message_text);
			goto jsondone;
		}
		/* List handles */
		json_t *list = json_array();
		if(session->ice_handles != NULL && g_hash_table_size(session->ice_handles) > 0) {
			GHashTableIter iter;
			gpointer value;
			janus_mutex_lock(&session->mutex);
			g_hash_table_iter_init(&iter, session->ice_handles);
			while (g_hash_table_iter_next(&iter, NULL, &value)) {
				janus_ice_handle *handle = value;
				if(handle == NULL) {
					continue;
				}
				json_array_append_new(list, json_integer(handle->handle_id));
			}
			janus_mutex_unlock(&session->mutex);
		}
		/* Prepare JSON reply */
		json_t *reply = json_object();
		json_object_set_new(reply, "janus", json_string("success"));
		json_object_set_new(reply, "transaction", json_string(transaction_text));
		json_object_set_new(reply, "session_id", json_integer(session_id));
		json_object_set_new(reply, "handles", list);
		/* Send the success reply */
		ret = janus_process_success(request, reply);
		goto jsondone;
	} else {
		/* Handle-related */
		if(strcasecmp(message_text, "handle_info")) {
			ret = janus_process_error(request, session_id, transaction_text, JANUS_ERROR_INVALID_REQUEST_PATH, "Unhandled request '%s' at this path", message_text);
			goto jsondone;
		}
		/* Prepare info */
		janus_mutex_lock(&handle->mutex);
		json_t *info = json_object();
		json_object_set_new(info, "session_id", json_integer(session_id));
		json_object_set_new(info, "session_last_activity", json_integer(session->last_activity));
		if(session->source && session->source->transport)
			json_object_set_new(info, "session_transport", json_string(session->source->transport->get_package()));
		json_object_set_new(info, "handle_id", json_integer(handle_id));
		if(handle->app && handle->app_handle && janus_plugin_session_is_alive(handle->app_handle)) {
			janus_plugin *plugin = (janus_plugin *)handle->app;
			json_object_set_new(info, "plugin", json_string(plugin->get_package()));
			if(plugin->query_session) {
				/* FIXME This check will NOT work with legacy plugins that were compiled BEFORE the method was specified in plugin.h */
				char *query = plugin->query_session(handle->app_handle);
				if(query != NULL) {
					/* Make sure this is JSON */
					json_error_t error;
					json_t *query_info = json_loads(query, 0, &error);
					if(!query_info || !json_is_object(query_info)) {
						JANUS_LOG(LOG_WARN, "Ignoring invalid query response from the plugin\n");
					} else {
						json_object_set_new(info, "plugin_specific", query_info);
					}
					g_free(query);
					query = NULL;
				}
			}
		}
		json_t *flags = json_object();
		json_object_set_new(flags, "processing-offer", json_integer(janus_flags_is_set(&handle->webrtc_flags, JANUS_ICE_HANDLE_WEBRTC_PROCESSING_OFFER)));
		json_object_set_new(flags, "starting", json_integer(janus_flags_is_set(&handle->webrtc_flags, JANUS_ICE_HANDLE_WEBRTC_START)));
		json_object_set_new(flags, "ready", json_integer(janus_flags_is_set(&handle->webrtc_flags, JANUS_ICE_HANDLE_WEBRTC_READY)));
		json_object_set_new(flags, "stopped", json_integer(janus_flags_is_set(&handle->webrtc_flags, JANUS_ICE_HANDLE_WEBRTC_STOP)));
		json_object_set_new(flags, "alert", json_integer(janus_flags_is_set(&handle->webrtc_flags, JANUS_ICE_HANDLE_WEBRTC_ALERT)));
		json_object_set_new(flags, "bundle", json_integer(janus_flags_is_set(&handle->webrtc_flags, JANUS_ICE_HANDLE_WEBRTC_BUNDLE)));
		json_object_set_new(flags, "rtcp-mux", json_integer(janus_flags_is_set(&handle->webrtc_flags, JANUS_ICE_HANDLE_WEBRTC_RTCPMUX)));
		json_object_set_new(flags, "trickle", json_integer(janus_flags_is_set(&handle->webrtc_flags, JANUS_ICE_HANDLE_WEBRTC_TRICKLE)));
		json_object_set_new(flags, "all-trickles", json_integer(janus_flags_is_set(&handle->webrtc_flags, JANUS_ICE_HANDLE_WEBRTC_ALL_TRICKLES)));
		json_object_set_new(flags, "trickle-synced", json_integer(janus_flags_is_set(&handle->webrtc_flags, JANUS_ICE_HANDLE_WEBRTC_TRICKLE_SYNCED)));
		json_object_set_new(flags, "data-channels", json_integer(janus_flags_is_set(&handle->webrtc_flags, JANUS_ICE_HANDLE_WEBRTC_DATA_CHANNELS)));
		json_object_set_new(flags, "has-audio", json_integer(janus_flags_is_set(&handle->webrtc_flags, JANUS_ICE_HANDLE_WEBRTC_HAS_AUDIO)));
		json_object_set_new(flags, "has-video", json_integer(janus_flags_is_set(&handle->webrtc_flags, JANUS_ICE_HANDLE_WEBRTC_HAS_VIDEO)));
		json_object_set_new(flags, "plan-b", json_integer(janus_flags_is_set(&handle->webrtc_flags, JANUS_ICE_HANDLE_WEBRTC_PLAN_B)));
		json_object_set_new(flags, "cleaning", json_integer(janus_flags_is_set(&handle->webrtc_flags, JANUS_ICE_HANDLE_WEBRTC_CLEANING)));
		json_object_set_new(info, "flags", flags);
		json_t *sdps = json_object();
		if(handle->local_sdp)
			json_object_set_new(sdps, "local", json_string(handle->local_sdp));
		if(handle->remote_sdp)
			json_object_set_new(sdps, "remote", json_string(handle->remote_sdp));
		json_object_set_new(info, "sdps", sdps);
		//~ json_object_set_new(info, "candidates-gathered", json_integer(handle->cdone));
		json_t *streams = json_array();
		if(handle->audio_stream) {
			json_t *s = janus_admin_stream_summary(handle->audio_stream);
			if(s)
				json_array_append_new(streams, s);
		}
		if(handle->video_stream) {
			json_t *s = janus_admin_stream_summary(handle->video_stream);
			if(s)
				json_array_append_new(streams, s);
		}
		if(handle->data_stream) {
			json_t *s = janus_admin_stream_summary(handle->data_stream);
			if(s)
				json_array_append_new(streams, s);
		}
		json_object_set_new(info, "streams", streams);
		janus_mutex_unlock(&handle->mutex);
		/* Prepare JSON reply */
		json_t *reply = json_object();
		json_object_set_new(reply, "janus", json_string("success"));
		json_object_set_new(reply, "transaction", json_string(transaction_text));
		json_object_set_new(reply, "session_id", json_integer(session_id));
		json_object_set_new(reply, "handle_id", json_integer(handle_id));
		json_object_set_new(reply, "info", info);
		/* Send the success reply */
		ret = janus_process_success(request, reply);
		goto jsondone;
	}

jsondone:
	/* Done processing */
	return ret;
}

int janus_process_success(janus_request *request, json_t *payload)
{
	if(!request || !payload)
		return -1;
	/* Pass to the right transport plugin */
	JANUS_LOG(LOG_HUGE, "Sending %s API response to %s (%p)\n", request->admin ? "admin" : "Janus", request->transport->get_package(), request->instance);
	return request->transport->send_message(request->instance, request->request_id, request->admin, payload);
}

int janus_process_error(janus_request *request, uint64_t session_id, const char *transaction, gint error, const char *format, ...)
{
	if(!request)
		return -1;
	gchar *error_string = NULL;
	if(format == NULL) {
		/* No error string provided, use the default one */
		error_string = (gchar *)janus_get_api_error(error);
	} else {
		/* This callback has variable arguments (error string) */
		va_list ap;
		va_start(ap, format);
		error_string = calloc(512, sizeof(char));
		vsprintf(error_string, format, ap);
		va_end(ap);
	}
	/* Done preparing error */
	JANUS_LOG(LOG_VERB, "[%s] Returning %s API error %d (%s)\n", transaction, request->admin ? "admin" : "Janus", error, error_string ? error_string : "no text");
	/* Prepare JSON error */
	json_t *reply = json_object();
	json_object_set_new(reply, "janus", json_string("error"));
	if(session_id > 0)
		json_object_set_new(reply, "session_id", json_integer(session_id));
	if(transaction != NULL)
		json_object_set_new(reply, "transaction", json_string(transaction));
	json_t *error_data = json_object();
	json_object_set_new(error_data, "code", json_integer(error));
	json_object_set_new(error_data, "reason", json_string(error_string ? error_string : "no text"));
	json_object_set_new(reply, "error", error_data);
	/* Pass to the right transport plugin */
	return request->transport->send_message(request->instance, request->request_id, request->admin, reply);
}


/* Admin/monitor helpers */
json_t *janus_admin_stream_summary(janus_ice_stream *stream) {
	if(stream == NULL)
		return NULL;
	json_t *s = json_object();
	json_object_set_new(s, "id", json_integer(stream->stream_id));
	json_object_set_new(s, "ready", json_integer(stream->cdone));
	json_object_set_new(s, "disabled", json_string(stream->disabled ? "true" : "false"));
	json_t *ss = json_object();
	if(stream->audio_ssrc)
		json_object_set_new(ss, "audio", json_integer(stream->audio_ssrc));
	if(stream->video_ssrc)
		json_object_set_new(ss, "video", json_integer(stream->video_ssrc));
	if(stream->audio_ssrc_peer)
		json_object_set_new(ss, "audio-peer", json_integer(stream->audio_ssrc_peer));
	if(stream->video_ssrc_peer)
		json_object_set_new(ss, "video-peer", json_integer(stream->video_ssrc_peer));
	if(stream->video_ssrc_peer_rtx)
		json_object_set_new(ss, "video-peer-rtx", json_integer(stream->video_ssrc_peer_rtx));
	json_object_set_new(s, "ssrc", ss);
	json_t *components = json_array();
	if(stream->rtp_component) {
		json_t *c = janus_admin_component_summary(stream->rtp_component);
		if(c)
			json_array_append_new(components, c);
	}
	if(stream->rtcp_component) {
		json_t *c = janus_admin_component_summary(stream->rtcp_component);
		if(c)
			json_array_append_new(components, c);
	}
	json_object_set_new(s, "components", components);
	return s;
}

json_t *janus_admin_component_summary(janus_ice_component *component) {
	if(component == NULL)
		return NULL;
	json_t *c = json_object();
	json_object_set_new(c, "id", json_integer(component->component_id));
	json_object_set_new(c, "state", json_string(janus_get_ice_state_name(component->state)));
	if(component->local_candidates) {
		json_t *cs = json_array();
		GSList *candidates = component->local_candidates, *i = NULL;
		for (i = candidates; i; i = i->next) {
			gchar *lc = (gchar *) i->data;
			if(lc)
				json_array_append_new(cs, json_string(lc));
		}
		json_object_set_new(c, "local-candidates", cs);
	}
	if(component->remote_candidates) {
		json_t *cs = json_array();
		GSList *candidates = component->remote_candidates, *i = NULL;
		for (i = candidates; i; i = i->next) {
			gchar *rc = (gchar *) i->data;
			if(rc)
				json_array_append_new(cs, json_string(rc));
		}
		json_object_set_new(c, "remote-candidates", cs);
	}
	if(component->selected_pair) {
		json_object_set_new(c, "selected-pair", json_string(component->selected_pair));
	}
	json_t *d = json_object();
	json_t *in_stats = json_object();
	json_t *out_stats = json_object();
	if(component->dtls) {
		janus_dtls_srtp *dtls = component->dtls;
		json_object_set_new(d, "fingerprint", json_string(janus_dtls_get_local_fingerprint()));
		json_object_set_new(d, "remote-fingerprint", json_string(component->stream->handle->remote_fingerprint));
		json_object_set_new(d, "dtls-role", json_string(janus_get_dtls_srtp_role(component->stream->dtls_role)));
		json_object_set_new(d, "dtls-state", json_string(janus_get_dtls_srtp_state(dtls->dtls_state)));
		json_object_set_new(d, "valid", json_integer(dtls->srtp_valid));
		json_object_set_new(d, "ready", json_integer(dtls->ready));
		json_object_set_new(in_stats, "audio_bytes", json_integer(component->in_stats.audio_bytes));
		json_object_set_new(in_stats, "video_bytes", json_integer(component->in_stats.video_bytes));
		json_object_set_new(in_stats, "data_bytes", json_integer(component->in_stats.data_bytes));
		json_object_set_new(in_stats, "audio_nacks", json_integer(component->in_stats.audio_nacks));
		json_object_set_new(in_stats, "video_nacks", json_integer(component->in_stats.video_nacks));
		json_object_set_new(out_stats, "audio_bytes", json_integer(component->out_stats.audio_bytes));
		json_object_set_new(out_stats, "video_bytes", json_integer(component->out_stats.video_bytes));
		json_object_set_new(out_stats, "data_bytes", json_integer(component->out_stats.data_bytes));
		json_object_set_new(out_stats, "audio_nacks", json_integer(component->out_stats.audio_nacks));
		json_object_set_new(out_stats, "video_nacks", json_integer(component->out_stats.video_nacks));
		/* Compute the last second stuff too */
		gint64 now = janus_get_monotonic_time();
		guint64 bytes = 0;
		if(component->in_stats.audio_bytes_lastsec) {
			GList *lastsec = component->in_stats.audio_bytes_lastsec;
			while(lastsec) {
				janus_ice_stats_item *s = (janus_ice_stats_item *)lastsec->data;
				if(s && now-s->when < G_USEC_PER_SEC)
					bytes += s->bytes;
				lastsec = lastsec->next;
			}
		}
		json_object_set_new(in_stats, "audio_bytes_lastsec", json_integer(bytes));
		bytes = 0;
		if(component->in_stats.video_bytes_lastsec) {
			GList *lastsec = component->in_stats.video_bytes_lastsec;
			while(lastsec) {
				janus_ice_stats_item *s = (janus_ice_stats_item *)lastsec->data;
				if(s && now-s->when < G_USEC_PER_SEC)
					bytes += s->bytes;
				lastsec = lastsec->next;
			}
		}
		json_object_set_new(in_stats, "video_bytes_lastsec", json_integer(bytes));
#ifdef HAVE_SCTP
		if(dtls->sctp)	/* FIXME */
			json_object_set_new(d, "sctp-association", json_integer(1));
#endif
	}
	json_object_set_new(c, "dtls", d);
	json_object_set_new(c, "in_stats", in_stats);
	json_object_set_new(c, "out_stats", out_stats);
	return c;
}


/* Transports */
void janus_transport_close(gpointer key, gpointer value, gpointer user_data) {
	janus_transport *transport = (janus_transport *)value;
	if(!transport)
		return;
	transport->destroy();
}

void janus_transportso_close(gpointer key, gpointer value, gpointer user_data) {
	void *transport = (janus_transport *)value;
	if(!transport)
		return;
	//~ dlclose(transport);
}

/* Transport callback interface */
void janus_transport_incoming_request(janus_transport *plugin, void *transport, void *request_id, gboolean admin, json_t *message, json_error_t *error) {
	JANUS_LOG(LOG_VERB, "Got %s API request from %s (%p)\n", admin ? "an admin" : "a Janus", plugin->get_package(), transport);
	/* Create a janus_request instance to handle the request */
	janus_request *request = janus_request_new(plugin, transport, request_id, admin, message);
	GError *tperror = NULL;
	g_thread_pool_push(tasks, request, &tperror);
	if(tperror != NULL) {
		/* Something went wrong... */
		JANUS_LOG(LOG_ERR, "Got error %d (%s) trying to push task in thread pool...\n", tperror->code, tperror->message ? tperror->message : "??");
		json_t *transaction = json_object_get(message, "transaction");
		const char *transaction_text = json_is_string(transaction) ? json_string_value(transaction) : NULL;
		janus_process_error(request, 0, transaction_text, JANUS_ERROR_UNKNOWN, "Thread pool error");
		janus_request_destroy(request);
	}
}

void janus_transport_gone(janus_transport *plugin, void *transport) {
	/* Get rid of sessions this transport was handling */
	JANUS_LOG(LOG_VERB, "A %s transport instance has gone away (%p)\n", plugin->get_package(), transport);
	janus_mutex_lock(&sessions_mutex);
	if(sessions && g_hash_table_size(sessions) > 0) {
		GHashTableIter iter;
		gpointer value;
		g_hash_table_iter_init(&iter, sessions);
		while(g_hash_table_iter_next(&iter, NULL, &value)) {
			janus_session *session = (janus_session *) value;
			if(!session || session->destroy || session->timeout || session->last_activity == 0)
				continue;
			if(session->source && session->source->instance == transport) {
				JANUS_LOG(LOG_VERB, "  -- Marking Session %"SCNu64" as over\n", session->session_id);
				session->last_activity = 0;	/* This will trigger a timeout */
			}
		}
	}
	janus_mutex_unlock(&sessions_mutex);
}

void janus_transport_task(gpointer data, gpointer user_data) {
	JANUS_LOG(LOG_VERB, "Transport task pool, serving request\n");
	janus_request *request = (janus_request *)data;
	if(request == NULL) {
		JANUS_LOG(LOG_ERR, "Missing request\n");
		return;
	}
	if(!request->admin)
		janus_process_incoming_request(request);
	else
		janus_process_incoming_admin_request(request);
	/* Done */
	janus_request_destroy(request);
}


/* Plugins */
void janus_plugin_close(gpointer key, gpointer value, gpointer user_data) {
	janus_plugin *plugin = (janus_plugin *)value;
	if(!plugin)
		return;
	plugin->destroy();
}

void janus_pluginso_close(gpointer key, gpointer value, gpointer user_data) {
	void *plugin = (janus_plugin *)value;
	if(!plugin)
		return;
	//~ dlclose(plugin);
}

janus_plugin *janus_plugin_find(const gchar *package) {
	if(package != NULL && plugins != NULL)	/* FIXME Do we need to fix the key pointer? */
		return g_hash_table_lookup(plugins, package);
	return NULL;
}


/* Plugin callback interface */
int janus_plugin_push_event(janus_plugin_session *handle, janus_plugin *plugin, const char *transaction, const char *message, const char *sdp_type, const char *sdp) {
	if(!plugin || !message)
		return -1;
	if(!handle || !janus_plugin_session_is_alive(handle) || handle->stopped)
		return -2;
	janus_ice_handle *ice_handle = (janus_ice_handle *)handle->gateway_handle;
	if(!ice_handle || janus_flags_is_set(&ice_handle->webrtc_flags, JANUS_ICE_HANDLE_WEBRTC_STOP))
		return JANUS_ERROR_SESSION_NOT_FOUND;
	janus_session *session = ice_handle->session;
	if(!session || session->destroy)
		return JANUS_ERROR_SESSION_NOT_FOUND;
	/* Make sure this is JSON */
	json_error_t error;
	json_t *plugin_event = json_loads(message, 0, &error);
	if(!plugin_event) {
		JANUS_LOG(LOG_ERR, "[%"SCNu64"] Cannot push event (JSON error: on line %d: %s)\n", ice_handle->handle_id, error.line, error.text);
		return JANUS_ERROR_INVALID_JSON;
	}
	if(!json_is_object(plugin_event)) {
		JANUS_LOG(LOG_ERR, "[%"SCNu64"] Cannot push event (JSON error: not an object)\n", ice_handle->handle_id);
		return JANUS_ERROR_INVALID_JSON_OBJECT;
	}
	/* Attach JSEP if possible? */
	json_t *jsep = NULL;
	if(sdp_type != NULL && sdp != NULL) {
		jsep = janus_plugin_handle_sdp(handle, plugin, sdp_type, sdp);
		if(jsep == NULL) {
			if(ice_handle == NULL || janus_flags_is_set(&ice_handle->webrtc_flags, JANUS_ICE_HANDLE_WEBRTC_STOP)
					|| janus_flags_is_set(&ice_handle->webrtc_flags, JANUS_ICE_HANDLE_WEBRTC_ALERT)) {
				JANUS_LOG(LOG_ERR, "[%"SCNu64"] Cannot push event (handle not available anymore or negotiation stopped)\n", ice_handle->handle_id);
				return JANUS_ERROR_HANDLE_NOT_FOUND;
			} else {
				JANUS_LOG(LOG_ERR, "[%"SCNu64"] Cannot push event (JSON error: problem with the SDP)\n", ice_handle->handle_id);
				return JANUS_ERROR_JSEP_INVALID_SDP;
			}
		}
	}
	/* Prepare JSON event */
	json_t *event = json_object();
	json_object_set_new(event, "janus", json_string("event"));
	json_object_set_new(event, "session_id", json_integer(session->session_id));
	json_object_set_new(event, "sender", json_integer(ice_handle->handle_id));
	if(transaction != NULL)
		json_object_set_new(event, "transaction", json_string(transaction));
	json_t *plugin_data = json_object();
	json_object_set_new(plugin_data, "plugin", json_string(plugin->get_package()));
	json_object_set_new(plugin_data, "data", plugin_event);
	json_object_set_new(event, "plugindata", plugin_data);
	if(jsep != NULL)
		json_object_set_new(event, "jsep", jsep);
	/* Send the event */
	JANUS_LOG(LOG_VERB, "[%"SCNu64"] Sending event to transport...\n", ice_handle->handle_id);
	janus_session_notify_event(session->session_id, event);
	
	return JANUS_OK;
}

json_t *janus_plugin_handle_sdp(janus_plugin_session *handle, janus_plugin *plugin, const char *sdp_type, const char *sdp) {
	if(handle == NULL || !janus_plugin_session_is_alive(handle) || handle->stopped || plugin == NULL || sdp_type == NULL || sdp == NULL) {
		JANUS_LOG(LOG_ERR, "Invalid arguments\n");
		return NULL;
	}
	int offer = 0;
	if(!strcasecmp(sdp_type, "offer")) {
		/* This is an offer from a plugin */
		offer = 1;
	} else if(!strcasecmp(sdp_type, "answer")) {
		/* This is an answer from a plugin */
	} else {
		/* TODO Handle other messages */
		JANUS_LOG(LOG_ERR, "Unknown type '%s'\n", sdp_type);
		return NULL;
	}
	janus_ice_handle *ice_handle = (janus_ice_handle *)handle->gateway_handle;
	//~ if(ice_handle == NULL || janus_flags_is_set(&ice_handle->webrtc_flags, JANUS_ICE_HANDLE_WEBRTC_READY)) {
	if(ice_handle == NULL) {
		JANUS_LOG(LOG_ERR, "Invalid ICE handle\n");
		return NULL;
	}
	/* Is this valid SDP? */
	int audio = 0, video = 0, data = 0, bundle = 0, rtcpmux = 0, trickle = 0;
	janus_sdp *parsed_sdp = janus_sdp_preparse(sdp, &audio, &video, &data, &bundle, &rtcpmux, &trickle);
	if(parsed_sdp == NULL) {
		JANUS_LOG(LOG_ERR, "[%"SCNu64"] Couldn't parse SDP...\n", ice_handle->handle_id);
		return NULL;
	}
	janus_sdp_free(parsed_sdp);
	gboolean updating = FALSE;
	if(offer) {
		/* We still don't have a local ICE setup */
		JANUS_LOG(LOG_VERB, "[%"SCNu64"] Audio %s been negotiated\n", ice_handle->handle_id, audio ? "has" : "has NOT");
		if(audio > 1) {
			JANUS_LOG(LOG_ERR, "[%"SCNu64"] More than one audio line? only going to negotiate one...\n", ice_handle->handle_id);
		}
		JANUS_LOG(LOG_VERB, "[%"SCNu64"] Video %s been negotiated\n", ice_handle->handle_id, video ? "has" : "has NOT");
		if(video > 1) {
			JANUS_LOG(LOG_ERR, "[%"SCNu64"] More than one video line? only going to negotiate one...\n", ice_handle->handle_id);
		}
		JANUS_LOG(LOG_VERB, "[%"SCNu64"] SCTP/DataChannels %s been negotiated\n", ice_handle->handle_id, data ? "have" : "have NOT");
		if(data > 1) {
			JANUS_LOG(LOG_ERR, "[%"SCNu64"] More than one data line? only going to negotiate one...\n", ice_handle->handle_id);
		}
#ifndef HAVE_SCTP
		if(data) {
			JANUS_LOG(LOG_WARN, "[%"SCNu64"]   -- DataChannels have been negotiated, but support for them has not been compiled...\n", ice_handle->handle_id);
		}
#endif
		/* Are we still cleaning up from a previous media session? */
		if(janus_flags_is_set(&ice_handle->webrtc_flags, JANUS_ICE_HANDLE_WEBRTC_CLEANING)) {
			JANUS_LOG(LOG_INFO, "[%"SCNu64"] Still cleaning up from a previous media session, let's wait a bit...\n", ice_handle->handle_id);
			gint64 waited = 0;
			while(janus_flags_is_set(&ice_handle->webrtc_flags, JANUS_ICE_HANDLE_WEBRTC_CLEANING)) {
				JANUS_LOG(LOG_VERB, "[%"SCNu64"] Still cleaning up from a previous media session, let's wait a bit...\n", ice_handle->handle_id);
				g_usleep(100000);
				waited += 100000;
				if(waited >= 3*G_USEC_PER_SEC) {
					JANUS_LOG(LOG_VERB, "[%"SCNu64"]   -- Waited 3 seconds, that's enough!\n", ice_handle->handle_id);
					break;
				}
			}
		}
		if(ice_handle->agent == NULL) {
			/* Process SDP in order to setup ICE locally (this is going to result in an answer from the browser) */
			if(janus_ice_setup_local(ice_handle, 0, audio, video, data, bundle, rtcpmux, trickle) < 0) {
				JANUS_LOG(LOG_ERR, "[%"SCNu64"] Error setting ICE locally\n", ice_handle->handle_id);
				return NULL;
			}
		} else {
			updating = TRUE;
			JANUS_LOG(LOG_INFO, "[%"SCNu64"] Updating existing session\n", ice_handle->handle_id);
		}
	}
	if(!updating) {
		/* Wait for candidates-done callback */
		while(ice_handle->cdone < ice_handle->streams_num) {
			if(ice_handle == NULL || janus_flags_is_set(&ice_handle->webrtc_flags, JANUS_ICE_HANDLE_WEBRTC_STOP)
					|| janus_flags_is_set(&ice_handle->webrtc_flags, JANUS_ICE_HANDLE_WEBRTC_ALERT)) {
				JANUS_LOG(LOG_WARN, "[%"SCNu64"] Handle detached or PC closed, giving up...!\n", ice_handle ? ice_handle->handle_id : 0);
				return NULL;
			}
			JANUS_LOG(LOG_VERB, "[%"SCNu64"] Waiting for candidates-done callback...\n", ice_handle->handle_id);
			g_usleep(100000);
			if(ice_handle->cdone < 0) {
				JANUS_LOG(LOG_ERR, "[%"SCNu64"] Error gathering candidates!\n", ice_handle->handle_id);
				return NULL;
			}
		}
	}
	/* Anonymize SDP */
	char *sdp_stripped = janus_sdp_anonymize(sdp);
	if(sdp_stripped == NULL) {
		/* Invalid SDP */
		JANUS_LOG(LOG_ERR, "Invalid SDP\n");
		return NULL;
	}
	/* Add our details */
	char *sdp_merged = janus_sdp_merge(ice_handle, sdp_stripped);
	if(sdp_merged == NULL) {
		/* Couldn't merge SDP */
		JANUS_LOG(LOG_ERR, "Error merging SDP\n");
		g_free(sdp_stripped);
		return NULL;
	}
	/* FIXME Any disabled m-line? */
	if(strstr(sdp_merged, "m=audio 0")) {
		JANUS_LOG(LOG_VERB, "Audio disabled via SDP\n");
		if(!janus_flags_is_set(&ice_handle->webrtc_flags, JANUS_ICE_HANDLE_WEBRTC_BUNDLE)
				|| (!video && !data)) {
			JANUS_LOG(LOG_VERB, "  -- Marking audio stream as disabled\n");
			janus_ice_stream *stream = g_hash_table_lookup(ice_handle->streams, GUINT_TO_POINTER(ice_handle->audio_id));
			if(stream)
				stream->disabled = TRUE;
		}
	}
	if(strstr(sdp_merged, "m=video 0")) {
		JANUS_LOG(LOG_VERB, "Video disabled via SDP\n");
		if(!janus_flags_is_set(&ice_handle->webrtc_flags, JANUS_ICE_HANDLE_WEBRTC_BUNDLE)
				|| (!audio && !data)) {
			JANUS_LOG(LOG_VERB, "  -- Marking video stream as disabled\n");
			janus_ice_stream *stream = NULL;
			if(!janus_flags_is_set(&ice_handle->webrtc_flags, JANUS_ICE_HANDLE_WEBRTC_BUNDLE)) {
				stream = g_hash_table_lookup(ice_handle->streams, GUINT_TO_POINTER(ice_handle->video_id));
			} else {
				gint id = ice_handle->audio_id > 0 ? ice_handle->audio_id : ice_handle->video_id;
				stream = g_hash_table_lookup(ice_handle->streams, GUINT_TO_POINTER(id));
			}
			if(stream)
				stream->disabled = TRUE;
		}
	}
	if(strstr(sdp_merged, "m=application 0 DTLS/SCTP")) {
		JANUS_LOG(LOG_VERB, "Data Channel disabled via SDP\n");
		if(!janus_flags_is_set(&ice_handle->webrtc_flags, JANUS_ICE_HANDLE_WEBRTC_BUNDLE)
				|| (!audio && !video)) {
			JANUS_LOG(LOG_VERB, "  -- Marking data channel stream as disabled\n");
			janus_ice_stream *stream = NULL;
			if(!janus_flags_is_set(&ice_handle->webrtc_flags, JANUS_ICE_HANDLE_WEBRTC_BUNDLE)) {
				stream = g_hash_table_lookup(ice_handle->streams, GUINT_TO_POINTER(ice_handle->data_id));
			} else {
				gint id = ice_handle->audio_id > 0 ? ice_handle->audio_id : (ice_handle->video_id > 0 ? ice_handle->video_id : ice_handle->data_id);
				stream = g_hash_table_lookup(ice_handle->streams, GUINT_TO_POINTER(id));
			}
			if(stream)
				stream->disabled = TRUE;
		}
	}

	if(!updating) {
		if(offer) {
			/* We set the flag to wait for an answer before handling trickle candidates */
			janus_flags_set(&ice_handle->webrtc_flags, JANUS_ICE_HANDLE_WEBRTC_PROCESSING_OFFER);
		} else {
			JANUS_LOG(LOG_INFO, "[%"SCNu64"] Done! Ready to setup remote candidates and send connectivity checks...\n", ice_handle->handle_id);
			if(janus_flags_is_set(&ice_handle->webrtc_flags, JANUS_ICE_HANDLE_WEBRTC_BUNDLE) && audio && video) {
				JANUS_LOG(LOG_VERB, "[%"SCNu64"]   -- bundle is supported by the browser, getting rid of one of the RTP/RTCP components, if any...\n", ice_handle->handle_id);
				if(audio) {
					/* Get rid of video and data, if present */
					if(ice_handle->streams && ice_handle->video_stream) {
						ice_handle->audio_stream->video_ssrc = ice_handle->video_stream->video_ssrc;
						ice_handle->audio_stream->video_ssrc_peer = ice_handle->video_stream->video_ssrc_peer;
						ice_handle->audio_stream->video_ssrc_peer_rtx = ice_handle->video_stream->video_ssrc_peer_rtx;
						janus_ice_stream_free(ice_handle->streams, ice_handle->video_stream);
					}
					ice_handle->video_stream = NULL;
					if(ice_handle->video_id > 0) {
						nice_agent_attach_recv (ice_handle->agent, ice_handle->video_id, 1, g_main_loop_get_context (ice_handle->iceloop), NULL, NULL);
						nice_agent_attach_recv (ice_handle->agent, ice_handle->video_id, 2, g_main_loop_get_context (ice_handle->iceloop), NULL, NULL);
					}
					ice_handle->video_id = 0;
					if(ice_handle->streams && ice_handle->data_stream) {
						janus_ice_stream_free(ice_handle->streams, ice_handle->data_stream);
					}
					ice_handle->data_stream = NULL;
					if(ice_handle->data_id > 0) {
						nice_agent_attach_recv (ice_handle->agent, ice_handle->data_id, 1, g_main_loop_get_context (ice_handle->iceloop), NULL, NULL);
					}
					ice_handle->data_id = 0;
				} else if(video) {
					/* Get rid of data, if present */
					if(ice_handle->streams && ice_handle->data_stream) {
						janus_ice_stream_free(ice_handle->streams, ice_handle->data_stream);
					}
					ice_handle->data_stream = NULL;
					if(ice_handle->data_id > 0) {
						nice_agent_attach_recv (ice_handle->agent, ice_handle->data_id, 1, g_main_loop_get_context (ice_handle->iceloop), NULL, NULL);
					}
					ice_handle->data_id = 0;
				}
			}
			if(janus_flags_is_set(&ice_handle->webrtc_flags, JANUS_ICE_HANDLE_WEBRTC_RTCPMUX)) {
				JANUS_LOG(LOG_VERB, "[%"SCNu64"]   -- rtcp-mux is supported by the browser, getting rid of RTCP components, if any...\n", ice_handle->handle_id);
				if(ice_handle->audio_stream && ice_handle->audio_stream->rtcp_component && ice_handle->audio_stream->components != NULL) {
					nice_agent_attach_recv (ice_handle->agent, ice_handle->audio_id, 2, g_main_loop_get_context (ice_handle->iceloop), NULL, NULL);
					janus_ice_component_free(ice_handle->audio_stream->components, ice_handle->audio_stream->rtcp_component);
					ice_handle->audio_stream->rtcp_component = NULL;
				}
				if(ice_handle->video_stream && ice_handle->video_stream->rtcp_component && ice_handle->video_stream->components != NULL) {
					nice_agent_attach_recv (ice_handle->agent, ice_handle->video_id, 2, g_main_loop_get_context (ice_handle->iceloop), NULL, NULL);
					janus_ice_component_free(ice_handle->video_stream->components, ice_handle->video_stream->rtcp_component);
					ice_handle->video_stream->rtcp_component = NULL;
				}
			}
			janus_mutex_lock(&ice_handle->mutex);
			/* Not trickling (anymore?), set remote candidates now */
			if(ice_handle->audio_id > 0) {
				janus_ice_setup_remote_candidates(ice_handle, ice_handle->audio_id, 1);
				if(!janus_flags_is_set(&ice_handle->webrtc_flags, JANUS_ICE_HANDLE_WEBRTC_RTCPMUX))	/* http://tools.ietf.org/html/rfc5761#section-5.1.3 */
					janus_ice_setup_remote_candidates(ice_handle, ice_handle->audio_id, 2);
			}
			if(ice_handle->video_id > 0) {
				janus_ice_setup_remote_candidates(ice_handle, ice_handle->video_id, 1);
				if(!janus_flags_is_set(&ice_handle->webrtc_flags, JANUS_ICE_HANDLE_WEBRTC_RTCPMUX))	/* http://tools.ietf.org/html/rfc5761#section-5.1.3 */
					janus_ice_setup_remote_candidates(ice_handle, ice_handle->video_id, 2);
			}
			if(ice_handle->data_id > 0) {
				janus_ice_setup_remote_candidates(ice_handle, ice_handle->data_id, 1);
			}
			if(janus_flags_is_set(&ice_handle->webrtc_flags, JANUS_ICE_HANDLE_WEBRTC_TRICKLE)) {
				/* Still trickling, but take note of the fact ICE has started now */
				JANUS_LOG(LOG_VERB, "Still trickling, but we can start sending connectivity checks already, now\n");
				janus_flags_set(&ice_handle->webrtc_flags, JANUS_ICE_HANDLE_WEBRTC_START);
			}
			janus_mutex_unlock(&ice_handle->mutex);
		}
	}
	
	/* Prepare JSON event */
	json_t *jsep = json_object();
	json_object_set_new(jsep, "type", json_string(sdp_type));
	json_object_set_new(jsep, "sdp", json_string(sdp_merged));
	g_free(sdp_stripped);
	//~ g_free(sdp_merged);
	ice_handle->local_sdp = sdp_merged;
	return jsep;
}

void janus_plugin_relay_rtp(janus_plugin_session *plugin_session, int video, char *buf, int len) {
	if(!plugin_session || plugin_session->stopped || buf == NULL || len < 1)
		return;
	janus_ice_handle *handle = (janus_ice_handle *)plugin_session->gateway_handle;
	if(!handle || janus_flags_is_set(&handle->webrtc_flags, JANUS_ICE_HANDLE_WEBRTC_STOP)
			|| janus_flags_is_set(&handle->webrtc_flags, JANUS_ICE_HANDLE_WEBRTC_ALERT))
		return;
	janus_ice_relay_rtp(handle, video, buf, len);
}

void janus_plugin_relay_rtcp(janus_plugin_session *plugin_session, int video, char *buf, int len) {
	if(!plugin_session || plugin_session->stopped || buf == NULL || len < 1)
		return;
	janus_ice_handle *handle = (janus_ice_handle *)plugin_session->gateway_handle;
	if(!handle || janus_flags_is_set(&handle->webrtc_flags, JANUS_ICE_HANDLE_WEBRTC_STOP)
			|| janus_flags_is_set(&handle->webrtc_flags, JANUS_ICE_HANDLE_WEBRTC_ALERT))
		return;
	janus_ice_relay_rtcp(handle, video, buf, len);
}

void janus_plugin_relay_data(janus_plugin_session *plugin_session, char *buf, int len) {
	if(!plugin_session || plugin_session->stopped || buf == NULL || len < 1)
		return;
	janus_ice_handle *handle = (janus_ice_handle *)plugin_session->gateway_handle;
	if(!handle || janus_flags_is_set(&handle->webrtc_flags, JANUS_ICE_HANDLE_WEBRTC_STOP)
			|| janus_flags_is_set(&handle->webrtc_flags, JANUS_ICE_HANDLE_WEBRTC_ALERT))
		return;
#ifdef HAVE_SCTP
	janus_ice_relay_data(handle, buf, len);
#else
	JANUS_LOG(LOG_WARN, "Asked to relay data, but Data Channels support has not been compiled...\n");
#endif
}

void janus_plugin_close_pc(janus_plugin_session *plugin_session) {
	/* A plugin asked to get rid of a PeerConnection */
	if(!plugin_session || !janus_plugin_session_is_alive(plugin_session) || plugin_session->stopped)
		return;
	janus_ice_handle *ice_handle = (janus_ice_handle *)plugin_session->gateway_handle;
	if(!ice_handle)
		return;
	if(janus_flags_is_set(&ice_handle->webrtc_flags, JANUS_ICE_HANDLE_WEBRTC_STOP)
			|| janus_flags_is_set(&ice_handle->webrtc_flags, JANUS_ICE_HANDLE_WEBRTC_ALERT))
		return;
	janus_session *session = (janus_session *)ice_handle->session;
	if(!session)
		return;
		
	JANUS_LOG(LOG_VERB, "[%"SCNu64"] Plugin asked to hangup PeerConnection: sending alert\n", ice_handle->handle_id);
	/* Send an alert on all the DTLS connections */
	janus_ice_webrtc_hangup(ice_handle);
	/* Get rid of the PeerConnection */
	if(ice_handle->iceloop) {
		gint64 waited = 0;
		while(ice_handle->iceloop && !g_main_loop_is_running(ice_handle->iceloop)) {
			JANUS_LOG(LOG_VERB, "[%"SCNu64"] ICE loop exists but is not running, waiting for it to run\n", ice_handle->handle_id);
			g_usleep (100000);
			waited += 100000;
			if(waited >= G_USEC_PER_SEC) {
				JANUS_LOG(LOG_VERB, "[%"SCNu64"]   -- Waited a second, that's enough!\n", ice_handle->handle_id);
				break;
			}
		}
		if(ice_handle->iceloop && g_main_loop_is_running(ice_handle->iceloop)) {
			JANUS_LOG(LOG_VERB, "[%"SCNu64"] Forcing ICE loop to quit (%s)\n", ice_handle->handle_id, g_main_loop_is_running(ice_handle->iceloop) ? "running" : "NOT running");
			g_main_loop_quit(ice_handle->iceloop);
			g_main_context_wakeup(ice_handle->icectx);
		}
	}
}

void janus_plugin_end_session(janus_plugin_session *plugin_session) {
	/* A plugin asked to get rid of a handle */
	if(!plugin_session || !janus_plugin_session_is_alive(plugin_session) || plugin_session->stopped)
		return;
	janus_ice_handle *ice_handle = (janus_ice_handle *)plugin_session->gateway_handle;
	if(!ice_handle)
		return;
	janus_session *session = (janus_session *)ice_handle->session;
	if(!session)
		return;
	/* Destroy the handle */
	janus_ice_handle_destroy(session, ice_handle->handle_id);
	janus_mutex_lock(&session->mutex);
	g_hash_table_remove(session->ice_handles, GUINT_TO_POINTER(ice_handle->handle_id));
	janus_mutex_unlock(&session->mutex);
}


static void janus_detect_local_ip(gchar *buf, size_t buflen) {
	JANUS_LOG(LOG_VERB, "Autodetecting local IP...\n");
	struct sockaddr_in addr;
	socklen_t len;
	int fd = socket(AF_INET, SOCK_DGRAM, 0);
	if (fd == -1)
		goto error;
	addr.sin_family = AF_INET;
	addr.sin_port = htons(1);
	inet_pton(AF_INET, "1.2.3.4", &addr.sin_addr.s_addr);
	if (connect(fd, (const struct sockaddr*) &addr, sizeof(addr)) < 0)
		goto error;
	len = sizeof(addr);
	if (getsockname(fd, (struct sockaddr*) &addr, &len) < 0)
		goto error;
	if (getnameinfo((const struct sockaddr*) &addr, sizeof(addr),
			buf, buflen,
			NULL, 0, NI_NUMERICHOST) != 0)
		goto error;
	close(fd);
	return;
error:
	if (fd != -1)
		close(fd);
	JANUS_LOG(LOG_VERB, "Couldn't find any address! using 127.0.0.1 as the local IP... (which is NOT going to work out of your machine)\n");
	g_strlcpy(buf, "127.0.0.1", buflen);
}


/* Main */
gint main(int argc, char *argv[])
{
	/* Core dumps may be disallowed by parent of this process; change that */
	struct rlimit core_limits;
	core_limits.rlim_cur = core_limits.rlim_max = RLIM_INFINITY;
	setrlimit(RLIMIT_CORE, &core_limits);

	struct gengetopt_args_info args_info;
	/* Let's call our cmdline parser */
	if(cmdline_parser(argc, argv, &args_info) != 0)
		exit(1);
	
	JANUS_PRINT("---------------------------------------------------\n");
	JANUS_PRINT("  Starting Meetecho Janus (WebRTC Gateway) v%s\n", JANUS_VERSION_STRING);
	JANUS_PRINT("---------------------------------------------------\n\n");
	
	/* Handle SIGINT (CTRL-C), SIGTERM (from service managers) */
	signal(SIGINT, janus_handle_signal);
	signal(SIGTERM, janus_handle_signal);

	/* Setup Glib */
#if !GLIB_CHECK_VERSION(2, 36, 0)
	g_type_init();
#endif
	
	/* Logging level: default is info and no timestamps */
	janus_log_level = LOG_INFO;
	janus_log_timestamps = FALSE;
	janus_log_colors = TRUE;
	if(args_info.debug_level_given) {
		if(args_info.debug_level_arg < LOG_NONE)
			args_info.debug_level_arg = 0;
		else if(args_info.debug_level_arg > LOG_MAX)
			args_info.debug_level_arg = LOG_MAX;
		janus_log_level = args_info.debug_level_arg;
	}

	/* Any configuration to open? */
	if(args_info.config_given) {
		config_file = g_strdup(args_info.config_arg);
		if(config_file == NULL) {
			JANUS_PRINT("Memory error!\n");
			exit(1);
		}
	}
	if(args_info.configs_folder_given) {
		configs_folder = g_strdup(args_info.configs_folder_arg);
		if(configs_folder == NULL) {
			JANUS_PRINT("Memory error!\n");
			exit(1);
		}
	} else {
		configs_folder = g_strdup (CONFDIR);
	}
	if(config_file == NULL) {
		char file[255];
		g_snprintf(file, 255, "%s/janus.cfg", configs_folder);
		config_file = g_strdup(file);
		if(config_file == NULL) {
			JANUS_PRINT("Memory error!\n");
			exit(1);
		}
	}
	JANUS_PRINT("Reading configuration from %s\n", config_file);
	if((config = janus_config_parse(config_file)) == NULL) {
		if(args_info.config_given) {
			/* We only give up if the configuration file was explicitly provided */
			exit(1);
		}
		JANUS_PRINT("Error reading/parsing the configuration file, going on with the defaults and the command line arguments\n");
		config = janus_config_create("janus.cfg");
		if(config == NULL) {
			/* If we can't even create an empty configuration, something's definitely wrong */
			exit(1);
		}
	}
	janus_config_print(config);
	if(args_info.debug_level_given) {
		char debug[5];
		g_snprintf(debug, 5, "%d", args_info.debug_level_arg);
		janus_config_add_item(config, "general", "debug_level", debug);
	} else {
		/* No command line directive on logging, try the configuration file */
		janus_config_item *item = janus_config_get_item_drilldown(config, "general", "debug_level");
		if(item && item->value) {
			int temp_level = atoi(item->value);
			if(temp_level == 0 && strcmp(item->value, "0")) {
				JANUS_PRINT("Invalid debug level %s (configuration), using default (info=4)\n", item->value);
			} else {
				janus_log_level = temp_level;
				if(janus_log_level < LOG_NONE)
					janus_log_level = 0;
				else if(janus_log_level > LOG_MAX)
					janus_log_level = LOG_MAX;
			}
		}
	}
	/* Any command line argument that should overwrite the configuration? */
	JANUS_PRINT("Checking command line arguments...\n");
	if(args_info.debug_timestamps_given) {
		janus_config_add_item(config, "general", "debug_timestamps", "yes");
	}
	if(args_info.disable_colors_given) {
		janus_config_add_item(config, "general", "debug_colors", "no");
	}
 	if(args_info.interface_given) {
		janus_config_add_item(config, "general", "interface", args_info.interface_arg);
	}
	if(args_info.configs_folder_given) {
		janus_config_add_item(config, "general", "configs_folder", args_info.configs_folder_arg);
	}
	if(args_info.plugins_folder_given) {
		janus_config_add_item(config, "general", "plugins_folder", args_info.plugins_folder_arg);
	}
	if(args_info.apisecret_given) {
		janus_config_add_item(config, "general", "api_secret", args_info.apisecret_arg);
	}
<<<<<<< HEAD
=======
	if(args_info.token_auth_given) {
		janus_config_add_item(config, "general", "token_auth", "yes");
	}
	if(args_info.no_http_given) {
		janus_config_add_item(config, "webserver", "http", "no");
	}
	if(args_info.port_given) {
		char port[20];
		g_snprintf(port, 20, "%d", args_info.port_arg);
		janus_config_add_item(config, "webserver", "port", port);
	}
	if(args_info.secure_port_given) {
		janus_config_add_item(config, "webserver", "https", "yes");
		char port[20];
		g_snprintf(port, 20, "%d", args_info.secure_port_arg);
		janus_config_add_item(config, "webserver", "secure_port", port);
	}
	if(args_info.base_path_given) {
		janus_config_add_item(config, "webserver", "base_path", args_info.base_path_arg);
	}
	if(args_info.no_websockets_given) {
		janus_config_add_item(config, "webserver", "ws", "no");
	}
	if(args_info.ws_port_given) {
		char port[20];
		g_snprintf(port, 20, "%d", args_info.port_arg);
		janus_config_add_item(config, "webserver", "ws_port", port);
	}
	if(args_info.ws_secure_port_given) {
		janus_config_add_item(config, "webserver", "ws_ssl", "yes");
		char port[20];
		g_snprintf(port, 20, "%d", args_info.ws_secure_port_arg);
		janus_config_add_item(config, "webserver", "ws_secure_port", port);
	}
	if(args_info.enable_rabbitmq_given) {
		janus_config_add_item(config, "rabbitmq", "enable", "yes");
	}
#ifdef HAVE_RABBITMQ
	if(args_info.rabbitmq_server_given) {
		/* Split in server and port (if port missing, use AMQP_PROTOCOL_PORT as default) */
		char *rmqport = strrchr(args_info.stun_server_arg, ':');
		if(rmqport != NULL) {
			*rmqport = '\0';
			rmqport++;
			janus_config_add_item(config, "rabbitmq", "host", args_info.rabbitmq_server_arg);
			janus_config_add_item(config, "rabbitmq", "port", rmqport);
		} else {
			janus_config_add_item(config, "rabbitmq", "host", args_info.rabbitmq_server_arg);
			char port[10];
			g_snprintf(port, 10, "%d", AMQP_PROTOCOL_PORT);
			janus_config_add_item(config, "rabbitmq", "port", port);
		}
	}
	if(args_info.rabbitmq_in_queue_given) {
		janus_config_add_item(config, "rabbitmq", "to_janus", args_info.rabbitmq_in_queue_arg);
	}
	if(args_info.rabbitmq_out_queue_given) {
		janus_config_add_item(config, "rabbitmq", "from_janus", args_info.rabbitmq_out_queue_arg);
	}
#endif
	if(args_info.admin_secret_given) {
		janus_config_add_item(config, "admin", "admin_secret", args_info.admin_secret_arg);
	}
	if(args_info.no_admin_given) {
		janus_config_add_item(config, "admin", "admin_http", "no");
	}
	if(args_info.admin_port_given) {
		char port[20];
		g_snprintf(port, 20, "%d", args_info.admin_port_arg);
		janus_config_add_item(config, "admin", "admin_port", port);
	}
	if(args_info.admin_secure_port_given) {
		janus_config_add_item(config, "admin", "admin_https", "yes");
		char port[20];
		g_snprintf(port, 20, "%d", args_info.admin_secure_port_arg);
		janus_config_add_item(config, "admin", "admin_secure_port", port);
	}
	if(args_info.admin_base_path_given) {
		janus_config_add_item(config, "admin", "admin_base_path", args_info.admin_base_path_arg);
	}
	if(args_info.admin_acl_given) {
		janus_config_add_item(config, "admin", "admin_acl", args_info.admin_acl_arg);
	}
>>>>>>> 0e47f704
	if(args_info.cert_pem_given) {
		janus_config_add_item(config, "certificates", "cert_pem", args_info.cert_pem_arg);
	}
	if(args_info.cert_key_given) {
		janus_config_add_item(config, "certificates", "cert_key", args_info.cert_key_arg);
	}
	if(args_info.stun_server_given) {
		/* Split in server and port (if port missing, use 3478 as default) */
		char *stunport = strrchr(args_info.stun_server_arg, ':');
		if(stunport != NULL) {
			*stunport = '\0';
			stunport++;
			janus_config_add_item(config, "nat", "stun_server", args_info.stun_server_arg);
			janus_config_add_item(config, "nat", "stun_port", stunport);
		} else {
			janus_config_add_item(config, "nat", "stun_server", args_info.stun_server_arg);
			janus_config_add_item(config, "nat", "stun_port", "3478");
		}
	}
	if(args_info.public_ip_given) {
		janus_config_add_item(config, "nat", "public_ip", args_info.public_ip_arg);
	}
	if(args_info.ice_ignore_list_given) {
		janus_config_add_item(config, "nat", "ice_ignore_list", args_info.ice_ignore_list_arg);
	}
	if(args_info.libnice_debug_given) {
		janus_config_add_item(config, "nat", "nice_debug", "true");
	}
	if(args_info.ice_lite_given) {
		janus_config_add_item(config, "nat", "ice_lite", "true");
	}
	if(args_info.ice_tcp_given) {
		janus_config_add_item(config, "nat", "ice_tcp", "true");
	}
	if(args_info.ipv6_candidates_given) {
		janus_config_add_item(config, "media", "ipv6", "true");
	}
	if(args_info.force_bundle_given) {
		janus_config_add_item(config, "media", "force-bundle", "true");
	}
	if(args_info.force_rtcp_mux_given) {
		janus_config_add_item(config, "media", "force-rtcp-mux", "true");
	}
	if(args_info.max_nack_queue_given) {
		char mnq[20];
		g_snprintf(mnq, 20, "%d", args_info.max_nack_queue_arg);
		janus_config_add_item(config, "media", "max_nack_queue", mnq);
	}
	if(args_info.rtp_port_range_given) {
		janus_config_add_item(config, "media", "rtp_port_range", args_info.rtp_port_range_arg);
	}
	janus_config_print(config);

	/* Logging/debugging */
	JANUS_PRINT("Debug/log level is %d\n", janus_log_level);
	janus_config_item *item = janus_config_get_item_drilldown(config, "general", "debug_timestamps");
	if(item && item->value)
		janus_log_timestamps = janus_is_true(item->value);
	JANUS_PRINT("Debug/log timestamps are %s\n", janus_log_timestamps ? "enabled" : "disabled");
	item = janus_config_get_item_drilldown(config, "general", "debug_colors");
	if(item && item->value)
		janus_log_colors = janus_is_true(item->value);
	JANUS_PRINT("Debug/log colors are %s\n", janus_log_colors ? "enabled" : "disabled");

	/* Any IP/interface to ignore? */
	item = janus_config_get_item_drilldown(config, "nat", "ice_ignore_list");
	if(item && item->value) {
		gchar **list = g_strsplit(item->value, ",", -1);
		gchar *index = list[0];
		if(index != NULL) {
			int i=0;
			while(index != NULL) {
				if(strlen(index) > 0) {
					JANUS_LOG(LOG_INFO, "Adding '%s' to the ICE ignore list...\n", index);
					janus_ice_ignore_interface(g_strdup(index));
				}
				i++;
				index = list[i];
			}
		}
		g_strfreev(list);
		list = NULL;
	}
	/* What is the local IP? */
	JANUS_LOG(LOG_VERB, "Selecting local IP address...\n");
	gboolean local_ip_set = FALSE;
	item = janus_config_get_item_drilldown(config, "general", "interface");
	if(item && item->value) {
		JANUS_LOG(LOG_VERB, "  -- Will try to use %s\n", item->value);
		int family;
		if (!janus_is_ip_valid(item->value, &family)) {
			JANUS_LOG(LOG_WARN, "Invalid local IP specified: %s, guessing the default...\n", item->value);
		} else {
			/* Verify that we can actually bind to that address */
			int fd = socket(family, SOCK_DGRAM, 0);
			if (fd == -1) {
				JANUS_LOG(LOG_WARN, "Error creating test socket, falling back to detecting IP address...\n");
			} else {
				int r;
				struct sockaddr_storage ss;
				socklen_t addrlen;
				memset(&ss, 0, sizeof(ss));
				if (family == AF_INET) {
					struct sockaddr_in *addr4 = (struct sockaddr_in*)&ss;
					addr4->sin_family = AF_INET;
					addr4->sin_port = 0;
					inet_pton(AF_INET, item->value, &(addr4->sin_addr.s_addr));
					addrlen = sizeof(struct sockaddr_in);
				} else {
					struct sockaddr_in6 *addr6 = (struct sockaddr_in6*)&ss;
					addr6->sin6_family = AF_INET6;
					addr6->sin6_port = 0;
					inet_pton(AF_INET6, item->value, &(addr6->sin6_addr.s6_addr));
					addrlen = sizeof(struct sockaddr_in6);
				}
				r = bind(fd, (const struct sockaddr*)&ss, addrlen);
				close(fd);
				if (r < 0) {
					JANUS_LOG(LOG_WARN, "Error setting local IP address to %s, falling back to detecting IP address...\n", item->value);
				} else {
					g_strlcpy(local_ip, item->value, sizeof(local_ip));
					local_ip_set = TRUE;
				}
			}
		}
	}
	if (!local_ip_set)
		janus_detect_local_ip(local_ip, sizeof(local_ip));
	JANUS_LOG(LOG_INFO, "Using %s as local IP...\n", local_ip);

	/* Is there any API secret to consider? */
	api_secret = NULL;
	item = janus_config_get_item_drilldown(config, "general", "api_secret");
	if(item && item->value) {
<<<<<<< HEAD
		api_secret = g_strdup(item->value);
=======
		ws_api_secret = g_strdup(item->value);
	}
	/* Also check if the token based authentication mechanism needs to be enabled */
	item = janus_config_get_item_drilldown(config, "general", "token_auth");
	janus_auth_init(item && item->value && janus_is_true(item->value));

	/* Do the same for the admin/monitor interface */
	/* Pre-parse the web server path, if any */
	item = janus_config_get_item_drilldown(config, "admin", "admin_base_path");
	if(item && item->value) {
		if(item->value[0] != '/') {
			JANUS_LOG(LOG_FATAL, "Invalid admin/monitor base path %s (it should start with a /, e.g., /admin\n", item->value);
			exit(1);
		}
		admin_ws_path = g_strdup(item->value);
		if(strlen(admin_ws_path) > 1 && ws_path[strlen(admin_ws_path)-1] == '/') {
			/* Remove the trailing slash, it makes things harder when we parse requests later */
			admin_ws_path[strlen(admin_ws_path)-1] = '\0';
		}
	} else {
		admin_ws_path = g_strdup("/admin");
>>>>>>> 0e47f704
	}
	/* Is there any API secret to consider? */
	admin_api_secret = NULL;
	item = janus_config_get_item_drilldown(config, "general", "admin_secret");
	if(item && item->value) {
		admin_api_secret = g_strdup(item->value);
	}

	/* Setup ICE stuff (e.g., checking if the provided STUN server is correct) */
	char *stun_server = NULL, *turn_server = NULL;
	uint16_t stun_port = 0, turn_port = 0;
	char *turn_type = NULL, *turn_user = NULL, *turn_pwd = NULL;
	char *turn_rest_api = NULL, *turn_rest_api_key = NULL;
	uint16_t rtp_min_port = 0, rtp_max_port = 0;
	gboolean ice_lite = FALSE, ice_tcp = FALSE, ipv6 = FALSE;
	item = janus_config_get_item_drilldown(config, "media", "ipv6");
	ipv6 = (item && item->value) ? janus_is_true(item->value) : FALSE;
	item = janus_config_get_item_drilldown(config, "media", "rtp_port_range");
	if(item && item->value) {
		/* Split in min and max port */
		char *maxport = strrchr(item->value, '-');
		if(maxport != NULL) {
			*maxport = '\0';
			maxport++;
			rtp_min_port = atoi(item->value);
			rtp_max_port = atoi(maxport);
			maxport--;
			*maxport = '-';
		}
		if(rtp_min_port > rtp_max_port) {
			int temp_port = rtp_min_port;
			rtp_min_port = rtp_max_port;
			rtp_max_port = temp_port;
		}
		if(rtp_max_port == 0)
			rtp_max_port = 65535;
		JANUS_LOG(LOG_INFO, "RTP port range: %u -- %u\n", rtp_min_port, rtp_max_port);
	}
	/* Check if we need to enable the ICE Lite mode */
	item = janus_config_get_item_drilldown(config, "nat", "ice_lite");
	ice_lite = (item && item->value) ? janus_is_true(item->value) : FALSE;
	/* Check if we need to enable ICE-TCP support (warning: still broken, for debugging only) */
	item = janus_config_get_item_drilldown(config, "nat", "ice_tcp");
	ice_tcp = (item && item->value) ? janus_is_true(item->value) : FALSE;
	/* Any STUN server to use in Janus? */
	item = janus_config_get_item_drilldown(config, "nat", "stun_server");
	if(item && item->value)
		stun_server = (char *)item->value;
	item = janus_config_get_item_drilldown(config, "nat", "stun_port");
	if(item && item->value)
		stun_port = atoi(item->value);
	/* Any TURN server to use in Janus? */
	item = janus_config_get_item_drilldown(config, "nat", "turn_server");
	if(item && item->value)
		turn_server = (char *)item->value;
	item = janus_config_get_item_drilldown(config, "nat", "turn_port");
	if(item && item->value)
		turn_port = atoi(item->value);
	item = janus_config_get_item_drilldown(config, "nat", "turn_type");
	if(item && item->value)
		turn_type = (char *)item->value;
	item = janus_config_get_item_drilldown(config, "nat", "turn_user");
	if(item && item->value)
		turn_user = (char *)item->value;
	item = janus_config_get_item_drilldown(config, "nat", "turn_pwd");
	if(item && item->value)
		turn_pwd = (char *)item->value;
	/* Check if there's any TURN REST API backend to use */
	item = janus_config_get_item_drilldown(config, "nat", "turn_rest_api");
	if(item && item->value)
		turn_rest_api = (char *)item->value;
	item = janus_config_get_item_drilldown(config, "nat", "turn_rest_api_key");
	if(item && item->value)
		turn_rest_api_key = (char *)item->value;
	/* Initialize the ICE stack now */
	janus_ice_init(ice_lite, ice_tcp, ipv6, rtp_min_port, rtp_max_port);
	if(janus_ice_set_stun_server(stun_server, stun_port) < 0) {
		JANUS_LOG(LOG_FATAL, "Invalid STUN address %s:%u\n", stun_server, stun_port);
		exit(1);
	}
	if(janus_ice_set_turn_server(turn_server, turn_port, turn_type, turn_user, turn_pwd) < 0) {
		JANUS_LOG(LOG_FATAL, "Invalid TURN address %s:%u\n", turn_server, turn_port);
		exit(1);
	}
#ifndef HAVE_LIBCURL
	if(turn_rest_api != NULL || turn_rest_api_key != NULL) {
		JANUS_LOG(LOG_WARN, "A TURN REST API backend specified in the settings, but libcurl support has not been built\n");
	}
#else
	if(janus_ice_set_turn_rest_api(turn_rest_api, turn_rest_api_key) < 0) {
		JANUS_LOG(LOG_FATAL, "Invalid TURN REST API configuration: %s (%s)\n", turn_rest_api, turn_rest_api_key);
		exit(1);
	}
#endif
	item = janus_config_get_item_drilldown(config, "nat", "nice_debug");
	if(item && item->value && janus_is_true(item->value)) {
		/* Enable libnice debugging */
		janus_ice_debugging_enable();
	}
	if(stun_server == NULL && turn_server == NULL) {
		/* No STUN and TURN server provided for Janus: make sure it isn't on a private address */
		if(IN_CLASSA(local_ip) || IN_CLASSB(local_ip) || IN_CLASSC(local_ip)) {
			JANUS_LOG(LOG_WARN, "Janus is deployed on a private address (%s) but you didn't specify any STUN server! Expect trouble if this is supposed to work over the internet and not just in a LAN...\n", local_ip);
		}
	}
	/* Are we going to force BUNDLE and/or rtcp-mux? */
	gboolean force_bundle = FALSE, force_rtcpmux = FALSE;
	item = janus_config_get_item_drilldown(config, "media", "force-bundle");
	force_bundle = (item && item->value) ? janus_is_true(item->value) : FALSE;
	janus_ice_force_bundle(force_bundle);
	item = janus_config_get_item_drilldown(config, "media", "force-rtcp-mux");
	force_rtcpmux = (item && item->value) ? janus_is_true(item->value) : FALSE;
	janus_ice_force_rtcpmux(force_rtcpmux);
	/* NACK related stuff */
	item = janus_config_get_item_drilldown(config, "media", "max_nack_queue");
	if(item && item->value) {
		int mnq = atoi(item->value);
		if(mnq < 0) {
			JANUS_LOG(LOG_WARN, "Ignoring max_nack_queue value as it's not a positive integer\n");
		} else {
			janus_set_max_nack_queue(mnq);
		}
	}

	/* Is there a public_ip value to be used for NAT traversal instead? */
	item = janus_config_get_item_drilldown(config, "nat", "public_ip");
	if(item && item->value) {
		if(public_ip != NULL)
			g_free(public_ip);
		public_ip = g_strdup((char *)item->value);
		if(public_ip == NULL) {
			JANUS_LOG(LOG_FATAL, "Memory error\n");
			exit(1);
		}
		JANUS_LOG(LOG_INFO, "Using %s as our public IP in SDP\n", public_ip);
	}
	
	/* Setup OpenSSL stuff */
	item = janus_config_get_item_drilldown(config, "certificates", "cert_pem");
	if(!item || !item->value) {
		JANUS_LOG(LOG_FATAL, "Missing certificate/key path, use the command line or the configuration to provide one\n");
		exit(1);
	}
	server_pem = (char *)item->value;
	server_key = (char *)item->value;
	item = janus_config_get_item_drilldown(config, "certificates", "cert_key");
	if(item && item->value)
		server_key = (char *)item->value;
	JANUS_LOG(LOG_VERB, "Using certificates:\n\t%s\n\t%s\n", server_pem, server_key);
	SSL_library_init();
	SSL_load_error_strings();
	OpenSSL_add_all_algorithms();
	/* ... and DTLS-SRTP in particular */
	if(janus_dtls_srtp_init(server_pem, server_key) < 0) {
		exit(1);
	}
	/* Check if there's any custom value for the starting MTU to use in the BIO filter */
	item = janus_config_get_item_drilldown(config, "media", "dtls_mtu");
	if(item && item->value)
		janus_dtls_bio_filter_set_mtu(atoi(item->value));

#ifdef HAVE_SCTP
	/* Initialize SCTP for DataChannels */
	if(janus_sctp_init() < 0) {
		exit(1);
	}
#else
	JANUS_LOG(LOG_WARN, "Data Channels support not compiled\n");
#endif

	/* Initialize Sofia-SDP */
	if(janus_sdp_init() < 0) {
		exit(1);
	}

	/* Load plugins */
	const char *path = PLUGINDIR;
	item = janus_config_get_item_drilldown(config, "general", "plugins_folder");
	if(item && item->value)
		path = (char *)item->value;
	JANUS_LOG(LOG_INFO, "Plugins folder: %s\n", path);
	DIR *dir = opendir(path);
	if(!dir) {
		JANUS_LOG(LOG_FATAL, "\tCouldn't access plugins folder...\n");
		exit(1);
	}
	/* Any plugin to ignore? */
	gchar **disabled_plugins = NULL;
	item = janus_config_get_item_drilldown(config, "plugins", "disable");
	if(item && item->value)
		disabled_plugins = g_strsplit(item->value, ",", -1);
	/* Open the shared objects */
	struct dirent *pluginent = NULL;
	char pluginpath[1024];
	while((pluginent = readdir(dir))) {
		int len = strlen(pluginent->d_name);
		if (len < 4) {
			continue;
		}
		if (strcasecmp(pluginent->d_name+len-strlen(SHLIB_EXT), SHLIB_EXT)) {
			continue;
		}
		/* Check if this plugins has been disabled in the configuration file */
		if(disabled_plugins != NULL) {
			gchar *index = disabled_plugins[0];
			if(index != NULL) {
				int i=0;
				gboolean skip = FALSE;
				while(index != NULL) {
					while(isspace(*index))
						index++;
					if(strlen(index) && !strcmp(index, pluginent->d_name)) {
						JANUS_LOG(LOG_WARN, "Plugin '%s' has been disabled, skipping...\n", pluginent->d_name);
						skip = TRUE;
						break;
					}
					i++;
					index = disabled_plugins[i];
				}
				if(skip)
					continue;
			}
		}
		JANUS_LOG(LOG_INFO, "Loading plugin '%s'...\n", pluginent->d_name);
		memset(pluginpath, 0, 1024);
		g_snprintf(pluginpath, 1024, "%s/%s", path, pluginent->d_name);
		void *plugin = dlopen(pluginpath, RTLD_LAZY);
		if (!plugin) {
			JANUS_LOG(LOG_ERR, "\tCouldn't load plugin '%s': %s\n", pluginent->d_name, dlerror());
		} else {
			create_p *create = (create_p*) dlsym(plugin, "create");
			const char *dlsym_error = dlerror();
			if (dlsym_error) {
				JANUS_LOG(LOG_ERR, "\tCouldn't load symbol 'create': %s\n", dlsym_error);
				continue;
			}
			janus_plugin *janus_plugin = create();
			if(!janus_plugin) {
				JANUS_LOG(LOG_ERR, "\tCouldn't use function 'create'...\n");
				continue;
			}
			/* Are all the mandatory methods and callbacks implemented? */
			if(!janus_plugin->init || !janus_plugin->destroy ||
					!janus_plugin->get_api_compatibility ||
					!janus_plugin->get_version ||
					!janus_plugin->get_version_string ||
					!janus_plugin->get_description ||
					!janus_plugin->get_package ||
					!janus_plugin->get_name ||
					!janus_plugin->create_session ||
					!janus_plugin->query_session ||
					!janus_plugin->destroy_session ||
					!janus_plugin->handle_message ||
					!janus_plugin->setup_media ||
					!janus_plugin->hangup_media) {
				JANUS_LOG(LOG_ERR, "\tMissing some mandatory methods/callbacks, skipping this plugin...\n");
				continue;
			}
			if(janus_plugin->get_api_compatibility() < JANUS_PLUGIN_API_VERSION) {
				JANUS_LOG(LOG_ERR, "The '%s' plugin was compiled against an older version of the API (%d < %d), skipping it: update it to enable it again\n",
					janus_plugin->get_package(), janus_plugin->get_api_compatibility(), JANUS_PLUGIN_API_VERSION);
				continue;
			}
			janus_plugin->init(&janus_handler_plugin, configs_folder);
			JANUS_LOG(LOG_VERB, "\tVersion: %d (%s)\n", janus_plugin->get_version(), janus_plugin->get_version_string());
			JANUS_LOG(LOG_VERB, "\t   [%s] %s\n", janus_plugin->get_package(), janus_plugin->get_name());
			JANUS_LOG(LOG_VERB, "\t   %s\n", janus_plugin->get_description());
			JANUS_LOG(LOG_VERB, "\t   Plugin API version: %d\n", janus_plugin->get_api_compatibility());
			if(!janus_plugin->incoming_rtp && !janus_plugin->incoming_rtcp && !janus_plugin->incoming_data) {
				JANUS_LOG(LOG_WARN, "The '%s' plugin doesn't implement any callback for RTP/RTCP/data... is this on purpose?\n",
					janus_plugin->get_package());
			}
			if(!janus_plugin->incoming_rtp && !janus_plugin->incoming_rtcp && janus_plugin->incoming_data) {
				JANUS_LOG(LOG_WARN, "The '%s' plugin will only handle data channels (no RTP/RTCP)... is this on purpose?\n",
					janus_plugin->get_package());
			}
			if(plugins == NULL)
				plugins = g_hash_table_new(g_str_hash, g_str_equal);
			g_hash_table_insert(plugins, (gpointer)janus_plugin->get_package(), janus_plugin);
			if(plugins_so == NULL)
				plugins_so = g_hash_table_new(g_str_hash, g_str_equal);
			g_hash_table_insert(plugins_so, (gpointer)janus_plugin->get_package(), plugin);
		}
	}
	closedir(dir);
	if(disabled_plugins != NULL)
		g_strfreev(disabled_plugins);
	disabled_plugins = NULL;

	/* Create a thread pool to handle incoming requests, no matter what the transport */
	GError *error = NULL;
	tasks = g_thread_pool_new(janus_transport_task, NULL, -1, FALSE, &error);
	if(error != NULL) {
		/* Something went wrong... */
		JANUS_LOG(LOG_FATAL, "Got error %d (%s) trying to launch the request pool task thread...\n", error->code, error->message ? error->message : "??");
		exit(1);
	}

	/* Load transports */
	path = TRANSPORTDIR;
	item = janus_config_get_item_drilldown(config, "general", "transports_folder");
	if(item && item->value)
		path = (char *)item->value;
	JANUS_LOG(LOG_INFO, "Transpor plugins folder: %s\n", path);
	dir = opendir(path);
	if(!dir) {
		JANUS_LOG(LOG_FATAL, "\tCouldn't access transport plugins folder...\n");
		exit(1);
	}
	/* Any transport to ignore? */
	gchar **disabled_transports = NULL;
	item = janus_config_get_item_drilldown(config, "transports", "disable");
	if(item && item->value)
		disabled_transports = g_strsplit(item->value, ",", -1);
	/* Open the shared objects */
	struct dirent *transportent = NULL;
	char transportpath[1024];
	while((transportent = readdir(dir))) {
		int len = strlen(transportent->d_name);
		if (len < 4) {
			continue;
		}
		if (strcasecmp(transportent->d_name+len-strlen(SHLIB_EXT), SHLIB_EXT)) {
			continue;
		}
		/* Check if this transports has been disabled in the configuration file */
		if(disabled_transports != NULL) {
			gchar *index = disabled_transports[0];
			if(index != NULL) {
				int i=0;
				gboolean skip = FALSE;
				while(index != NULL) {
					while(isspace(*index))
						index++;
					if(strlen(index) && !strcmp(index, transportent->d_name)) {
						JANUS_LOG(LOG_WARN, "Transport plugin '%s' has been disabled, skipping...\n", transportent->d_name);
						skip = TRUE;
						break;
					}
					i++;
					index = disabled_transports[i];
				}
				if(skip)
					continue;
			}
		}
		JANUS_LOG(LOG_INFO, "Loading transport plugin '%s'...\n", transportent->d_name);
		memset(transportpath, 0, 1024);
		g_snprintf(transportpath, 1024, "%s/%s", path, transportent->d_name);
		void *transport = dlopen(transportpath, RTLD_LAZY);
		if (!transport) {
			JANUS_LOG(LOG_ERR, "\tCouldn't load transport plugin '%s': %s\n", transportent->d_name, dlerror());
		} else {
			create_t *create = (create_t*) dlsym(transport, "create");
			const char *dlsym_error = dlerror();
			if (dlsym_error) {
				JANUS_LOG(LOG_ERR, "\tCouldn't load symbol 'create': %s\n", dlsym_error);
				continue;
			}
			janus_transport *janus_transport = create();
			if(!janus_transport) {
				JANUS_LOG(LOG_ERR, "\tCouldn't use function 'create'...\n");
				continue;
			}
			/* Are all the mandatory methods and callbacks implemented? */
			if(!janus_transport->init || !janus_transport->destroy ||
					!janus_transport->get_api_compatibility ||
					!janus_transport->get_version ||
					!janus_transport->get_version_string ||
					!janus_transport->get_description ||
					!janus_transport->get_package ||
					!janus_transport->get_name ||
					!janus_transport->send_message ||
					!janus_transport->session_created ||
					!janus_transport->session_over) {
				JANUS_LOG(LOG_ERR, "\tMissing some mandatory methods/callbacks, skipping this transport plugin...\n");
				continue;
			}
			if(janus_transport->get_api_compatibility() < JANUS_TRANSPORT_API_VERSION) {
				JANUS_LOG(LOG_ERR, "The '%s' transport plugin was compiled against an older version of the API (%d < %d), skipping it: update it to enable it again\n",
					janus_transport->get_package(), janus_transport->get_api_compatibility(), JANUS_TRANSPORT_API_VERSION);
				continue;
			}
			janus_transport->init(&janus_handler_transport, configs_folder);
			JANUS_LOG(LOG_VERB, "\tVersion: %d (%s)\n", janus_transport->get_version(), janus_transport->get_version_string());
			JANUS_LOG(LOG_VERB, "\t   [%s] %s\n", janus_transport->get_package(), janus_transport->get_name());
			JANUS_LOG(LOG_VERB, "\t   %s\n", janus_transport->get_description());
			JANUS_LOG(LOG_VERB, "\t   Plugin API version: %d\n", janus_transport->get_api_compatibility());
			if(transports == NULL)
				transports = g_hash_table_new(g_str_hash, g_str_equal);
			g_hash_table_insert(transports, (gpointer)janus_transport->get_package(), janus_transport);
			if(transports_so == NULL)
				transports_so = g_hash_table_new(g_str_hash, g_str_equal);
			g_hash_table_insert(transports_so, (gpointer)janus_transport->get_package(), transport);
		}
	}
	closedir(dir);
	if(disabled_transports != NULL)
		g_strfreev(disabled_transports);
	disabled_transports = NULL;

	/* Sessions */
	sessions = g_hash_table_new(NULL, NULL);
	old_sessions = g_hash_table_new(NULL, NULL);
	janus_mutex_init(&sessions_mutex);
	/* Start the sessions watchdog */
	sessions_watchdog_context = g_main_context_new();
	GMainLoop *watchdog_loop = g_main_loop_new(sessions_watchdog_context, FALSE);
	error = NULL;
	GThread *watchdog = g_thread_try_new("watchdog", &janus_sessions_watchdog, watchdog_loop, &error);
	if(error != NULL) {
		JANUS_LOG(LOG_FATAL, "Got error %d (%s) trying to start sessions watchdog...\n", error->code, error->message ? error->message : "??");
		exit(1);
	}

<<<<<<< HEAD
=======
	/* Admin/monitor time: start web server, if enabled */
	threads = 0;
	item = janus_config_get_item_drilldown(config, "admin", "admin_threads");
	if(item && item->value) {
		if(!strcasecmp(item->value, "unlimited")) {
			/* No limit on threads, use a thread per connection */
			threads = 0;
		} else {
			/* Use a thread pool */
			threads = atoll(item->value);
			if(threads == 0) {
				JANUS_LOG(LOG_WARN, "Chose '0' as size for the admin/monitor thread pool, which is equivalent to 'unlimited'\n");
			} else if(threads < 0) {
				JANUS_LOG(LOG_WARN, "Invalid value '%"SCNi64"' as size for the admin/monitor thread pool, falling back to to 'unlimited'\n", threads);
				threads = 0;
			}
		}
	}
	item = janus_config_get_item_drilldown(config, "admin", "admin_http");
	if(!item || !item->value || !janus_is_true(item->value)) {
		JANUS_LOG(LOG_WARN, "Admin/monitor HTTP webserver disabled\n");
	} else {
		int wsport = 7088;
		item = janus_config_get_item_drilldown(config, "admin", "admin_port");
		if(item && item->value)
			wsport = atoi(item->value);
		if(threads == 0) {
			JANUS_LOG(LOG_VERB, "Using a thread per connection for the admin/monitor HTTP webserver\n");
			admin_ws = MHD_start_daemon(
				MHD_USE_THREAD_PER_CONNECTION | MHD_USE_POLL,
				wsport,
				janus_admin_ws_client_connect,
				NULL,
				&janus_admin_ws_handler,
				admin_ws_path,
				MHD_OPTION_NOTIFY_COMPLETED, &janus_ws_request_completed, NULL,
				MHD_OPTION_END);
		} else {
			JANUS_LOG(LOG_VERB, "Using a thread pool of size %"SCNi64" the admin/monitor HTTP webserver\n", threads);
			admin_ws = MHD_start_daemon(
				MHD_USE_SELECT_INTERNALLY,
				wsport,
				janus_admin_ws_client_connect,
				NULL,
				&janus_admin_ws_handler,
				admin_ws_path,
				MHD_OPTION_THREAD_POOL_SIZE, threads,
				MHD_OPTION_NOTIFY_COMPLETED, &janus_ws_request_completed, NULL,
				MHD_OPTION_END);
		}
		if(admin_ws == NULL) {
			JANUS_LOG(LOG_FATAL, "Couldn't start admin/monitor webserver on port %d...\n", wsport);
			exit(1);	/* FIXME Should we really give up? */
		}
		JANUS_LOG(LOG_INFO, "Admin/monitor HTTP webserver started (port %d, %s path listener)...\n", wsport, admin_ws_path);
	}
	/* Do we also have to provide an HTTPS one? */
	item = janus_config_get_item_drilldown(config, "admin", "admin_https");
	if(!item || !item->value || !janus_is_true(item->value)) {
		JANUS_LOG(LOG_WARN, "Admin/monitor HTTPS webserver disabled\n");
	} else {
		item = janus_config_get_item_drilldown(config, "admin", "admin_secure_port");
		if(!item || !item->value) {
			JANUS_LOG(LOG_FATAL, "  -- Admin/monitor HTTPS port missing\n");
			exit(1);	/* FIXME Should we really give up? */
		}
		int swsport = atoi(item->value);
		/* Read certificate and key */
		if(cert_pem_bytes == NULL) {
			FILE *pem = fopen(server_pem, "rb");
			if(!pem) {
				JANUS_LOG(LOG_FATAL, "Could not open certificate file '%s'...\n", server_pem);
				exit(1);	/* FIXME Should we really give up? */
			}
			fseek(pem, 0L, SEEK_END);
			size_t size = ftell(pem);
			fseek(pem, 0L, SEEK_SET);
			cert_pem_bytes = calloc(size, sizeof(char));
			if(cert_pem_bytes == NULL) {
				JANUS_LOG(LOG_FATAL, "Memory error!\n");
				exit(1);
			}
			char *index = cert_pem_bytes;
			int read = 0, tot = size;
			while((read = fread(index, sizeof(char), tot, pem)) > 0) {
				tot -= read;
				index += read;
			}
			fclose(pem);
		}
		if(cert_key_bytes == NULL) {
			FILE *key = fopen(server_key, "rb");
			if(!key) {
				JANUS_LOG(LOG_FATAL, "Could not open key file '%s'...\n", server_key);
				exit(1);	/* FIXME Should we really give up? */
			}
			fseek(key, 0L, SEEK_END);
			size_t size = ftell(key);
			fseek(key, 0L, SEEK_SET);
			cert_key_bytes = calloc(size, sizeof(char));
			if(cert_key_bytes == NULL) {
				JANUS_LOG(LOG_FATAL, "Memory error!\n");
				exit(1);
			}
			char *index = cert_key_bytes;
			int read = 0;
			int tot = size;
			while((read = fread(index, sizeof(char), tot, key)) > 0) {
				tot -= read;
				index += read;
			}
			fclose(key);
		}
		/* Start webserver */
		if(threads == 0) {
			JANUS_LOG(LOG_VERB, "Using a thread per connection for the admin/monitor HTTPS webserver\n");
			admin_sws = MHD_start_daemon(
				MHD_USE_SSL | MHD_USE_THREAD_PER_CONNECTION | MHD_USE_POLL,
				swsport,
				janus_admin_ws_client_connect,
				NULL,
				&janus_admin_ws_handler,
				admin_ws_path,
				MHD_OPTION_NOTIFY_COMPLETED, &janus_ws_request_completed, NULL,
					/* FIXME We're using the same certificates as those for DTLS */
					MHD_OPTION_HTTPS_MEM_CERT, cert_pem_bytes,
					MHD_OPTION_HTTPS_MEM_KEY, cert_key_bytes,
				MHD_OPTION_END);
		} else {
			JANUS_LOG(LOG_VERB, "Using a thread pool of size %"SCNi64" the admin/monitor HTTPS webserver\n", threads);
			admin_sws = MHD_start_daemon(
				MHD_USE_SSL | MHD_USE_SELECT_INTERNALLY,
				swsport,
				janus_admin_ws_client_connect,
				NULL,
				&janus_admin_ws_handler,
				admin_ws_path,
				MHD_OPTION_THREAD_POOL_SIZE, threads,
				MHD_OPTION_NOTIFY_COMPLETED, &janus_ws_request_completed, NULL,
					/* FIXME We're using the same certificates as those for DTLS */
					MHD_OPTION_HTTPS_MEM_CERT, cert_pem_bytes,
					MHD_OPTION_HTTPS_MEM_KEY, cert_key_bytes,
				MHD_OPTION_END);
		}
		if(admin_sws == NULL) {
			JANUS_LOG(LOG_FATAL, "Couldn't start secure admin/monitor webserver on port %d...\n", swsport);
			exit(1);	/* FIXME Should we really give up? */
		} else {
			JANUS_LOG(LOG_INFO, "Admin/monitor HTTPS webserver started (port %d, %s path listener)...\n", swsport, admin_ws_path);
		}
	}
	if(!admin_ws && !admin_sws && janus_auth_is_enabled()) {
		JANUS_LOG(LOG_FATAL, "No Admin/monitor is available, but the token based authentication mechanism is enabled... this will cause all requests to fail, giving up! If you want to use tokens, enable the Admin/monitor API and restart Janus\n");
		exit(1);	/* FIXME Should we really give up? */
	}

>>>>>>> 0e47f704
	while(!g_atomic_int_get(&stop)) {
		/* Loop until we have to stop */
		usleep(250000); /* A signal will cancel usleep() but not g_usleep() */
	}

	/* Done */
	JANUS_LOG(LOG_INFO, "Ending watchdog mainloop...\n");
	g_main_loop_quit(watchdog_loop);
	g_thread_join(watchdog);
	watchdog = NULL;
	g_main_loop_unref(watchdog_loop);
	g_main_context_unref(sessions_watchdog_context);

	if(config)
		janus_config_destroy(config);

	JANUS_LOG(LOG_INFO, "Closing transport plugins:\n");
	if(transports != NULL) {
		g_hash_table_foreach(transports, janus_transport_close, NULL);
		g_hash_table_destroy(transports);
	}
	if(transports_so != NULL) {
		g_hash_table_foreach(transports_so, janus_transportso_close, NULL);
		g_hash_table_destroy(transports_so);
	}
	g_thread_pool_free(tasks, FALSE, FALSE);

	JANUS_LOG(LOG_INFO, "Destroying sessions...\n");
	if(sessions != NULL)
		g_hash_table_destroy(sessions);
	if(old_sessions != NULL)
		g_hash_table_destroy(old_sessions);
	JANUS_LOG(LOG_INFO, "Freeing crypto resources...\n");
	SSL_CTX_free(janus_dtls_get_ssl_ctx());
	EVP_cleanup();
	ERR_free_strings();
	JANUS_LOG(LOG_INFO, "Cleaning SDP structures...\n");
	janus_sdp_deinit();
#ifdef HAVE_SCTP
	JANUS_LOG(LOG_INFO, "De-initializing SCTP...\n");
	janus_sctp_deinit();
#endif
	janus_ice_deinit();
	janus_auth_deinit();
	
	JANUS_LOG(LOG_INFO, "Closing plugins:\n");
	if(plugins != NULL) {
		g_hash_table_foreach(plugins, janus_plugin_close, NULL);
		g_hash_table_destroy(plugins);
	}
	if(plugins_so != NULL) {
		g_hash_table_foreach(plugins_so, janus_pluginso_close, NULL);
		g_hash_table_destroy(plugins_so);
	}

	JANUS_PRINT("Bye!\n");
	exit(0);
}<|MERGE_RESOLUTION|>--- conflicted
+++ resolved
@@ -431,7 +431,6 @@
 }
 
 
-<<<<<<< HEAD
 /* Requests management */
 janus_request *janus_request_new(janus_transport *transport, void *instance, void *request_id, gboolean admin, json_t *message) {
 	janus_request *request = (janus_request *)calloc(1, sizeof(janus_request));
@@ -441,381 +440,6 @@
 	request->admin = admin;
 	request->message = message;
 	return request;
-=======
-/* Connection notifiers */
-int janus_ws_client_connect(void *cls, const struct sockaddr *addr, socklen_t addrlen) {
-	struct sockaddr_in *sin = (struct sockaddr_in *)addr;
-	char *ip = inet_ntoa(sin->sin_addr);
-	JANUS_LOG(LOG_HUGE, "New connection on REST API: %s\n", ip);
-	/* TODO Implement access limitation based on IP addresses */
-	return MHD_YES;
-}
-
-int janus_admin_ws_client_connect(void *cls, const struct sockaddr *addr, socklen_t addrlen) {
-	struct sockaddr_in *sin = (struct sockaddr_in *)addr;
-	char *ip = inet_ntoa(sin->sin_addr);
-	JANUS_LOG(LOG_HUGE, "New connection on admin/monitor: %s\n", ip);
-	/* Any access limitation based on this IP address? */
-	if(!janus_admin_is_allowed(ip)) {
-		JANUS_LOG(LOG_ERR, "IP %s is unauthorized to connect to the admin/monitor interface\n", ip);
-		return MHD_NO;
-	}
-	return MHD_YES;
-}
-
-
-/* WebServer requests handler */
-int janus_ws_handler(void *cls, struct MHD_Connection *connection, const char *url, const char *method, const char *version, const char *upload_data, size_t *upload_data_size, void **ptr)
-{
-	char *payload = NULL;
-	struct MHD_Response *response = NULL;
-	int ret = MHD_NO;
-	gchar *session_path = NULL, *handle_path = NULL;
-	gchar **basepath = NULL, **path = NULL;
-
-	/* Is this the first round? */
-	int firstround = 0;
-	janus_http_msg *msg = (janus_http_msg *)*ptr;
-	if (msg == NULL) {
-		firstround = 1;
-		JANUS_LOG(LOG_VERB, "Got a HTTP %s request on %s...\n", method, url);
-		JANUS_LOG(LOG_DBG, " ... Just parsing headers for now...\n");
-		msg = calloc(1, sizeof(janus_http_msg));
-		if(msg == NULL) {
-			JANUS_LOG(LOG_FATAL, "Memory error!\n");
-			ret = MHD_queue_response(connection, MHD_HTTP_INTERNAL_SERVER_ERROR, response);
-			MHD_destroy_response(response);
-			goto done;
-		}
-		msg->acrh = NULL;
-		msg->acrm = NULL;
-		msg->payload = NULL;
-		msg->len = 0;
-		msg->session_id = 0;
-		*ptr = msg;
-		MHD_get_connection_values(connection, MHD_HEADER_KIND, &janus_ws_headers, msg);
-		ret = MHD_YES;
-	} else {
-		JANUS_LOG(LOG_DBG, "Processing HTTP %s request on %s...\n", method, url);
-	}
-	/* Parse request */
-	if (strcasecmp(method, "GET") && strcasecmp(method, "POST") && strcasecmp(method, "OPTIONS")) {
-		JANUS_LOG(LOG_ERR, "Unsupported method...\n");
-		response = MHD_create_response_from_data(0, NULL, MHD_NO, MHD_NO);
-		MHD_add_response_header(response, "Access-Control-Allow-Origin", "*");
-		if(msg->acrm)
-			MHD_add_response_header(response, "Access-Control-Allow-Methods", msg->acrm);
-		if(msg->acrh)
-			MHD_add_response_header(response, "Access-Control-Allow-Headers", msg->acrh);
-		ret = MHD_queue_response(connection, MHD_HTTP_NOT_IMPLEMENTED, response);
-		MHD_destroy_response(response);
-		return ret;
-	}
-	if (!strcasecmp(method, "OPTIONS")) {
-		response = MHD_create_response_from_data(0, NULL, MHD_NO, MHD_NO); 
-		MHD_add_response_header(response, "Access-Control-Allow-Origin", "*");
-		if(msg->acrm)
-			MHD_add_response_header(response, "Access-Control-Allow-Methods", msg->acrm);
-		if(msg->acrh)
-			MHD_add_response_header(response, "Access-Control-Allow-Headers", msg->acrh);
-		ret = MHD_queue_response(connection, MHD_HTTP_OK, response);
-		MHD_destroy_response(response);
-	}
-	/* Get path components */
-	if(strcasecmp(url, ws_path)) {
-		if(strlen(ws_path) > 1) {
-			basepath = g_strsplit(url, ws_path, -1);
-		} else {
-			/* The base path is the web server too itself, we process the url itself */
-			basepath = calloc(3, sizeof(char *));
-			basepath[0] = g_strdup("/");
-			basepath[1] = g_strdup(url);
-		}
-		if(basepath[0] == NULL || basepath[1] == NULL || basepath[1][0] != '/') {
-			JANUS_LOG(LOG_ERR, "Invalid url %s\n", url);
-			response = MHD_create_response_from_data(0, NULL, MHD_NO, MHD_NO);
-			MHD_add_response_header(response, "Access-Control-Allow-Origin", "*");
-			if(msg->acrm)
-				MHD_add_response_header(response, "Access-Control-Allow-Methods", msg->acrm);
-			if(msg->acrh)
-				MHD_add_response_header(response, "Access-Control-Allow-Headers", msg->acrh);
-			ret = MHD_queue_response(connection, MHD_HTTP_NOT_FOUND, response);
-			MHD_destroy_response(response);
-		}
-		if(firstround) {
-			g_strfreev(basepath);
-			return ret;
-		}
-		path = g_strsplit(basepath[1], "/", -1);
-		if(path == NULL || path[1] == NULL) {
-			JANUS_LOG(LOG_ERR, "Invalid path %s (%s)\n", basepath[1], path[1]);
-			response = MHD_create_response_from_data(0, NULL, MHD_NO, MHD_NO);
-			MHD_add_response_header(response, "Access-Control-Allow-Origin", "*");
-			if(msg->acrm)
-				MHD_add_response_header(response, "Access-Control-Allow-Methods", msg->acrm);
-			if(msg->acrh)
-				MHD_add_response_header(response, "Access-Control-Allow-Headers", msg->acrh);
-			ret = MHD_queue_response(connection, MHD_HTTP_NOT_FOUND, response);
-			MHD_destroy_response(response);
-		}
-	}
-	if(firstround)
-		return ret;
-	JANUS_LOG(LOG_DBG, " ... parsing request...\n");
-	if(path != NULL && path[1] != NULL && strlen(path[1]) > 0) {
-		session_path = g_strdup(path[1]);
-		if(session_path == NULL) {
-			JANUS_LOG(LOG_FATAL, "Memory error!\n");
-			ret = MHD_queue_response(connection, MHD_HTTP_INTERNAL_SERVER_ERROR, response);
-			MHD_destroy_response(response);
-			goto done;
-		}
-		JANUS_LOG(LOG_HUGE, "Session: %s\n", session_path);
-	}
-	if(session_path != NULL && path[2] != NULL && strlen(path[2]) > 0) {
-		handle_path = g_strdup(path[2]);
-		if(handle_path == NULL) {
-			JANUS_LOG(LOG_FATAL, "Memory error!\n");
-			ret = MHD_queue_response(connection, MHD_HTTP_INTERNAL_SERVER_ERROR, response);
-			MHD_destroy_response(response);
-			goto done;
-		}
-		JANUS_LOG(LOG_HUGE, "Handle: %s\n", handle_path);
-	}
-	if(session_path != NULL && handle_path != NULL && path[3] != NULL && strlen(path[3]) > 0) {
-		JANUS_LOG(LOG_ERR, "Too many components...\n");
-		response = MHD_create_response_from_data(0, NULL, MHD_NO, MHD_NO);
-		MHD_add_response_header(response, "Access-Control-Allow-Origin", "*");
-		if(msg->acrm)
-			MHD_add_response_header(response, "Access-Control-Allow-Methods", msg->acrm);
-		if(msg->acrh)
-			MHD_add_response_header(response, "Access-Control-Allow-Headers", msg->acrh);
-		ret = MHD_queue_response(connection, MHD_HTTP_NOT_FOUND, response);
-		MHD_destroy_response(response);
-		goto done;
-	}
-	/* Get payload, if any */
-	if(!strcasecmp(method, "POST")) {
-		JANUS_LOG(LOG_HUGE, "Processing POST data (%s) (%zu bytes)...\n", msg->contenttype, *upload_data_size);
-		if(*upload_data_size != 0) {
-			if(msg->payload == NULL)
-				msg->payload = calloc(1, *upload_data_size+1);
-			else
-				msg->payload = realloc(msg->payload, msg->len+*upload_data_size+1);
-			if(msg->payload == NULL) {
-				JANUS_LOG(LOG_FATAL, "Memory error!\n");
-				ret = MHD_queue_response(connection, MHD_HTTP_INTERNAL_SERVER_ERROR, response);
-				MHD_destroy_response(response);
-				goto done;
-			}
-			memcpy(msg->payload+msg->len, upload_data, *upload_data_size);
-			msg->len += *upload_data_size;
-			memset(msg->payload + msg->len, '\0', 1);
-			JANUS_LOG(LOG_DBG, "  -- Data we have now (%zu bytes)\n", msg->len);
-			*upload_data_size = 0;	/* Go on */
-			ret = MHD_YES;
-			goto done;
-		}
-		JANUS_LOG(LOG_DBG, "Done getting payload, we can answer\n");
-		if(msg->payload == NULL) {
-			JANUS_LOG(LOG_ERR, "No payload :-(\n");
-			ret = MHD_NO;
-			goto done;
-		}
-		payload = msg->payload;
-		JANUS_LOG(LOG_HUGE, "%s\n", payload);
-	}
-
-	/* Process the request, specifying this HTTP connection is the source */
-	janus_request_source source = {
-		.type = JANUS_SOURCE_PLAIN_HTTP,
-		.source = (void *)connection,
-		.msg = (void *)msg,
-	};
-	
-	/* Is this a generic request for info? */
-	if(session_path != NULL && !strcmp(session_path, "info")) {
-		/* The info REST endpoint, if contacted through a GET, provides information on the gateway */
-		if(strcasecmp(method, "GET")) {
-			ret = janus_process_error(&source, 0, NULL, JANUS_ERROR_USE_GET, "Use GET for the info endpoint");
-			goto done;
-		}
-		/* Send the success reply */
-		ret = janus_process_success(&source, janus_info(NULL));
-		goto done;
-	}
-	
-	/* Or maybe a long poll */
-	if(!strcasecmp(method, "GET") || !payload) {
-		guint64 session_id = session_path ? g_ascii_strtoll(session_path, NULL, 10) : 0;
-		if(session_id < 1) {
-			JANUS_LOG(LOG_ERR, "Invalid session %s\n", session_path);
-			response = MHD_create_response_from_data(0, NULL, MHD_NO, MHD_NO);
-			MHD_add_response_header(response, "Access-Control-Allow-Origin", "*");
-			if(msg->acrm)
-				MHD_add_response_header(response, "Access-Control-Allow-Methods", msg->acrm);
-			if(msg->acrh)
-				MHD_add_response_header(response, "Access-Control-Allow-Headers", msg->acrh);
-			ret = MHD_queue_response(connection, MHD_HTTP_NOT_FOUND, response);
-			MHD_destroy_response(response);
-			goto done;
-		}
-		msg->session_id = session_id;
-		if(handle_path) {
-			char *location = (char *)calloc(strlen(ws_path) + strlen(session_path) + 2, sizeof(char));
-			g_sprintf(location, "%s/%s", ws_path, session_path);
-			JANUS_LOG(LOG_ERR, "Invalid GET to %s, redirecting to %s\n", url, location);
-			response = MHD_create_response_from_data(0, NULL, MHD_NO, MHD_NO);
-			MHD_add_response_header(response, "Location", location);
-			MHD_add_response_header(response, "Access-Control-Allow-Origin", "*");
-			if(msg->acrm)
-				MHD_add_response_header(response, "Access-Control-Allow-Methods", msg->acrm);
-			if(msg->acrh)
-				MHD_add_response_header(response, "Access-Control-Allow-Headers", msg->acrh);
-			ret = MHD_queue_response(connection, 302, response);
-			MHD_destroy_response(response);
-			g_free(location);
-			goto done;
-		}
-		janus_session *session = janus_session_find(session_id);
-		if(!session) {
-			JANUS_LOG(LOG_ERR, "Couldn't find any session %"SCNu64"...\n", session_id);
-			response = MHD_create_response_from_data(0, NULL, MHD_NO, MHD_NO);
-			MHD_add_response_header(response, "Access-Control-Allow-Origin", "*");
-			if(msg->acrm)
-				MHD_add_response_header(response, "Access-Control-Allow-Methods", msg->acrm);
-			if(msg->acrh)
-				MHD_add_response_header(response, "Access-Control-Allow-Headers", msg->acrh);
-			ret = MHD_queue_response(connection, MHD_HTTP_NOT_FOUND, response);
-			MHD_destroy_response(response);
-			goto done;
-		}
-		if(ws_api_secret != NULL) {
-			/* There's an API secret, check that the client provided it */
-			const char *secret = MHD_lookup_connection_value(connection, MHD_GET_ARGUMENT_KIND, "apisecret");
-			if(!secret || !janus_strcmp_const_time(secret, ws_api_secret)) {
-				response = MHD_create_response_from_data(0, NULL, MHD_NO, MHD_NO);
-				MHD_add_response_header(response, "Access-Control-Allow-Origin", "*");
-				if(msg->acrm)
-					MHD_add_response_header(response, "Access-Control-Allow-Methods", msg->acrm);
-				if(msg->acrh)
-					MHD_add_response_header(response, "Access-Control-Allow-Headers", msg->acrh);
-				ret = MHD_queue_response(connection, MHD_HTTP_FORBIDDEN, response);
-				MHD_destroy_response(response);
-				goto done;
-			}
-		}
-		if(janus_auth_is_enabled()) {
-			/* The token based authentication mechanism is enabled, check that the client provided it */
-			const char *token = MHD_lookup_connection_value(connection, MHD_GET_ARGUMENT_KIND, "token");
-			if(!token || !janus_auth_check_token(token)) {
-				response = MHD_create_response_from_data(0, NULL, MHD_NO, MHD_NO);
-				MHD_add_response_header(response, "Access-Control-Allow-Origin", "*");
-				if(msg->acrm)
-					MHD_add_response_header(response, "Access-Control-Allow-Methods", msg->acrm);
-				if(msg->acrh)
-					MHD_add_response_header(response, "Access-Control-Allow-Headers", msg->acrh);
-				ret = MHD_queue_response(connection, MHD_HTTP_FORBIDDEN, response);
-				MHD_destroy_response(response);
-				goto done;
-			}
-		}
-		/* Update the last activity timer */
-		session->last_activity = janus_get_monotonic_time();
-		/* How many messages can we send back in a single response? (just one by default) */
-		int max_events = 1;
-		const char *maxev = MHD_lookup_connection_value(connection, MHD_GET_ARGUMENT_KIND, "maxev");
-		if(maxev != NULL) {
-			max_events = atoi(maxev);
-			if(max_events < 1) {
-				JANUS_LOG(LOG_WARN, "Invalid maxev parameter passed (%d), defaulting to 1\n", max_events);
-				max_events = 1;
-			}
-		}
-		JANUS_LOG(LOG_VERB, "Session %"SCNu64" found... returning up to %d messages\n", session->session_id, max_events);
-		/* Handle GET, taking the first message from the list */
-		janus_http_event *event = g_async_queue_try_pop(session->messages);
-		if(event != NULL) {
-			if(max_events == 1) {
-				/* Return just this message and leave */
-				ret = janus_process_success(&source, event->payload);
-			} else {
-				/* The application is willing to receive more events at the same time, anything to report? */
-				json_t *list = json_array();
-				json_error_t error;
-				if(event->payload) {
-					json_t *ev = json_loads(event->payload, 0, &error);
-					if(ev && json_is_object(ev))	/* FIXME Should we fail if this is not valid JSON? */
-						json_array_append_new(list, ev);
-					g_free(event->payload);
-					event->payload = NULL;
-				}
-				g_free(event);
-				event = NULL;
-				int events = 1;
-				while(events < max_events) {
-					event = g_async_queue_try_pop(session->messages);
-					if(event == NULL)
-						break;
-					if(event->payload) {
-						json_t *ev = json_loads(event->payload, 0, &error);
-						if(ev && json_is_object(ev))	/* FIXME Should we fail if this is not valid JSON? */
-							json_array_append_new(list, ev);
-						g_free(event->payload);
-						event->payload = NULL;
-					}
-					g_free(event);
-					event = NULL;
-					events++;
-				}
-				/* Return the array of messages and leave */
-				char *event_text = json_dumps(list, JSON_INDENT(3) | JSON_PRESERVE_ORDER);
-				json_decref(list);
-				ret = janus_process_success(&source, event_text);
-			}
-		} else {
-			/* Still no message, wait */
-			ret = janus_ws_notifier(&source, max_events);
-		}
-		goto done;
-	}
-	
-	/* Parse the JSON payload */
-	json_error_t error;
-	json_t *root = json_loads(payload, 0, &error);
-	if(!root) {
-		ret = janus_process_error(&source, 0, NULL, JANUS_ERROR_INVALID_JSON, "JSON error: on line %d: %s", error.line, error.text);
-		goto done;
-	}
-	if(!json_is_object(root)) {
-		ret = janus_process_error(&source, 0, NULL, JANUS_ERROR_INVALID_JSON_OBJECT, "JSON error: not an object");
-		json_decref(root);
-		goto done;
-	}
-	/* Check if we have session and handle identifiers */
-	guint64 session_id = session_path ? g_ascii_strtoll(session_path, NULL, 10) : 0;
-	guint64 handle_id = handle_path ? g_ascii_strtoll(handle_path, NULL, 10) : 0;
-	if(session_id > 0)
-		json_object_set_new(root, "session_id", json_integer(session_id));
-	if(handle_id > 0)
-		json_object_set_new(root, "handle_id", json_integer(handle_id));
-	ret = janus_process_incoming_request(&source, root);
-
-done:
-	g_strfreev(basepath);
-	g_strfreev(path);
-	g_free(session_path);
-	g_free(handle_path);
-	return ret;
-}
-
-janus_request_source *janus_request_source_new(int type, void *source, void *msg) {
-	janus_request_source *req_source = (janus_request_source *)calloc(1, sizeof(janus_request_source));
-	req_source->type = type;
-	req_source->source = source;
-	req_source->msg = msg;
-	return req_source;
->>>>>>> 0e47f704
 }
 
 void janus_request_destroy(janus_request *request) {
@@ -898,7 +522,7 @@
 			/* The token based authentication mechanism is enabled, check that the client provided it */
 			json_t *token = json_object_get(root, "token");
 			if(!token || !json_is_string(token) || !janus_auth_check_token(json_string_value(token))) {
-				ret = janus_process_error(source, session_id, transaction_text, JANUS_ERROR_UNAUTHORIZED, NULL);
+				ret = janus_process_error(request, session_id, transaction_text, JANUS_ERROR_UNAUTHORIZED, NULL);
 				goto jsondone;
 			}
 		}
@@ -963,7 +587,7 @@
 		/* The token based authentication mechanism is enabled, check that the client provided it */
 		json_t *token = json_object_get(root, "token");
 		if(!token || !json_is_string(token) || !janus_auth_check_token(json_string_value(token))) {
-			ret = janus_process_error(source, session_id, transaction_text, JANUS_ERROR_UNAUTHORIZED, NULL);
+			ret = janus_process_error(request, session_id, transaction_text, JANUS_ERROR_UNAUTHORIZED, NULL);
 			goto jsondone;
 		}
 	}
@@ -1955,62 +1579,56 @@
 		} else if(!strcasecmp(message_text, "add_token")) {
 			/* Add a token valid for authentication */
 			if(!janus_auth_is_enabled()) {
-				ret = janus_process_error(source, session_id, transaction_text, JANUS_ERROR_UNKNOWN, "Token based authentication disabled");
+				ret = janus_process_error(request, session_id, transaction_text, JANUS_ERROR_UNKNOWN, "Token based authentication disabled");
 				goto jsondone;
 			}
 			json_t *token = json_object_get(root, "token");
 			if(!token) {
-				ret = janus_process_error(source, session_id, transaction_text, JANUS_ERROR_MISSING_MANDATORY_ELEMENT, "Missing mandatory element (token)");
+				ret = janus_process_error(request, session_id, transaction_text, JANUS_ERROR_MISSING_MANDATORY_ELEMENT, "Missing mandatory element (token)");
 				goto jsondone;
 			}
 			if(!json_is_string(token)) {
-				ret = janus_process_error(source, session_id, transaction_text, JANUS_ERROR_INVALID_ELEMENT_TYPE, "Invalid element type (token should be a string)");
+				ret = janus_process_error(request, session_id, transaction_text, JANUS_ERROR_INVALID_ELEMENT_TYPE, "Invalid element type (token should be a string)");
 				goto jsondone;
 			}
 			const char *token_value = json_string_value(token);
 			if(!janus_auth_add_token(token_value)) {
-				ret = janus_process_error(source, session_id, transaction_text, JANUS_ERROR_UNKNOWN, "Error adding token");
+				ret = janus_process_error(request, session_id, transaction_text, JANUS_ERROR_UNKNOWN, "Error adding token");
 				goto jsondone;
 			}
 			/* Prepare JSON reply */
 			json_t *reply = json_object();
 			json_object_set_new(reply, "janus", json_string("success"));
 			json_object_set_new(reply, "transaction", json_string(transaction_text));
-			/* Convert to a string */
-			char *reply_text = json_dumps(reply, JSON_INDENT(3) | JSON_PRESERVE_ORDER);
-			json_decref(reply);
 			/* Send the success reply */
-			ret = janus_process_success(source, reply_text);
+			ret = janus_process_success(request, reply);
 			goto jsondone;
 		} else if(!strcasecmp(message_text, "remove_token")) {
 			/* Invalidate a token for authentication purposes */
 			if(!janus_auth_is_enabled()) {
-				ret = janus_process_error(source, session_id, transaction_text, JANUS_ERROR_UNKNOWN, "Token based authentication disabled");
+				ret = janus_process_error(request, session_id, transaction_text, JANUS_ERROR_UNKNOWN, "Token based authentication disabled");
 				goto jsondone;
 			}
 			json_t *token = json_object_get(root, "token");
 			if(!token) {
-				ret = janus_process_error(source, session_id, transaction_text, JANUS_ERROR_MISSING_MANDATORY_ELEMENT, "Missing mandatory element (token)");
+				ret = janus_process_error(request, session_id, transaction_text, JANUS_ERROR_MISSING_MANDATORY_ELEMENT, "Missing mandatory element (token)");
 				goto jsondone;
 			}
 			if(!json_is_string(token)) {
-				ret = janus_process_error(source, session_id, transaction_text, JANUS_ERROR_INVALID_ELEMENT_TYPE, "Invalid element type (token should be a string)");
+				ret = janus_process_error(request, session_id, transaction_text, JANUS_ERROR_INVALID_ELEMENT_TYPE, "Invalid element type (token should be a string)");
 				goto jsondone;
 			}
 			const char *token_value = json_string_value(token);
 			if(!janus_auth_remove_token(token_value)) {
-				ret = janus_process_error(source, session_id, transaction_text, JANUS_ERROR_UNKNOWN, "Error removing token");
+				ret = janus_process_error(request, session_id, transaction_text, JANUS_ERROR_UNKNOWN, "Error removing token");
 				goto jsondone;
 			}
 			/* Prepare JSON reply */
 			json_t *reply = json_object();
 			json_object_set_new(reply, "janus", json_string("success"));
 			json_object_set_new(reply, "transaction", json_string(transaction_text));
-			/* Convert to a string */
-			char *reply_text = json_dumps(reply, JSON_INDENT(3) | JSON_PRESERVE_ORDER);
-			json_decref(reply);
 			/* Send the success reply */
-			ret = janus_process_success(source, reply_text);
+			ret = janus_process_success(request, reply);
 			goto jsondone;
 		} else {
 			/* No message we know of */
@@ -2969,92 +2587,9 @@
 	if(args_info.apisecret_given) {
 		janus_config_add_item(config, "general", "api_secret", args_info.apisecret_arg);
 	}
-<<<<<<< HEAD
-=======
 	if(args_info.token_auth_given) {
 		janus_config_add_item(config, "general", "token_auth", "yes");
 	}
-	if(args_info.no_http_given) {
-		janus_config_add_item(config, "webserver", "http", "no");
-	}
-	if(args_info.port_given) {
-		char port[20];
-		g_snprintf(port, 20, "%d", args_info.port_arg);
-		janus_config_add_item(config, "webserver", "port", port);
-	}
-	if(args_info.secure_port_given) {
-		janus_config_add_item(config, "webserver", "https", "yes");
-		char port[20];
-		g_snprintf(port, 20, "%d", args_info.secure_port_arg);
-		janus_config_add_item(config, "webserver", "secure_port", port);
-	}
-	if(args_info.base_path_given) {
-		janus_config_add_item(config, "webserver", "base_path", args_info.base_path_arg);
-	}
-	if(args_info.no_websockets_given) {
-		janus_config_add_item(config, "webserver", "ws", "no");
-	}
-	if(args_info.ws_port_given) {
-		char port[20];
-		g_snprintf(port, 20, "%d", args_info.port_arg);
-		janus_config_add_item(config, "webserver", "ws_port", port);
-	}
-	if(args_info.ws_secure_port_given) {
-		janus_config_add_item(config, "webserver", "ws_ssl", "yes");
-		char port[20];
-		g_snprintf(port, 20, "%d", args_info.ws_secure_port_arg);
-		janus_config_add_item(config, "webserver", "ws_secure_port", port);
-	}
-	if(args_info.enable_rabbitmq_given) {
-		janus_config_add_item(config, "rabbitmq", "enable", "yes");
-	}
-#ifdef HAVE_RABBITMQ
-	if(args_info.rabbitmq_server_given) {
-		/* Split in server and port (if port missing, use AMQP_PROTOCOL_PORT as default) */
-		char *rmqport = strrchr(args_info.stun_server_arg, ':');
-		if(rmqport != NULL) {
-			*rmqport = '\0';
-			rmqport++;
-			janus_config_add_item(config, "rabbitmq", "host", args_info.rabbitmq_server_arg);
-			janus_config_add_item(config, "rabbitmq", "port", rmqport);
-		} else {
-			janus_config_add_item(config, "rabbitmq", "host", args_info.rabbitmq_server_arg);
-			char port[10];
-			g_snprintf(port, 10, "%d", AMQP_PROTOCOL_PORT);
-			janus_config_add_item(config, "rabbitmq", "port", port);
-		}
-	}
-	if(args_info.rabbitmq_in_queue_given) {
-		janus_config_add_item(config, "rabbitmq", "to_janus", args_info.rabbitmq_in_queue_arg);
-	}
-	if(args_info.rabbitmq_out_queue_given) {
-		janus_config_add_item(config, "rabbitmq", "from_janus", args_info.rabbitmq_out_queue_arg);
-	}
-#endif
-	if(args_info.admin_secret_given) {
-		janus_config_add_item(config, "admin", "admin_secret", args_info.admin_secret_arg);
-	}
-	if(args_info.no_admin_given) {
-		janus_config_add_item(config, "admin", "admin_http", "no");
-	}
-	if(args_info.admin_port_given) {
-		char port[20];
-		g_snprintf(port, 20, "%d", args_info.admin_port_arg);
-		janus_config_add_item(config, "admin", "admin_port", port);
-	}
-	if(args_info.admin_secure_port_given) {
-		janus_config_add_item(config, "admin", "admin_https", "yes");
-		char port[20];
-		g_snprintf(port, 20, "%d", args_info.admin_secure_port_arg);
-		janus_config_add_item(config, "admin", "admin_secure_port", port);
-	}
-	if(args_info.admin_base_path_given) {
-		janus_config_add_item(config, "admin", "admin_base_path", args_info.admin_base_path_arg);
-	}
-	if(args_info.admin_acl_given) {
-		janus_config_add_item(config, "admin", "admin_acl", args_info.admin_acl_arg);
-	}
->>>>>>> 0e47f704
 	if(args_info.cert_pem_given) {
 		janus_config_add_item(config, "certificates", "cert_pem", args_info.cert_pem_arg);
 	}
@@ -3189,31 +2724,7 @@
 	api_secret = NULL;
 	item = janus_config_get_item_drilldown(config, "general", "api_secret");
 	if(item && item->value) {
-<<<<<<< HEAD
 		api_secret = g_strdup(item->value);
-=======
-		ws_api_secret = g_strdup(item->value);
-	}
-	/* Also check if the token based authentication mechanism needs to be enabled */
-	item = janus_config_get_item_drilldown(config, "general", "token_auth");
-	janus_auth_init(item && item->value && janus_is_true(item->value));
-
-	/* Do the same for the admin/monitor interface */
-	/* Pre-parse the web server path, if any */
-	item = janus_config_get_item_drilldown(config, "admin", "admin_base_path");
-	if(item && item->value) {
-		if(item->value[0] != '/') {
-			JANUS_LOG(LOG_FATAL, "Invalid admin/monitor base path %s (it should start with a /, e.g., /admin\n", item->value);
-			exit(1);
-		}
-		admin_ws_path = g_strdup(item->value);
-		if(strlen(admin_ws_path) > 1 && ws_path[strlen(admin_ws_path)-1] == '/') {
-			/* Remove the trailing slash, it makes things harder when we parse requests later */
-			admin_ws_path[strlen(admin_ws_path)-1] = '\0';
-		}
-	} else {
-		admin_ws_path = g_strdup("/admin");
->>>>>>> 0e47f704
 	}
 	/* Is there any API secret to consider? */
 	admin_api_secret = NULL;
@@ -3221,6 +2732,9 @@
 	if(item && item->value) {
 		admin_api_secret = g_strdup(item->value);
 	}
+	/* Also check if the token based authentication mechanism needs to be enabled */
+	item = janus_config_get_item_drilldown(config, "general", "token_auth");
+	janus_auth_init(item && item->value && janus_is_true(item->value));
 
 	/* Setup ICE stuff (e.g., checking if the provided STUN server is correct) */
 	char *stun_server = NULL, *turn_server = NULL;
@@ -3513,6 +3027,7 @@
 	}
 
 	/* Load transports */
+	gboolean janus_api_enabled = FALSE, admin_api_enabled = FALSE;
 	path = TRANSPORTDIR;
 	item = janus_config_get_item_drilldown(config, "general", "transports_folder");
 	if(item && item->value)
@@ -3587,6 +3102,8 @@
 					!janus_transport->get_package ||
 					!janus_transport->get_name ||
 					!janus_transport->send_message ||
+					!janus_transport->is_janus_api_enabled ||
+					!janus_transport->is_admin_api_enabled ||
 					!janus_transport->session_created ||
 					!janus_transport->session_over) {
 				JANUS_LOG(LOG_ERR, "\tMissing some mandatory methods/callbacks, skipping this transport plugin...\n");
@@ -3602,6 +3119,10 @@
 			JANUS_LOG(LOG_VERB, "\t   [%s] %s\n", janus_transport->get_package(), janus_transport->get_name());
 			JANUS_LOG(LOG_VERB, "\t   %s\n", janus_transport->get_description());
 			JANUS_LOG(LOG_VERB, "\t   Plugin API version: %d\n", janus_transport->get_api_compatibility());
+			JANUS_LOG(LOG_VERB, "\t   Janus API: %s\n", janus_transport->is_janus_api_enabled() ? "enabled" : "disabled");
+			JANUS_LOG(LOG_VERB, "\t   Admin API: %s\n", janus_transport->is_admin_api_enabled() ? "enabled" : "disabled");
+			janus_api_enabled = janus_api_enabled || janus_transport->is_janus_api_enabled();
+			admin_api_enabled = admin_api_enabled || janus_transport->is_admin_api_enabled();
 			if(transports == NULL)
 				transports = g_hash_table_new(g_str_hash, g_str_equal);
 			g_hash_table_insert(transports, (gpointer)janus_transport->get_package(), janus_transport);
@@ -3614,6 +3135,16 @@
 	if(disabled_transports != NULL)
 		g_strfreev(disabled_transports);
 	disabled_transports = NULL;
+	/* Make sure at least a Janus API transport is available */
+	if(!janus_api_enabled) {
+		JANUS_LOG(LOG_FATAL, "No Janus API transport is available... enable at least one and restart Janus\n");
+		exit(1);	/* FIXME Should we really give up? */
+	}
+	/* Make sure at least an admin API transport is available, if the auth mechanism is enabled */
+	if(!admin_api_enabled && janus_auth_is_enabled()) {
+		JANUS_LOG(LOG_FATAL, "No Admin/monitor transport is available, but the token based authentication mechanism is enabled... this will cause all requests to fail, giving up! If you want to use tokens, enable the Admin/monitor API and restart Janus\n");
+		exit(1);	/* FIXME Should we really give up? */
+	}
 
 	/* Sessions */
 	sessions = g_hash_table_new(NULL, NULL);
@@ -3629,165 +3160,6 @@
 		exit(1);
 	}
 
-<<<<<<< HEAD
-=======
-	/* Admin/monitor time: start web server, if enabled */
-	threads = 0;
-	item = janus_config_get_item_drilldown(config, "admin", "admin_threads");
-	if(item && item->value) {
-		if(!strcasecmp(item->value, "unlimited")) {
-			/* No limit on threads, use a thread per connection */
-			threads = 0;
-		} else {
-			/* Use a thread pool */
-			threads = atoll(item->value);
-			if(threads == 0) {
-				JANUS_LOG(LOG_WARN, "Chose '0' as size for the admin/monitor thread pool, which is equivalent to 'unlimited'\n");
-			} else if(threads < 0) {
-				JANUS_LOG(LOG_WARN, "Invalid value '%"SCNi64"' as size for the admin/monitor thread pool, falling back to to 'unlimited'\n", threads);
-				threads = 0;
-			}
-		}
-	}
-	item = janus_config_get_item_drilldown(config, "admin", "admin_http");
-	if(!item || !item->value || !janus_is_true(item->value)) {
-		JANUS_LOG(LOG_WARN, "Admin/monitor HTTP webserver disabled\n");
-	} else {
-		int wsport = 7088;
-		item = janus_config_get_item_drilldown(config, "admin", "admin_port");
-		if(item && item->value)
-			wsport = atoi(item->value);
-		if(threads == 0) {
-			JANUS_LOG(LOG_VERB, "Using a thread per connection for the admin/monitor HTTP webserver\n");
-			admin_ws = MHD_start_daemon(
-				MHD_USE_THREAD_PER_CONNECTION | MHD_USE_POLL,
-				wsport,
-				janus_admin_ws_client_connect,
-				NULL,
-				&janus_admin_ws_handler,
-				admin_ws_path,
-				MHD_OPTION_NOTIFY_COMPLETED, &janus_ws_request_completed, NULL,
-				MHD_OPTION_END);
-		} else {
-			JANUS_LOG(LOG_VERB, "Using a thread pool of size %"SCNi64" the admin/monitor HTTP webserver\n", threads);
-			admin_ws = MHD_start_daemon(
-				MHD_USE_SELECT_INTERNALLY,
-				wsport,
-				janus_admin_ws_client_connect,
-				NULL,
-				&janus_admin_ws_handler,
-				admin_ws_path,
-				MHD_OPTION_THREAD_POOL_SIZE, threads,
-				MHD_OPTION_NOTIFY_COMPLETED, &janus_ws_request_completed, NULL,
-				MHD_OPTION_END);
-		}
-		if(admin_ws == NULL) {
-			JANUS_LOG(LOG_FATAL, "Couldn't start admin/monitor webserver on port %d...\n", wsport);
-			exit(1);	/* FIXME Should we really give up? */
-		}
-		JANUS_LOG(LOG_INFO, "Admin/monitor HTTP webserver started (port %d, %s path listener)...\n", wsport, admin_ws_path);
-	}
-	/* Do we also have to provide an HTTPS one? */
-	item = janus_config_get_item_drilldown(config, "admin", "admin_https");
-	if(!item || !item->value || !janus_is_true(item->value)) {
-		JANUS_LOG(LOG_WARN, "Admin/monitor HTTPS webserver disabled\n");
-	} else {
-		item = janus_config_get_item_drilldown(config, "admin", "admin_secure_port");
-		if(!item || !item->value) {
-			JANUS_LOG(LOG_FATAL, "  -- Admin/monitor HTTPS port missing\n");
-			exit(1);	/* FIXME Should we really give up? */
-		}
-		int swsport = atoi(item->value);
-		/* Read certificate and key */
-		if(cert_pem_bytes == NULL) {
-			FILE *pem = fopen(server_pem, "rb");
-			if(!pem) {
-				JANUS_LOG(LOG_FATAL, "Could not open certificate file '%s'...\n", server_pem);
-				exit(1);	/* FIXME Should we really give up? */
-			}
-			fseek(pem, 0L, SEEK_END);
-			size_t size = ftell(pem);
-			fseek(pem, 0L, SEEK_SET);
-			cert_pem_bytes = calloc(size, sizeof(char));
-			if(cert_pem_bytes == NULL) {
-				JANUS_LOG(LOG_FATAL, "Memory error!\n");
-				exit(1);
-			}
-			char *index = cert_pem_bytes;
-			int read = 0, tot = size;
-			while((read = fread(index, sizeof(char), tot, pem)) > 0) {
-				tot -= read;
-				index += read;
-			}
-			fclose(pem);
-		}
-		if(cert_key_bytes == NULL) {
-			FILE *key = fopen(server_key, "rb");
-			if(!key) {
-				JANUS_LOG(LOG_FATAL, "Could not open key file '%s'...\n", server_key);
-				exit(1);	/* FIXME Should we really give up? */
-			}
-			fseek(key, 0L, SEEK_END);
-			size_t size = ftell(key);
-			fseek(key, 0L, SEEK_SET);
-			cert_key_bytes = calloc(size, sizeof(char));
-			if(cert_key_bytes == NULL) {
-				JANUS_LOG(LOG_FATAL, "Memory error!\n");
-				exit(1);
-			}
-			char *index = cert_key_bytes;
-			int read = 0;
-			int tot = size;
-			while((read = fread(index, sizeof(char), tot, key)) > 0) {
-				tot -= read;
-				index += read;
-			}
-			fclose(key);
-		}
-		/* Start webserver */
-		if(threads == 0) {
-			JANUS_LOG(LOG_VERB, "Using a thread per connection for the admin/monitor HTTPS webserver\n");
-			admin_sws = MHD_start_daemon(
-				MHD_USE_SSL | MHD_USE_THREAD_PER_CONNECTION | MHD_USE_POLL,
-				swsport,
-				janus_admin_ws_client_connect,
-				NULL,
-				&janus_admin_ws_handler,
-				admin_ws_path,
-				MHD_OPTION_NOTIFY_COMPLETED, &janus_ws_request_completed, NULL,
-					/* FIXME We're using the same certificates as those for DTLS */
-					MHD_OPTION_HTTPS_MEM_CERT, cert_pem_bytes,
-					MHD_OPTION_HTTPS_MEM_KEY, cert_key_bytes,
-				MHD_OPTION_END);
-		} else {
-			JANUS_LOG(LOG_VERB, "Using a thread pool of size %"SCNi64" the admin/monitor HTTPS webserver\n", threads);
-			admin_sws = MHD_start_daemon(
-				MHD_USE_SSL | MHD_USE_SELECT_INTERNALLY,
-				swsport,
-				janus_admin_ws_client_connect,
-				NULL,
-				&janus_admin_ws_handler,
-				admin_ws_path,
-				MHD_OPTION_THREAD_POOL_SIZE, threads,
-				MHD_OPTION_NOTIFY_COMPLETED, &janus_ws_request_completed, NULL,
-					/* FIXME We're using the same certificates as those for DTLS */
-					MHD_OPTION_HTTPS_MEM_CERT, cert_pem_bytes,
-					MHD_OPTION_HTTPS_MEM_KEY, cert_key_bytes,
-				MHD_OPTION_END);
-		}
-		if(admin_sws == NULL) {
-			JANUS_LOG(LOG_FATAL, "Couldn't start secure admin/monitor webserver on port %d...\n", swsport);
-			exit(1);	/* FIXME Should we really give up? */
-		} else {
-			JANUS_LOG(LOG_INFO, "Admin/monitor HTTPS webserver started (port %d, %s path listener)...\n", swsport, admin_ws_path);
-		}
-	}
-	if(!admin_ws && !admin_sws && janus_auth_is_enabled()) {
-		JANUS_LOG(LOG_FATAL, "No Admin/monitor is available, but the token based authentication mechanism is enabled... this will cause all requests to fail, giving up! If you want to use tokens, enable the Admin/monitor API and restart Janus\n");
-		exit(1);	/* FIXME Should we really give up? */
-	}
-
->>>>>>> 0e47f704
 	while(!g_atomic_int_get(&stop)) {
 		/* Loop until we have to stop */
 		usleep(250000); /* A signal will cancel usleep() but not g_usleep() */
@@ -3832,7 +3204,7 @@
 #endif
 	janus_ice_deinit();
 	janus_auth_deinit();
-	
+
 	JANUS_LOG(LOG_INFO, "Closing plugins:\n");
 	if(plugins != NULL) {
 		g_hash_table_foreach(plugins, janus_plugin_close, NULL);
