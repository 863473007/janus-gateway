/*! \file    sdp.c
 * \author   Lorenzo Miniero <lorenzo@meetecho.com>
 * \copyright GNU General Public License v3
 * \brief    SDP processing
 * \details  Implementation of an SDP
 * parser/merger/generator in the server. Each SDP coming from peers is
 * stripped/anonymized before it is passed to the plugins: all
 * DTLS/ICE/transport related information is removed, only leaving the
 * relevant information in place. SDP coming from plugins is stripped/anonymized
 * as well, and merged with the proper DTLS/ICE/transport information before
 * it is sent to the peers. The actual SDP processing (parsing SDP strings,
 * representation of SDP as an internal format, and so on) is done via
 * the tools provided in sdp-utils.h.
 *
 * \ingroup protocols
 * \ref protocols
 */

#include <netdb.h>

#include "janus.h"
#include "ice.h"
#include "sdp.h"
#include "utils.h"
#include "ip-utils.h"
#include "debug.h"
#include "events.h"


/* Pre-parse SDP: is this SDP valid? how many audio/video lines? any features to take into account? */
janus_sdp *janus_sdp_preparse(void *ice_handle, const char *jsep_sdp,
		int *audio, int *video, int *data, char *error_str, size_t errlen) {
	if(!ice_handle || !jsep_sdp) {
		JANUS_LOG(LOG_ERR, "  Can't preparse, invalid arguments\n");
		return NULL;
	}
	janus_sdp *parsed_sdp = janus_sdp_parse(jsep_sdp, error_str, errlen);
	if(!parsed_sdp) {
		JANUS_LOG(LOG_ERR, "  Error parsing SDP? %s\n", error_str ? error_str : "(unknown reason)");
		/* Invalid SDP */
		return NULL;
	}
	/* Look for m-lines */
	int mlines = -1;
	GList *temp = parsed_sdp->m_lines;
	while(temp) {
		mlines++;
		janus_sdp_mline *m = (janus_sdp_mline *)temp->data;
		if(audio && m->type == JANUS_SDP_AUDIO) {
			*audio = *audio+1;
		} else if(video && m->type == JANUS_SDP_VIDEO) {
			*video = *video+1;
		} else if(data && m->type == JANUS_SDP_APPLICATION && strstr(m->proto, "DTLS/SCTP")) {
			*data = *data+1;
		}
		temp = temp->next;
	}

	return parsed_sdp;
}

/* Parse remote SDP */
int janus_sdp_process_remote(void *ice_handle, janus_sdp *remote_sdp, gboolean update) {
	if(!ice_handle || !remote_sdp)
		return -1;
	janus_handle *handle = (janus_handle *)ice_handle;
	janus_handle_webrtc *pc = handle->pc;
	if(!pc)
		return -1;
	janus_handle_webrtc_medium *medium = NULL;
	gchar *ruser = NULL, *rpass = NULL, *rhashing = NULL, *rfingerprint = NULL;
	gboolean rtx = FALSE;
	/* Ok, let's start with global attributes */
	GList *temp = remote_sdp->attributes;
	while(temp) {
		janus_sdp_attribute *a = (janus_sdp_attribute *)temp->data;
		if(a && a->name) {
			if(!strcasecmp(a->name, "fingerprint")) {
				JANUS_LOG(LOG_VERB, "[%"SCNu64"] Fingerprint (global) : %s\n", handle->handle_id, a->value);
				if(strcasestr(a->value, "sha-256 ") == a->value) {
					rhashing = g_strdup("sha-256");
					rfingerprint = g_strdup(a->value + strlen("sha-256 "));
				} else if(strcasestr(a->value, "sha-1 ") == a->value) {
					JANUS_LOG(LOG_WARN, "[%"SCNu64"]  Hashing algorithm not the one we expected (sha-1 instead of sha-256), but that's ok\n", handle->handle_id);
					rhashing = g_strdup("sha-1");
					rfingerprint = g_strdup(a->value + strlen("sha-1 "));
				} else {
					/* FIXME We should handle this somehow anyway... OpenSSL supports them all */
					JANUS_LOG(LOG_WARN, "[%"SCNu64"]  Hashing algorithm not the one we expected (sha-256/sha-1), *NOT* cool\n", handle->handle_id);
				}
			} else if(!strcasecmp(a->name, "ice-ufrag")) {
				JANUS_LOG(LOG_VERB, "[%"SCNu64"] ICE ufrag (global):   %s\n", handle->handle_id, a->value);
				ruser = g_strdup(a->value);
			} else if(!strcasecmp(a->name, "ice-pwd")) {
				JANUS_LOG(LOG_VERB, "[%"SCNu64"] ICE pwd (global):     %s\n", handle->handle_id, a->value);
				rpass = g_strdup(a->value);
			}
		}
		temp = temp->next;
	}
	/* Now go on with m-line and their attributes */
	int mlines = 0;
	temp = remote_sdp->m_lines;
	while(temp) {
		mlines++;
		janus_sdp_mline *m = (janus_sdp_mline *)temp->data;
		if(m->type == JANUS_SDP_AUDIO || m->type == JANUS_SDP_VIDEO) {
			/* Audio/Video */
			if(handle->rtp_profile == NULL && m->proto != NULL)
				handle->rtp_profile = g_strdup(m->proto);
			/* Find the internal medium instance */
			medium = g_hash_table_lookup(pc->media, GINT_TO_POINTER(m->index));
			if(!medium) {
				/* We don't have it, create one now */
				medium = janus_handle_webrtc_medium_create(handle,
					m->type == JANUS_SDP_VIDEO ? JANUS_MEDIA_VIDEO : JANUS_MEDIA_AUDIO);
			}
			if(m->port > 0) {
				JANUS_LOG(LOG_VERB, "[%"SCNu64"] Parsing candidates (stream=%d)...\n", handle->handle_id, pc->stream_id);
				switch(m->direction) {
					case JANUS_SDP_INACTIVE:
					case JANUS_SDP_INVALID:
						medium->send = FALSE;
						medium->recv = FALSE;
						break;
					case JANUS_SDP_SENDONLY:
						/* A sendonly peer means recvonly for Janus */
						medium->send = FALSE;
						medium->recv = TRUE;
						break;
					case JANUS_SDP_RECVONLY:
						/* A recvonly peer means sendonly for Janus */
						medium->send = TRUE;
						medium->recv = FALSE;
						break;
					case JANUS_SDP_SENDRECV:
					case JANUS_SDP_DEFAULT:
					default:
						medium->send = TRUE;
						medium->recv = TRUE;
						break;
				}
				if(m->ptypes != NULL) {
					g_list_free(medium->payload_types);
					medium->payload_types = g_list_copy(m->ptypes);
				}
			} else {
				/* Medium rejected? */
				medium->send = FALSE;
				medium->recv = FALSE;
			}
#ifdef HAVE_SCTP
		} else if(m->type == JANUS_SDP_APPLICATION) {
			/* Find the internal medium instance */
			medium = g_hash_table_lookup(pc->media, GINT_TO_POINTER(m->index));
			if(!medium) {
				/* We don't have it, create one now */
				medium = janus_handle_webrtc_medium_create(handle, JANUS_MEDIA_DATA);
			}
			/* Is this SCTP for DataChannels? */
			if(!strcasecmp(m->proto, "DTLS/SCTP") || !strcasecmp(m->proto, "UDP/DTLS/SCTP")) {
				if(m->port > 0) {
					/* Yep */
					JANUS_LOG(LOG_VERB, "[%"SCNu64"] Parsing SCTP candidates (stream=%d)...\n", handle->handle_id, pc->stream_id);
					if(!janus_flags_is_set(&handle->webrtc_flags, JANUS_HANDLE_WEBRTC_DATA_CHANNELS)) {
						janus_flags_set(&handle->webrtc_flags, JANUS_HANDLE_WEBRTC_DATA_CHANNELS);
					}
					if(!strcasecmp(m->proto, "UDP/DTLS/SCTP")) {
						janus_flags_set(&handle->webrtc_flags, JANUS_HANDLE_WEBRTC_NEW_DATACHAN_SDP);
					} else {
						janus_flags_clear(&handle->webrtc_flags, JANUS_HANDLE_WEBRTC_NEW_DATACHAN_SDP);
					}
					medium->send = TRUE;
					medium->recv = TRUE;
				} else {
					/* Data channels rejected? */
					JANUS_LOG(LOG_VERB, "[%"SCNu64"] Data channels rejected by peer...\n", handle->handle_id);
					janus_flags_clear(&handle->webrtc_flags, JANUS_HANDLE_WEBRTC_NEW_DATACHAN_SDP);
					medium->send = FALSE;
					medium->recv = FALSE;
				}
			} else {
				/* Unsupported data channels format. */
				JANUS_LOG(LOG_VERB, "[%"SCNu64"] Data channels format %s unsupported, skipping\n", handle->handle_id, m->proto);
				janus_flags_clear(&handle->webrtc_flags, JANUS_HANDLE_WEBRTC_NEW_DATACHAN_SDP);
				medium->send = FALSE;
				medium->recv = FALSE;
			}
#endif
		} else {
			JANUS_LOG(LOG_WARN, "[%"SCNu64"] Skipping disabled/unsupported media line...\n", handle->handle_id);
			medium = g_hash_table_lookup(pc->media, GINT_TO_POINTER(m->index));
			if(!medium) {
				/* We don't have it, create one now */
				medium = janus_handle_webrtc_medium_create(handle, JANUS_MEDIA_UNKNOWN);
			}
		}
		/* Look for mid, ICE credentials and fingerprint first: check media attributes */
		GList *tempA = m->attributes;
		while(tempA) {
			janus_sdp_attribute *a = (janus_sdp_attribute *)tempA->data;
			if(a->name) {
				if(!strcasecmp(a->name, "mid")) {
					/* Found mid attribute */
					if(medium->mid == NULL) {
						medium->mid = g_strdup(a->value);
						if(!g_hash_table_lookup(pc->media_bymid, medium->mid)) {
							g_hash_table_insert(pc->media_bymid, g_strdup(medium->mid), medium);
							janus_refcount_increase(&medium->ref);
						}
					}
					if(handle->pc_mid == NULL)
						handle->pc_mid = g_strdup(a->value);
				} else if(!strcasecmp(a->name, "fingerprint")) {
					JANUS_LOG(LOG_VERB, "[%"SCNu64"] Fingerprint (local) : %s\n", handle->handle_id, a->value);
					if(strcasestr(a->value, "sha-256 ") == a->value) {
						g_free(rhashing);	/* FIXME We're overwriting the global one, if any */
						rhashing = g_strdup("sha-256");
						g_free(rfingerprint);	/* FIXME We're overwriting the global one, if any */
						rfingerprint = g_strdup(a->value + strlen("sha-256 "));
					} else if(strcasestr(a->value, "sha-1 ") == a->value) {
						JANUS_LOG(LOG_WARN, "[%"SCNu64"]  Hashing algorithm not the one we expected (sha-1 instead of sha-256), but that's ok\n", handle->handle_id);
						g_free(rhashing);	/* FIXME We're overwriting the global one, if any */
						rhashing = g_strdup("sha-1");
						g_free(rfingerprint);	/* FIXME We're overwriting the global one, if any */
						rfingerprint = g_strdup(a->value + strlen("sha-1 "));
					} else {
						/* FIXME We should handle this somehow anyway... OpenSSL supports them all */
						JANUS_LOG(LOG_WARN, "[%"SCNu64"]  Hashing algorithm not the one we expected (sha-256), *NOT* cool\n", handle->handle_id);
					}
				} else if(!strcasecmp(a->name, "setup")) {
					JANUS_LOG(LOG_VERB, "[%"SCNu64"] DTLS setup (local):  %s\n", handle->handle_id, a->value);
					if(!update) {
						if(!strcasecmp(a->value, "actpass") || !strcasecmp(a->value, "passive")) {
							JANUS_LOG(LOG_VERB, "[%"SCNu64"] Setting connect state (DTLS client)\n", handle->handle_id);
							pc->dtls_role = JANUS_DTLS_ROLE_CLIENT;
						} else if(!strcasecmp(a->value, "active")) {
							JANUS_LOG(LOG_VERB, "[%"SCNu64"] Setting accept state (DTLS server)\n", handle->handle_id);
							pc->dtls_role = JANUS_DTLS_ROLE_SERVER;
						}
						if(pc->dtls)
							pc->dtls->dtls_role = pc->dtls_role;
					}
					/* TODO Handle holdconn... */
				} else if(!strcasecmp(a->name, "ice-ufrag")) {
					JANUS_LOG(LOG_VERB, "[%"SCNu64"] ICE ufrag (local):   %s\n", handle->handle_id, a->value);
					g_free(ruser);	/* FIXME We're overwriting the global one, if any */
					ruser = g_strdup(a->value);
				} else if(!strcasecmp(a->name, "ice-pwd")) {
					JANUS_LOG(LOG_VERB, "[%"SCNu64"] ICE pwd (local):     %s\n", handle->handle_id, a->value);
					g_free(rpass);	/* FIXME We're overwriting the global one, if any */
					rpass = g_strdup(a->value);
				}
			}
			tempA = tempA->next;
		}
		if(mlines == 1) {
			if(!ruser || !rpass || !rfingerprint || !rhashing) {
				/* Missing mandatory information, failure... */
				if(ruser)
					g_free(ruser);
				ruser = NULL;
				if(rpass)
					g_free(rpass);
				rpass = NULL;
				if(rhashing)
					g_free(rhashing);
				rhashing = NULL;
				if(rfingerprint)
					g_free(rfingerprint);
				rfingerprint = NULL;
				return -2;
			}
			/* If this is a renegotiation, check if this is an ICE restart */
			if((ruser && pc->ruser && strcmp(ruser, pc->ruser)) ||
					(rpass && pc->rpass && strcmp(rpass, pc->rpass))) {
				JANUS_LOG(LOG_WARN, "[%"SCNu64"] ICE restart detected\n", handle->handle_id);
				janus_flags_clear(&handle->webrtc_flags, JANUS_HANDLE_WEBRTC_ALL_TRICKLES);
				janus_flags_set(&handle->webrtc_flags, JANUS_HANDLE_WEBRTC_ICE_RESTART);
			}
			/* Store fingerprint and hashing */
			g_free(pc->remote_hashing);
			pc->remote_hashing = g_strdup(rhashing);
			g_free(pc->remote_fingerprint);
			pc->remote_fingerprint = g_strdup(rfingerprint);
			/* Store the ICE username and password for this stream */
			g_free(pc->ruser);
			pc->ruser = g_strdup(ruser);
			g_free(pc->rpass);
			pc->rpass = g_strdup(rpass);
		}
		/* Is simulcasting enabled, using rid? (we need to check this before parsing SSRCs) */
		tempA = m->attributes;
		while(tempA) {
			janus_sdp_attribute *a = (janus_sdp_attribute *)tempA->data;
			if(a->name && !strcasecmp(a->name, "rid") && a->value) {
				/* This attribute is used for simulcasting */
				char rid[16];
				if(sscanf(a->value, "%15s send", rid) != 1) {
					JANUS_LOG(LOG_ERR, "[%"SCNu64"] Failed to parse rid attribute...\n", handle->handle_id);
				} else {
					JANUS_LOG(LOG_VERB, "[%"SCNu64"] Parsed rid: %s\n", handle->handle_id, rid);
					if(medium->rid[0] == NULL) {
						medium->rid[0] = g_strdup(rid);
					} else if(medium->rid[1] == NULL) {
						medium->rid[1] = g_strdup(rid);
					} else if(medium->rid[2] == NULL) {
						medium->rid[2] = g_strdup(rid);
					} else {
						JANUS_LOG(LOG_WARN, "[%"SCNu64"] Too many RTP Stream IDs, ignoring '%s'...\n", handle->handle_id, rid);
					}
				}
			} else if(a->name && !strcasecmp(a->name, "simulcast") && a->value) {
				/* Firefox and Chrome signal simulcast support differently */
				medium->legacy_rid = strstr(a->value, "rid=") ? TRUE : FALSE;
			}
			tempA = tempA->next;
		}
		/* Let's start figuring out the SSRCs, and any grouping that may be there */
		medium->ssrc_peer_new[0] = 0;
		medium->ssrc_peer_new[1] = 0;
		medium->ssrc_peer_new[2] = 0;
		medium->ssrc_peer_rtx_new[0] = 0;
		medium->ssrc_peer_rtx_new[1] = 0;
		medium->ssrc_peer_rtx_new[2] = 0;
		/* Any SSRC SIM group? */
		tempA = m->attributes;
		while(tempA) {
			janus_sdp_attribute *a = (janus_sdp_attribute *)tempA->data;
			if(a->name && a->value) {
				if(!strcasecmp(a->name, "ssrc-group") && strstr(a->value, "SIM")) {
					int res = janus_sdp_parse_ssrc_group(medium, (const char *)a->value, m->type == JANUS_SDP_VIDEO);
					if(res != 0) {
						JANUS_LOG(LOG_ERR, "[%"SCNu64"] Failed to parse SSRC SIM group attribute... (%d)\n", handle->handle_id, res);
					}
				}
			}
			tempA = tempA->next;
		}
		/* Any SSRC FID group? */
		tempA = m->attributes;
		while(tempA) {
			janus_sdp_attribute *a = (janus_sdp_attribute *)tempA->data;
			if(a->name && a->value) {
				if(!strcasecmp(a->name, "ssrc-group") && strstr(a->value, "FID")) {
					int res = janus_sdp_parse_ssrc_group(medium, (const char *)a->value, m->type == JANUS_SDP_VIDEO);
					if(res != 0) {
						JANUS_LOG(LOG_ERR, "[%"SCNu64"] Failed to parse SSRC FID group attribute... (%d)\n", handle->handle_id, res);
					}
				}
			}
			tempA = tempA->next;
		}
		/* Any SSRC in general? */
		tempA = m->attributes;
		while(tempA) {
			janus_sdp_attribute *a = (janus_sdp_attribute *)tempA->data;
			if(a->name && a->value) {
				if(!strcasecmp(a->name, "ssrc")) {
					int res = janus_sdp_parse_ssrc(medium, (const char *)a->value, m->type == JANUS_SDP_VIDEO);
					if(res != 0) {
						JANUS_LOG(LOG_ERR, "[%"SCNu64"] Failed to parse SSRC attribute... (%d)\n", handle->handle_id, res);
					}
				}
			}
			tempA = tempA->next;
		}
		/* Now look for candidates and other info */
		tempA = m->attributes;
		while(tempA) {
			janus_sdp_attribute *a = (janus_sdp_attribute *)tempA->data;
			if(a->name) {
				if(!strcasecmp(a->name, "candidate")) {
					if(m->type == JANUS_SDP_AUDIO && mlines > 1) {
						JANUS_LOG(LOG_VERB, "[%"SCNu64"] This is an audio candidate but we're bundling on another stream, ignoring...\n", handle->handle_id);
					} else if(m->type == JANUS_SDP_VIDEO && mlines > 1) {
						JANUS_LOG(LOG_VERB, "[%"SCNu64"] This is a video candidate but we're bundling on another stream, ignoring...\n", handle->handle_id);
#ifdef HAVE_SCTP
					} else if(m->type == JANUS_SDP_APPLICATION && mlines > 1) {
						JANUS_LOG(LOG_VERB, "[%"SCNu64"] This is a SCTP candidate but we're bundling on another stream, ignoring...\n", handle->handle_id);
#endif
					} else {
						int res = janus_sdp_parse_candidate(pc, (const char *)a->value, 0);
						if(res != 0) {
							JANUS_LOG(LOG_ERR, "[%"SCNu64"] Failed to parse candidate... (%d)\n", handle->handle_id, res);
						}
					}
				} else if(!strcasecmp(a->name, "rtcp-fb")) {
					if(a->value && strstr(a->value, "nack") && medium) {
						/* Enable NACKs */
						medium->do_nacks = TRUE;
					}
				} else if(!strcasecmp(a->name, "fmtp")) {
					if(a->value && strstr(a->value, "apt=")) {
						/* RFC4588 rtx payload type mapping */
						int ptype = -1, rtx_ptype = -1;
						if(sscanf(a->value, "%d apt=%d", &rtx_ptype, &ptype) != 2) {
							JANUS_LOG(LOG_ERR, "[%"SCNu64"] Failed to parse fmtp/apt attribute...\n", handle->handle_id);
						} else {
							if(janus_is_rfc4588_enabled()) {
								rtx = TRUE;
								janus_flags_set(&handle->webrtc_flags, JANUS_HANDLE_WEBRTC_RFC4588_RTX);
								if(medium->rtx_payload_types == NULL)
									medium->rtx_payload_types = g_hash_table_new(NULL, NULL);
								g_hash_table_insert(medium->rtx_payload_types, GINT_TO_POINTER(ptype), GINT_TO_POINTER(rtx_ptype));
							}
						}
					}
				}
#ifdef HAVE_SCTP
				else if(!strcasecmp(a->name, "sctpmap")) {
					/* We don't really care */
					JANUS_LOG(LOG_VERB, "Got a sctpmap attribute: %s\n", a->value);
				}
#endif
			}
			tempA = tempA->next;
		}
		/* Any change in SSRCs we should be aware of? */
		if(m->type == JANUS_SDP_AUDIO || m->type == JANUS_SDP_VIDEO) {
			int vindex = 0;
			for(vindex=0; vindex<3; vindex++) {
				if(medium->ssrc_peer_new[vindex] > 0) {
					if(medium->ssrc_peer[vindex] > 0 && medium->ssrc_peer[vindex] != medium->ssrc_peer_new[vindex]) {
						JANUS_LOG(LOG_INFO, "[%"SCNu64"] %s SSRC (#%d) changed: %"SCNu32" --> %"SCNu32"\n",
							handle->handle_id, m->type == JANUS_SDP_VIDEO ? "Video" : "Audio",
							vindex, medium->ssrc_peer[vindex], medium->ssrc_peer_new[vindex]);
						/* FIXME Reset the RTCP context */
						if(medium != NULL) {
							janus_mutex_lock(&medium->mutex);
							if(medium->rtcp_ctx[vindex]) {
								memset(medium->rtcp_ctx[vindex], 0, sizeof(*medium->rtcp_ctx[vindex]));
								medium->rtcp_ctx[vindex]->tb = (m->type == JANUS_SDP_VIDEO ? 90000 : 48000);	/* May change later */
							}
							if(medium->last_seqs[vindex])
								janus_seq_list_free(&medium->last_seqs[vindex]);
							janus_mutex_unlock(&medium->mutex);
						}
					}
					medium->ssrc_peer[vindex] = medium->ssrc_peer_new[vindex];
					medium->ssrc_peer_new[vindex] = 0;
				}
				if(!g_hash_table_lookup(pc->media_byssrc, GINT_TO_POINTER(medium->ssrc_peer[vindex]))) {
					g_hash_table_insert(pc->media_byssrc, GINT_TO_POINTER(medium->ssrc_peer[vindex]), medium);
					janus_refcount_increase(&medium->ref);
				}
				/* Do the same with the related rtx SSRC, if any */
				if(medium->ssrc_peer_rtx_new[vindex] > 0) {
					if(medium->ssrc_peer_rtx[vindex] > 0 && medium->ssrc_peer_rtx[vindex] != medium->ssrc_peer_rtx_new[vindex]) {
						JANUS_LOG(LOG_INFO, "[%"SCNu64"] %s SSRC (#%d rtx) changed: %"SCNu32" --> %"SCNu32"\n",
							handle->handle_id, m->type == JANUS_SDP_VIDEO ? "Video" : "Audio",
							vindex, medium->ssrc_peer_rtx[vindex], medium->ssrc_peer_rtx_new[vindex]);
					}
					medium->ssrc_peer_rtx[vindex] = medium->ssrc_peer_rtx_new[vindex];
					medium->ssrc_peer_rtx_new[vindex] = 0;
					if(medium->ssrc_rtx == 0)
						medium->ssrc_rtx = janus_random_uint32();	/* FIXME Should we look for conflicts? */
					if(!g_hash_table_lookup(pc->media_byssrc, GINT_TO_POINTER(medium->ssrc_peer_rtx[vindex]))) {
						g_hash_table_insert(pc->media_byssrc, GINT_TO_POINTER(medium->ssrc_peer_rtx[vindex]), medium);
						janus_refcount_increase(&medium->ref);
					}
					if(!g_hash_table_lookup(pc->media_byssrc, GINT_TO_POINTER(medium->ssrc_rtx))) {
						g_hash_table_insert(pc->media_byssrc, GINT_TO_POINTER(medium->ssrc_rtx), medium);
						janus_refcount_increase(&medium->ref);
					}
				}
			}
			if(m->type == JANUS_SDP_VIDEO) {
				if(medium->ssrc_peer[1] && medium->rtcp_ctx[1] == NULL) {
					medium->rtcp_ctx[1] = g_malloc0(sizeof(rtcp_context));
					medium->rtcp_ctx[1]->tb = 90000;
				}
				if(medium->ssrc_peer[2] && medium->rtcp_ctx[2] == NULL) {
					medium->rtcp_ctx[2] = g_malloc0(sizeof(rtcp_context));
					medium->rtcp_ctx[2]->tb = 90000;
				}
			}
		}
		temp = temp->next;
	}
	/* Disable RFC4588 if the peer didn't negotiate it */
	if(!rtx) {
		janus_flags_clear(&handle->webrtc_flags, JANUS_HANDLE_WEBRTC_RFC4588_RTX);
		/* Iterate on all media */
		janus_handle_webrtc_medium *medium = NULL;
		uint mi=0;
		for(mi=0; mi<g_hash_table_size(pc->media); mi++) {
			medium = g_hash_table_lookup(pc->media, GUINT_TO_POINTER(mi));
			if(medium) {
				g_hash_table_remove(pc->media_byssrc, GINT_TO_POINTER(medium->ssrc_rtx));
				medium->ssrc_rtx = 0;
			}
		}
	}
	/* Cleanup */
	g_free(ruser);
	g_free(rpass);
	g_free(rhashing);
	g_free(rfingerprint);

	return 0;	/* FIXME Handle errors better */
}

/* Parse local SDP */
int janus_sdp_process_local(void *ice_handle, janus_sdp *remote_sdp, gboolean update) {
	if(!ice_handle || !remote_sdp)
		return -1;
	janus_handle *handle = (janus_handle *)ice_handle;
	janus_handle_webrtc *pc = handle->pc;
	if(!pc)
		return -1;
	janus_handle_webrtc_medium *medium = NULL;
	/* We only go through m-lines to setup medium instances accordingly */
	int mlines = -1;
	GList *temp = remote_sdp->m_lines;
	while(temp) {
		mlines++;
		janus_sdp_mline *m = (janus_sdp_mline *)temp->data;
		/* Find the internal medium instance */
		medium = g_hash_table_lookup(pc->media, GINT_TO_POINTER(m->index));
		if(!medium) {
			/* We don't have it, create one now */
			if(m->type == JANUS_SDP_AUDIO)
				medium = janus_handle_webrtc_medium_create(handle, JANUS_MEDIA_AUDIO);
			else if(m->type == JANUS_SDP_VIDEO)
				medium = janus_handle_webrtc_medium_create(handle, JANUS_MEDIA_VIDEO);
			else if(m->type == JANUS_SDP_APPLICATION && strstr(m->proto, "DTLS/SCTP"))
				medium = janus_handle_webrtc_medium_create(handle, JANUS_MEDIA_DATA);
			else
				medium = janus_handle_webrtc_medium_create(handle, JANUS_MEDIA_DATA);
		}
		/* Check if the offer contributed an mid */
		GList *tempA = m->attributes;
		while(tempA) {
			janus_sdp_attribute *a = (janus_sdp_attribute *)tempA->data;
			if(a->name) {
				if(!strcasecmp(a->name, "mid")) {
					/* Found mid attribute */
					if(medium->mid == NULL) {
						medium->mid = g_strdup(a->value);
						if(!g_hash_table_lookup(pc->media_bymid, medium->mid)) {
							g_hash_table_insert(pc->media_bymid, g_strdup(medium->mid), medium);
							janus_refcount_increase(&medium->ref);
						}
					}
					if(handle->pc_mid == NULL)
						handle->pc_mid = g_strdup(a->value);
				}
			}
			tempA = tempA->next;
		}
		if(medium->mid == NULL) {
			/* No mid provided, generate one now */
			char mid[5];
			memset(mid, 0, sizeof(mid));
			g_snprintf(mid, sizeof(mid), "%d", mlines);
			medium->mid = g_strdup(mid);
			if(!g_hash_table_lookup(pc->media_bymid, medium->mid)) {
				g_hash_table_insert(pc->media_bymid, g_strdup(medium->mid), medium);
				janus_refcount_increase(&medium->ref);
			}
		}
		if(m->direction == JANUS_SDP_INACTIVE) {
			/* FIXME Reset the local SSRCs and RTCP context */
			if(medium->ssrc != 0)
				g_hash_table_remove(pc->media_byssrc, GINT_TO_POINTER(medium->ssrc));
			medium->ssrc = 0;
			if(medium->ssrc_rtx != 0)
				g_hash_table_remove(pc->media_byssrc, GINT_TO_POINTER(medium->ssrc_rtx));
			medium->ssrc_rtx = 0;
			int vindex = 0;
			for(vindex=0; vindex<3; vindex++) {
				if(medium->rtcp_ctx[vindex]) {
					int tb = medium->rtcp_ctx[vindex]->tb;
					memset(medium->rtcp_ctx[vindex], 0, sizeof(janus_rtcp_context));
					medium->rtcp_ctx[vindex]->tb = tb;
				}
			}
		} else if(m->type != JANUS_SDP_APPLICATION) {
			if(medium->ssrc == 0) {
				medium->ssrc = janus_random_uint32();	/* FIXME Should we look for conflicts? */
				if(janus_flags_is_set(&handle->webrtc_flags, JANUS_HANDLE_WEBRTC_RFC4588_RTX)) {
					/* Create an SSRC for RFC4588 as well */
					medium->ssrc_rtx = janus_random_uint32();	/* FIXME Should we look for conflicts? */
				}
				/* Update the SSRC-indexed map */
				g_hash_table_insert(pc->media_byssrc, GINT_TO_POINTER(medium->ssrc), medium);
				janus_refcount_increase(&medium->ref);
				if(medium->ssrc_rtx > 0) {
					g_hash_table_insert(pc->media_byssrc, GINT_TO_POINTER(medium->ssrc_rtx), medium);
					janus_refcount_increase(&medium->ref);
				}
			}
		}
		temp = temp->next;
	}
	return 0;	/* FIXME Handle errors better */
}

int janus_sdp_parse_candidate(void *webrtc, const char *candidate, int trickle) {
	if(webrtc == NULL || candidate == NULL)
		return -1;
	janus_handle_webrtc *pc = (janus_handle_webrtc *)webrtc;
	janus_handle *handle = pc->handle;
	if(handle == NULL)
		return -2;
	if(strstr(candidate, "end-of-candidates")) {
		/* FIXME Should we do something with this? */
		JANUS_LOG(LOG_VERB, "[%"SCNu64"] end-of-candidates received\n", handle->handle_id);
		return 0;
	}
	if(strstr(candidate, "candidate:") == candidate) {
		/* Skipping the 'candidate:' prefix Firefox puts in trickle candidates */
		candidate += strlen("candidate:");
	}
	char rfoundation[33], rtransport[4], rip[50], rtype[6], rrelip[40];
	guint32 rcomponent, rpriority, rport, rrelport;
	int res = sscanf(candidate, "%32s %30u %3s %30u %49s %30u typ %5s %*s %39s %*s %30u",
		rfoundation, &rcomponent, rtransport, &rpriority,
			rip, &rport, rtype, rrelip, &rrelport);
	if(res < 7) {
		/* Failed to parse this address, can it be IPv6? */
		if(!janus_ice_is_ipv6_enabled()) {
			JANUS_LOG(LOG_WARN, "[%"SCNu64"] Received IPv6 candidate, but IPv6 support is disabled...\n", handle->handle_id);
			return res;
		}
	}
	if(res >= 7) {
		if(strstr(rip, ".local")) {
			/* The IP is actually an mDNS address, try to resolve it
			 * https://tools.ietf.org/html/draft-ietf-rtcweb-mdns-ice-candidates-00 */
			struct addrinfo *info = NULL;
			janus_network_address addr;
			janus_network_address_string_buffer addr_buf;
			if(getaddrinfo(rip, NULL, NULL, &info) != 0 ||
					janus_network_address_from_sockaddr(info->ai_addr, &addr) != 0 ||
					janus_network_address_to_string_buffer(&addr, &addr_buf) != 0) {
				JANUS_LOG(LOG_WARN, "[%"SCNu64"] Couldn't resolve mDNS address (%s), dropping candidate\n",
					handle->handle_id, rip);
				if(info)
					freeaddrinfo(info);
				return res;
			}
			freeaddrinfo(info);
			JANUS_LOG(LOG_WARN, "[%"SCNu64"] mDNS address (%s) resolved: %s\n",
				handle->handle_id, rip, janus_network_address_string_from_buffer(&addr_buf));
			g_strlcpy(rip, janus_network_address_string_from_buffer(&addr_buf), sizeof(rip));
		}
		/* Add remote candidate */
		if(rcomponent > 1) {
			JANUS_LOG(LOG_VERB, "[%"SCNu64"]   -- Skipping component %d in stream %d (rtcp-muxing)\n", handle->handle_id, rcomponent, pc->stream_id);
		} else {
			//~ if(trickle) {
				//~ if(pc->dtls != NULL) {
					//~ /* This component is already ready, ignore this further candidate */
					//~ JANUS_LOG(LOG_VERB, "[%"SCNu64"]   -- Ignoring this candidate, the component is already ready\n", handle->handle_id);
					//~ return 0;
				//~ }
			//~ }
			pc->component_id = rcomponent;
			pc->stream_id = pc->stream_id;
			NiceCandidate *c = NULL;
			if(!strcasecmp(rtype, "host")) {
				JANUS_LOG(LOG_VERB, "[%"SCNu64"]  Adding remote candidate component:%d stream:%d type:host %s:%d\n",
					handle->handle_id, rcomponent, pc->stream_id, rip, rport);
				/* Unless this is libnice >= 0.1.8, we only support UDP... */
				if(!strcasecmp(rtransport, "udp")) {
					c = nice_candidate_new(NICE_CANDIDATE_TYPE_HOST);
#ifdef HAVE_LIBNICE_TCP
				} else if(!strcasecmp(rtransport, "tcp") && janus_ice_is_ice_tcp_enabled()) {
					c = nice_candidate_new(NICE_CANDIDATE_TYPE_HOST);
#endif
				} else {
					JANUS_LOG(LOG_VERB, "[%"SCNu64"]    Skipping unsupported transport '%s' for media\n", handle->handle_id, rtransport);
				}
			} else if(!strcasecmp(rtype, "srflx")) {
				JANUS_LOG(LOG_VERB, "[%"SCNu64"]  Adding remote candidate component:%d stream:%d type:srflx %s:%d --> %s:%d \n",
					handle->handle_id, rcomponent, pc->stream_id,  rrelip, rrelport, rip, rport);
				/* Unless this is libnice >= 0.1.8, we only support UDP... */
				if(!strcasecmp(rtransport, "udp")) {
					c = nice_candidate_new(NICE_CANDIDATE_TYPE_SERVER_REFLEXIVE);
#ifdef HAVE_LIBNICE_TCP
				} else if(!strcasecmp(rtransport, "tcp") && janus_ice_is_ice_tcp_enabled()) {
					c = nice_candidate_new(NICE_CANDIDATE_TYPE_SERVER_REFLEXIVE);
#endif
				} else {
					JANUS_LOG(LOG_VERB, "[%"SCNu64"]    Skipping unsupported transport '%s' for media\n", handle->handle_id, rtransport);
				}
			} else if(!strcasecmp(rtype, "prflx")) {
				JANUS_LOG(LOG_VERB, "[%"SCNu64"]  Adding remote candidate component:%d stream:%d type:prflx %s:%d --> %s:%d\n",
					handle->handle_id, rcomponent, pc->stream_id, rrelip, rrelport, rip, rport);
				/* Unless this is libnice >= 0.1.8, we only support UDP... */
				if(!strcasecmp(rtransport, "udp")) {
					c = nice_candidate_new(NICE_CANDIDATE_TYPE_PEER_REFLEXIVE);
#ifdef HAVE_LIBNICE_TCP
				} else if(!strcasecmp(rtransport, "tcp") && janus_ice_is_ice_tcp_enabled()) {
					c = nice_candidate_new(NICE_CANDIDATE_TYPE_PEER_REFLEXIVE);
#endif
				} else {
					JANUS_LOG(LOG_VERB, "[%"SCNu64"]    Skipping unsupported transport '%s' for media\n", handle->handle_id, rtransport);
				}
			} else if(!strcasecmp(rtype, "relay")) {
				JANUS_LOG(LOG_VERB, "[%"SCNu64"]  Adding remote candidate component:%d stream:%d type:relay %s:%d --> %s:%d\n",
					handle->handle_id, rcomponent, pc->stream_id, rrelip, rrelport, rip, rport);
				/* We only support UDP/TCP/TLS... */
				if(strcasecmp(rtransport, "udp") && strcasecmp(rtransport, "tcp") && strcasecmp(rtransport, "tls")) {
					JANUS_LOG(LOG_VERB, "[%"SCNu64"]    Skipping unsupported transport '%s' for media\n", handle->handle_id, rtransport);
				} else {
					c = nice_candidate_new(NICE_CANDIDATE_TYPE_RELAYED);
				}
			} else {
				/* FIXME What now? */
				JANUS_LOG(LOG_ERR, "[%"SCNu64"]  Unknown remote candidate type:%s for component:%d stream:%d!\n",
					handle->handle_id, rtype, rcomponent, pc->stream_id);
			}
			if(c != NULL) {
				c->component_id = rcomponent;
				c->stream_id = pc->stream_id;
#ifndef HAVE_LIBNICE_TCP
				c->transport = NICE_CANDIDATE_TRANSPORT_UDP;
#else
				if(!strcasecmp(rtransport, "udp")) {
					JANUS_LOG(LOG_VERB, "[%"SCNu64"]  Transport: UDP\n", handle->handle_id);
					c->transport = NICE_CANDIDATE_TRANSPORT_UDP;
				} else {
					/* Check the type (https://tools.ietf.org/html/rfc6544#section-4.5) */
					const char *type = NULL;
					int ctype = 0;
					if(strstr(candidate, "tcptype active")) {
						type = "active";
						ctype = NICE_CANDIDATE_TRANSPORT_TCP_ACTIVE;
					} else if(strstr(candidate, "tcptype passive")) {
						type = "passive";
						ctype = NICE_CANDIDATE_TRANSPORT_TCP_PASSIVE;
					} else if(strstr(candidate, "tcptype so")) {
						type = "so";
						ctype = NICE_CANDIDATE_TRANSPORT_TCP_SO;
					} else {
						/* TODO: We should actually stop here... */
						JANUS_LOG(LOG_ERR, "[%"SCNu64"] Missing tcptype info for the TCP candidate!\n", handle->handle_id);
					}
					JANUS_LOG(LOG_VERB, "[%"SCNu64"]  Transport: TCP (%s)\n", handle->handle_id, type);
					c->transport = ctype;
				}
#endif
				g_strlcpy(c->foundation, rfoundation, NICE_CANDIDATE_MAX_FOUNDATION);
				c->priority = rpriority;
				nice_address_set_from_string(&c->addr, rip);
				nice_address_set_port(&c->addr, rport);
				c->username = g_strdup(pc->ruser);
				c->password = g_strdup(pc->rpass);
				if(c->type == NICE_CANDIDATE_TYPE_SERVER_REFLEXIVE || c->type == NICE_CANDIDATE_TYPE_PEER_REFLEXIVE) {
					nice_address_set_from_string(&c->base_addr, rrelip);
					nice_address_set_port(&c->base_addr, rrelport);
				} else if(c->type == NICE_CANDIDATE_TYPE_RELAYED) {
					/* FIXME Do we really need the base address for TURN? */
					nice_address_set_from_string(&c->base_addr, rrelip);
					nice_address_set_port(&c->base_addr, rrelport);
				}
				pc->candidates = g_slist_append(pc->candidates, c);
				JANUS_LOG(LOG_HUGE, "[%"SCNu64"]    Candidate added to the list! (%u elements for %d/%d)\n", handle->handle_id,
					g_slist_length(pc->candidates), pc->stream_id, pc->component_id);
				/* Save for the summary, in case we need it */
				pc->remote_candidates = g_slist_append(pc->remote_candidates, g_strdup(candidate));
				/* Notify event handlers */
				if(janus_events_is_enabled()) {
					janus_session *session = (janus_session *)handle->session;
					json_t *info = json_object();
					json_object_set_new(info, "remote-candidate", json_string(candidate));
					json_object_set_new(info, "stream_id", json_integer(pc->stream_id));
					json_object_set_new(info, "component_id", json_integer(pc->component_id));
					janus_events_notify_handlers(JANUS_EVENT_TYPE_WEBRTC, session->session_id, handle->handle_id, handle->opaque_id, info);
				}
				/* See if we need to process this */
				if(trickle) {
					if(janus_flags_is_set(&handle->webrtc_flags, JANUS_HANDLE_WEBRTC_START)) {
						/* This is a trickle candidate and ICE has started, we should process it right away */
						if(!pc->process_started) {
							/* Actually, ICE has JUST started for this component, take care of the candidates we've added so far */
							JANUS_LOG(LOG_VERB, "[%"SCNu64"] ICE already started for this component, setting candidates we have up to now\n", handle->handle_id);
							janus_handle_setup_remote_candidates(handle, pc->stream_id, pc->component_id);
						} else {
							GSList *candidates = NULL;
							candidates = g_slist_append(candidates, c);
							if(nice_agent_set_remote_candidates(handle->agent, pc->stream_id, pc->component_id, candidates) < 1) {
								JANUS_LOG(LOG_ERR, "[%"SCNu64"] Failed to add trickle candidate :-(\n", handle->handle_id);
							} else {
								JANUS_LOG(LOG_HUGE, "[%"SCNu64"] Trickle candidate added!\n", handle->handle_id);
							}
							g_slist_free(candidates);
						}
					} else {
						/* ICE hasn't started yet: to make sure we're not stuck, also check if we stopped processing the SDP */
						if(!janus_flags_is_set(&handle->webrtc_flags, JANUS_HANDLE_WEBRTC_PROCESSING_OFFER)) {
							janus_flags_set(&handle->webrtc_flags, JANUS_HANDLE_WEBRTC_START);
							/* This is a trickle candidate and ICE has started, we should process it right away */
							if(!pc->process_started) {
								/* Actually, ICE has JUST started for this component, take care of the candidates we've added so far */
								JANUS_LOG(LOG_VERB, "[%"SCNu64"] SDP processed but ICE not started yet for this component, setting candidates we have up to now\n", handle->handle_id);
								janus_handle_setup_remote_candidates(handle, pc->stream_id, pc->component_id);
							} else {
								GSList *candidates = NULL;
								candidates = g_slist_append(candidates, c);
								if(nice_agent_set_remote_candidates(handle->agent, pc->stream_id, pc->component_id, candidates) < 1) {
									JANUS_LOG(LOG_ERR, "[%"SCNu64"] Failed to add trickle candidate :-(\n", handle->handle_id);
								} else {
									JANUS_LOG(LOG_HUGE, "[%"SCNu64"] Trickle candidate added!\n", handle->handle_id);
								}
								g_slist_free(candidates);
							}
						} else {
							/* Still processing the offer/answer: queue the trickle candidate for now, we'll process it later */
							JANUS_LOG(LOG_VERB, "[%"SCNu64"] Queueing trickle candidate, status is not START yet\n", handle->handle_id);
						}
					}
				}
			}
		}
	} else {
		JANUS_LOG(LOG_ERR, "[%"SCNu64"] Failed to parse candidate (res=%d)...\n", handle->handle_id, res);
		return res;
	}
	return 0;
}

int janus_sdp_parse_ssrc_group(void *m, const char *group_attr, int video) {
	if(m == NULL || group_attr == NULL)
		return -1;
	janus_handle_webrtc_medium *medium = (janus_handle_webrtc_medium *)m;
	janus_handle_webrtc *pc = medium->pc;
	janus_handle *handle = pc->handle;
	if(handle == NULL)
		return -2;
	if(!video)
		return -3;
	if(medium->rid[0] != NULL) {
		/* Simulcasting is rid-based, don't parse SSRCs for now */
		return 0;
	}
	gboolean fid = strstr(group_attr, "FID") != NULL;
	gboolean sim = strstr(group_attr, "SIM") != NULL;
	guint64 ssrc = 0;
	guint32 first_ssrc = 0;
	gchar **list = g_strsplit(group_attr, " ", -1);
	gchar *index = list[0];
	if(index != NULL) {
		int i=0;
		while(index != NULL) {
			if(i > 0 && strlen(index) > 0) {
				ssrc = g_ascii_strtoull(index, NULL, 0);
				switch(i) {
					case 1:
						first_ssrc = ssrc;
						if(medium->ssrc_peer_new[0] == ssrc || medium->ssrc_peer_new[1] == ssrc
								|| medium->ssrc_peer_new[2] == ssrc) {
							JANUS_LOG(LOG_HUGE, "[%"SCNu64"] Already parsed this SSRC: %"SCNu64" (%s group)\n",
								handle->handle_id, ssrc, (fid ? "FID" : (sim ? "SIM" : "??")));
						} else {
							if(medium->ssrc_peer_new[0] == 0) {
								medium->ssrc_peer_new[0] = ssrc;
								JANUS_LOG(LOG_VERB, "[%"SCNu64"] Peer video SSRC: %"SCNu32"\n", handle->handle_id, medium->ssrc_peer_new[0]);
							} else {
								/* We already have a video SSRC: check if rid is involved, and we'll keep track of this for simulcasting */
								if(medium->rid[0]) {
									if(medium->ssrc_peer_new[1] == 0) {
										medium->ssrc_peer_new[1] = ssrc;
										JANUS_LOG(LOG_VERB, "[%"SCNu64"] Peer video SSRC (sim-1): %"SCNu32"\n", handle->handle_id, medium->ssrc_peer_new[1]);
									} else if(medium->ssrc_peer_new[2] == 0) {
										medium->ssrc_peer_new[2] = ssrc;
										JANUS_LOG(LOG_VERB, "[%"SCNu64"] Peer video SSRC (sim-2): %"SCNu32"\n", handle->handle_id, medium->ssrc_peer_new[2]);
									} else {
										JANUS_LOG(LOG_WARN, "[%"SCNu64"] Don't know what to do with video SSRC: %"SCNu64"\n", handle->handle_id, ssrc);
									}
								}
							}
						}
						break;
					case 2:
						if(fid) {
							if(medium->ssrc_peer_new[0] == first_ssrc && medium->ssrc_peer_rtx_new[0] == 0) {
								medium->ssrc_peer_rtx_new[0] = ssrc;
								JANUS_LOG(LOG_VERB, "[%"SCNu64"] Peer video SSRC (rtx): %"SCNu32"\n", handle->handle_id, medium->ssrc_peer_rtx_new[0]);
							} else if(medium->ssrc_peer_new[1] == first_ssrc && medium->ssrc_peer_rtx_new[1] == 0) {
								medium->ssrc_peer_rtx_new[1] = ssrc;
								JANUS_LOG(LOG_VERB, "[%"SCNu64"] Peer video SSRC (sim-1 rtx): %"SCNu32"\n", handle->handle_id, medium->ssrc_peer_rtx_new[1]);
							} else if(medium->ssrc_peer_new[2] == first_ssrc && medium->ssrc_peer_rtx_new[2] == 0) {
								medium->ssrc_peer_rtx_new[2] = ssrc;
								JANUS_LOG(LOG_VERB, "[%"SCNu64"] Peer video SSRC (sim-2 rtx): %"SCNu32"\n", handle->handle_id, medium->ssrc_peer_rtx_new[2]);
							} else {
								JANUS_LOG(LOG_WARN, "[%"SCNu64"] Don't know what to do with rtx SSRC: %"SCNu64"\n", handle->handle_id, ssrc);
							}
						} else if(sim) {
							medium->ssrc_peer_new[1] = ssrc;
							JANUS_LOG(LOG_VERB, "[%"SCNu64"] Peer video SSRC (sim-1): %"SCNu32"\n", handle->handle_id, medium->ssrc_peer_new[1]);
						} else {
							JANUS_LOG(LOG_WARN, "[%"SCNu64"] Don't know what to do with SSRC: %"SCNu64"\n", handle->handle_id, ssrc);
						}
						break;
					case 3:
						if(fid) {
							JANUS_LOG(LOG_WARN, "[%"SCNu64"] Found one too many retransmission SSRC (rtx): %"SCNu64"\n", handle->handle_id, ssrc);
						} else if(sim) {
							medium->ssrc_peer_new[2] = ssrc;
							JANUS_LOG(LOG_VERB, "[%"SCNu64"] Peer video SSRC (sim-2): %"SCNu32"\n", handle->handle_id, medium->ssrc_peer_new[2]);
						} else {
							JANUS_LOG(LOG_WARN, "[%"SCNu64"] Don't know what to do with SSRC: %"SCNu64"\n", handle->handle_id, ssrc);
						}
						break;
					default:
						JANUS_LOG(LOG_WARN, "[%"SCNu64"] Don't know what to do with video SSRC: %"SCNu64"\n", handle->handle_id, ssrc);
						break;
				}
			}
			i++;
			index = list[i];
		}
	}
	g_clear_pointer(&list, g_strfreev);
	return 0;
}

int janus_sdp_parse_ssrc(void *m, const char *ssrc_attr, int video) {
	if(m == NULL || ssrc_attr == NULL)
		return -1;
	janus_handle_webrtc_medium *medium = (janus_handle_webrtc_medium *)m;
	janus_handle_webrtc *pc = medium->pc;
	janus_handle *handle = pc->handle;
	if(handle == NULL)
		return -2;
	guint64 ssrc = g_ascii_strtoull(ssrc_attr, NULL, 0);
	if(ssrc == 0 || ssrc > G_MAXUINT32)
		return -3;
<<<<<<< HEAD
	if(medium->ssrc_peer_new[0] == 0) {
		medium->ssrc_peer_new[0] = ssrc;
		JANUS_LOG(LOG_VERB, "[%"SCNu64"] Peer %s SSRC: %"SCNu32"\n",
			handle->handle_id, video ? "video" : "audio", medium->ssrc_peer_new[0]);
=======
	if(video) {
		if(stream->rid[0] != NULL) {
			/* Simulcasting is rid-based, only keep track of a single SSRC for fallback */
			if(stream->video_ssrc_peer_temp == 0) {
				stream->video_ssrc_peer_temp = ssrc;
				JANUS_LOG(LOG_WARN, "[%"SCNu64"] Peer video fallback SSRC: %"SCNu32"\n", handle->handle_id, stream->video_ssrc_peer_temp);
			}
			return 0;
		}
		if(stream->video_ssrc_peer_new[0] == 0) {
			stream->video_ssrc_peer_new[0] = ssrc;
			JANUS_LOG(LOG_VERB, "[%"SCNu64"] Peer video SSRC: %"SCNu32"\n", handle->handle_id, stream->video_ssrc_peer_new[0]);
		}
	} else {
		if(stream->audio_ssrc_peer_new == 0) {
			stream->audio_ssrc_peer_new = ssrc;
			JANUS_LOG(LOG_VERB, "[%"SCNu64"] Peer audio SSRC: %"SCNu32"\n", handle->handle_id, stream->audio_ssrc_peer_new);
		}
>>>>>>> 0df9b89a
	}
	return 0;
}

int janus_sdp_anonymize(janus_sdp *anon) {
	if(anon == NULL)
		return -1;
	int audio = 0, video = 0, data = 0;
		/* o= */
	if(anon->o_addr != NULL) {
		g_free(anon->o_addr);
		anon->o_ipv4 = TRUE;
		anon->o_addr = g_strdup("1.1.1.1");
	}
		/* a= */
	GList *temp = anon->attributes;
	while(temp) {
		janus_sdp_attribute *a = (janus_sdp_attribute *)temp->data;
		/* These are attributes we handle ourselves, the plugins don't need them */
		if(!strcasecmp(a->name, "ice-ufrag")
				|| !strcasecmp(a->name, "ice-pwd")
				|| !strcasecmp(a->name, "ice-options")
				|| !strcasecmp(a->name, "fingerprint")
				|| !strcasecmp(a->name, "group")
				|| !strcasecmp(a->name, "msid-semantic")
				|| !strcasecmp(a->name, "rtcp-rsize")) {
			anon->attributes = g_list_remove(anon->attributes, a);
			temp = anon->attributes;
			janus_sdp_attribute_destroy(a);
			continue;
		}
		temp = temp->next;
		continue;
	}
		/* m= */
	temp = anon->m_lines;
	while(temp) {
		janus_sdp_mline *m = (janus_sdp_mline *)temp->data;
		if(m->type == JANUS_SDP_AUDIO && m->port > 0) {
			audio++;
			m->port = 9;
		} else if(m->type == JANUS_SDP_VIDEO && m->port > 0) {
			video++;
			m->port = 9;
		} else if(m->type == JANUS_SDP_APPLICATION && m->port > 0) {
			if(m->proto != NULL && (!strcasecmp(m->proto, "DTLS/SCTP") || !strcasecmp(m->proto, "UDP/DTLS/SCTP"))) {
				data++;
				m->port = data == 1 ? 9 : 0;
			} else {
				m->port = 0;
			}
		} else {
			m->port = 0;
		}
			/* c= */
		if(m->c_addr != NULL) {
			g_free(m->c_addr);
			m->c_ipv4 = TRUE;
			m->c_addr = g_strdup("1.1.1.1");
		}
			/* a= */
		GList *tempA = m->attributes;
		while(tempA) {
			janus_sdp_attribute *a = (janus_sdp_attribute *)tempA->data;
			if(!a->name) {
				tempA = tempA->next;
				continue;
			}
			/* These are attributes we handle ourselves, the plugins don't need them */
			if(!strcasecmp(a->name, "ice-ufrag")
					|| !strcasecmp(a->name, "ice-pwd")
					|| !strcasecmp(a->name, "ice-options")
					|| !strcasecmp(a->name, "crypto")
					|| !strcasecmp(a->name, "fingerprint")
					|| !strcasecmp(a->name, "setup")
					|| !strcasecmp(a->name, "connection")
					|| !strcasecmp(a->name, "group")
					|| !strcasecmp(a->name, "mid")
					|| !strcasecmp(a->name, "msid")
					|| !strcasecmp(a->name, "msid-semantic")
					|| !strcasecmp(a->name, "rid")
					|| !strcasecmp(a->name, "simulcast")
					|| !strcasecmp(a->name, "rtcp")
					|| !strcasecmp(a->name, "rtcp-mux")
					|| !strcasecmp(a->name, "rtcp-rsize")
					|| !strcasecmp(a->name, "candidate")
					|| !strcasecmp(a->name, "ssrc")
					|| !strcasecmp(a->name, "ssrc-group")
					|| !strcasecmp(a->name, "sctpmap")
					|| !strcasecmp(a->name, "sctp-port")
					|| !strcasecmp(a->name, "max-message-size")) {
				m->attributes = g_list_remove(m->attributes, a);
				tempA = m->attributes;
				janus_sdp_attribute_destroy(a);
				continue;
			}
			tempA = tempA->next;
		}
		/* Also remove attributes/formats we know we don't support (or don't want to support) now */
		tempA = m->attributes;
		GList *purged_ptypes = NULL;
		while(tempA) {
			janus_sdp_attribute *a = (janus_sdp_attribute *)tempA->data;
			if(a->value && (strstr(a->value, "red/90000") || strstr(a->value, "ulpfec/90000") || strstr(a->value, "rtx/90000"))) {
				int ptype = atoi(a->value);
				JANUS_LOG(LOG_VERB, "Will remove payload type %d (%s)\n", ptype, a->value);
				purged_ptypes = g_list_append(purged_ptypes, GINT_TO_POINTER(ptype));
			}
			tempA = tempA->next;
		}
		if(purged_ptypes) {
			tempA = purged_ptypes;
			while(tempA) {
				int ptype = GPOINTER_TO_INT(tempA->data);
				janus_sdp_remove_payload_type(anon, m->index, ptype);
				tempA = tempA->next;
			}
			g_list_free(purged_ptypes);
			purged_ptypes = NULL;
		}
		temp = temp->next;
	}

	JANUS_LOG(LOG_VERB, " -------------------------------------------\n");
	JANUS_LOG(LOG_VERB, "  >> Anonymized\n");
	JANUS_LOG(LOG_VERB, " -------------------------------------------\n");

	return 0;
}

char *janus_sdp_merge(void *ice_handle, janus_sdp *anon, gboolean offer) {
	if(ice_handle == NULL || anon == NULL)
		return NULL;
	janus_handle *handle = (janus_handle *)ice_handle;
	janus_handle_webrtc *pc = handle->pc;
	if(pc == NULL)
		return NULL;
	janus_handle_webrtc_medium *medium = NULL;
	char *rtp_profile = handle->rtp_profile ? handle->rtp_profile : (char *)"UDP/TLS/RTP/SAVPF";
	gboolean ipv4 = !strstr(janus_get_public_ip(), ":");
	/* Origin o= */
	gint64 sessid = janus_get_real_time();
	if(anon->o_name == NULL)
		anon->o_name = g_strdup("-");
	if(anon->o_sessid == 0 || anon->o_version == 0) {
		anon->o_sessid = sessid;
		anon->o_version = 1;
	}
	anon->o_ipv4 = ipv4;
	g_free(anon->o_addr);
	anon->o_addr = g_strdup(janus_get_public_ip());
	/* Session name s= */
	if(anon->s_name == NULL)
		anon->s_name = g_strdup("Meetecho Janus");
	/* Chrome doesn't like global c= lines, remove it */
	g_free(anon->c_addr);
	anon->c_addr = NULL;
	/* bundle: add new global attribute */
	char buffer[JANUS_BUFSIZE], buffer_part[512];
	buffer[0] = '\0';
	buffer_part[0] = '\0';
	g_snprintf(buffer, sizeof(buffer), "BUNDLE");
	/* Iterate on available media */
#ifdef HAVE_SCTP
	int data = 0;
#endif
	GList *temp = anon->m_lines;
	while(temp) {
		janus_sdp_mline *m = (janus_sdp_mline *)temp->data;
		/* Find the internal medium instance */
		medium = g_hash_table_lookup(pc->media, GINT_TO_POINTER(m->index));
		if(!medium) {
			/* TODO We don't have it, which should never happen! */
		}
		g_snprintf(buffer_part, sizeof(buffer_part), " %s", medium->mid);
		g_strlcat(buffer, buffer_part, JANUS_BUFSIZE);
		temp = temp->next;
	}
	/* Global attributes: start with group */
	GList *first = anon->attributes;
	janus_sdp_attribute *a = janus_sdp_attribute_create("group", "%s", buffer);
	anon->attributes = g_list_insert_before(anon->attributes, first, a);
	/* Advertise trickle support */
	a = janus_sdp_attribute_create("ice-options", "trickle");
	anon->attributes = g_list_insert_before(anon->attributes, first, a);
	/* We put the fingerprint in the global attributes */
	a = janus_sdp_attribute_create("fingerprint", "sha-256 %s", janus_dtls_get_local_fingerprint());
	anon->attributes = g_list_insert_before(anon->attributes, first, a);
	/* msid-semantic: add new global attribute */
	a = janus_sdp_attribute_create("msid-semantic", " WMS janus");
	anon->attributes = g_list_insert_before(anon->attributes, first, a);
	/* ICE Full or Lite? */
	if(janus_ice_is_ice_lite_enabled()) {
		/* Janus is acting in ICE Lite mode, advertize this */
		a = janus_sdp_attribute_create("ice-lite", NULL);
		anon->attributes = g_list_insert_before(anon->attributes, first, a);
	}
	/* Media lines now */
#ifdef HAVE_SCTP
	data = 0;
#endif
	temp = anon->m_lines;
	while(temp) {
		janus_sdp_mline *m = (janus_sdp_mline *)temp->data;
		first = m->attributes;
		/* Find the internal medium instance */
		medium = g_hash_table_lookup(pc->media, GINT_TO_POINTER(m->index));
		if(!medium) {
			/* TODO We don't have it, which should never happen! */
		}
		/* Overwrite RTP profile for audio and video */
		if(m->type == JANUS_SDP_AUDIO || m->type == JANUS_SDP_VIDEO) {
			g_free(m->proto);
			m->proto = g_strdup(rtp_profile);
		}
		/* Media connection c= */
		g_free(m->c_addr);
		m->c_ipv4 = ipv4;
		m->c_addr = g_strdup(janus_get_public_ip());
		/* Check if we need to refuse the media or not */
		if(m->type == JANUS_SDP_AUDIO || m->type == JANUS_SDP_VIDEO) {
			/* Audio/Video */
			if(m->port == 0) {
				m->direction = JANUS_SDP_INACTIVE;
				medium->ssrc = 0;
			}
			switch(m->direction) {
				case JANUS_SDP_INACTIVE:
					medium->send = FALSE;
					medium->recv = FALSE;
					break;
				case JANUS_SDP_SENDONLY:
					medium->send = TRUE;
					medium->recv = FALSE;
					break;
				case JANUS_SDP_RECVONLY:
					medium->send = FALSE;
					medium->recv = TRUE;
					break;
				case JANUS_SDP_SENDRECV:
				case JANUS_SDP_DEFAULT:
				default:
					medium->send = TRUE;
					medium->recv = TRUE;
					break;
			}
			if(medium->do_nacks && janus_flags_is_set(&handle->webrtc_flags, JANUS_HANDLE_WEBRTC_RFC4588_RTX)) {
				/* Add RFC4588 stuff */
				if(medium->rtx_payload_types && g_hash_table_size(medium->rtx_payload_types) > 0) {
					janus_sdp_attribute *a = NULL;
					GList *ptypes = g_list_copy(m->ptypes), *tempP = ptypes;
					while(tempP) {
						int ptype = GPOINTER_TO_INT(tempP->data);
						int rtx_ptype = GPOINTER_TO_INT(g_hash_table_lookup(medium->rtx_payload_types, GINT_TO_POINTER(ptype)));
						if(rtx_ptype > 0) {
							m->ptypes = g_list_append(m->ptypes, GINT_TO_POINTER(rtx_ptype));
							a = janus_sdp_attribute_create("rtpmap", "%d rtx/90000", rtx_ptype);
							m->attributes = g_list_append(m->attributes, a);
							a = janus_sdp_attribute_create("fmtp", "%d apt=%d", rtx_ptype, ptype);
							m->attributes = g_list_append(m->attributes, a);
						}
						tempP = tempP->next;
					}
					g_list_free(ptypes);
				}
			}
#ifdef HAVE_SCTP
		} else if(m->type == JANUS_SDP_APPLICATION) {
			/* Is this SCTP for DataChannels? */
			if(m->port > 0 && (!strcasecmp(m->proto, "DTLS/SCTP") || !strcasecmp(m->proto, "UDP/DTLS/SCTP"))) {
				/* Yep */
				data++;
				if(data > 1) {
					JANUS_LOG(LOG_WARN, "[%"SCNu64"] Skipping SCTP line (we have one already)\n", handle->handle_id);
					m->port = 0;
					m->direction = JANUS_SDP_INACTIVE;
					temp = temp->next;
					continue;
				}
			} else {
				JANUS_LOG(LOG_WARN, "[%"SCNu64"] Skipping unsupported application media line...\n", handle->handle_id);
				m->port = 0;
				m->direction = JANUS_SDP_INACTIVE;
				temp = temp->next;
				continue;
			}
#endif
		} else {
			JANUS_LOG(LOG_WARN, "[%"SCNu64"] Skipping disabled/unsupported media line...\n", handle->handle_id);
			m->port = 0;
			m->direction = JANUS_SDP_INACTIVE;
			temp = temp->next;
			continue;
		}
		/* a=mid: */
		if(medium->mid) {
			a = janus_sdp_attribute_create("mid", "%s", medium->mid);
			m->attributes = g_list_insert_before(m->attributes, first, a);
		}
		if(m->type == JANUS_SDP_APPLICATION) {
			if(!strcasecmp(m->proto, "UDP/DTLS/SCTP"))
				janus_flags_set(&handle->webrtc_flags, JANUS_HANDLE_WEBRTC_NEW_DATACHAN_SDP);
			if(!janus_flags_is_set(&handle->webrtc_flags, JANUS_HANDLE_WEBRTC_NEW_DATACHAN_SDP)) {
				a = janus_sdp_attribute_create("sctpmap", "5000 webrtc-datachannel 16");
				m->attributes = g_list_insert_before(m->attributes, first, a);
			} else {
				a = janus_sdp_attribute_create("sctp-port", "5000");
				m->attributes = g_list_insert_before(m->attributes, first, a);
			}
		} else if(m->type == JANUS_SDP_AUDIO || m->type == JANUS_SDP_VIDEO) {
			a = janus_sdp_attribute_create("rtcp-mux", NULL);
			m->attributes = g_list_insert_before(m->attributes, first, a);
		}
		/* ICE ufrag and pwd, DTLS fingerprint setup and connection a= */
		gchar *ufrag = NULL;
		gchar *password = NULL;
		nice_agent_get_local_credentials(handle->agent, pc->stream_id, &ufrag, &password);
		a = janus_sdp_attribute_create("ice-ufrag", "%s", ufrag);
		m->attributes = g_list_insert_before(m->attributes, first, a);
		a = janus_sdp_attribute_create("ice-pwd", "%s", password);
		m->attributes = g_list_insert_before(m->attributes, first, a);
		g_free(ufrag);
		g_free(password);
		a = janus_sdp_attribute_create("setup", "%s", janus_get_dtls_srtp_role(offer ? JANUS_DTLS_ROLE_ACTPASS : pc->dtls_role));
		m->attributes = g_list_insert_before(m->attributes, first, a);
		/* Add last attributes, rtcp and ssrc (msid) */
		if(m->type == JANUS_SDP_VIDEO && janus_flags_is_set(&handle->webrtc_flags, JANUS_HANDLE_WEBRTC_RFC4588_RTX)) {
			/* Add FID group to negotiate the RFC4588 stuff */
			a = janus_sdp_attribute_create("ssrc-group", "FID %"SCNu32" %"SCNu32, medium->ssrc, medium->ssrc_rtx);
			m->attributes = g_list_append(m->attributes, a);
		}
		/* TODO Get rid of this ugly code */
		if(m->type == JANUS_SDP_AUDIO &&
				(m->direction == JANUS_SDP_DEFAULT || m->direction == JANUS_SDP_SENDRECV || m->direction == JANUS_SDP_SENDONLY)) {
			a = janus_sdp_attribute_create("msid", "janus janus%s", medium->mid);
			m->attributes = g_list_append(m->attributes, a);
			a = janus_sdp_attribute_create("ssrc", "%"SCNu32" cname:janus", medium->ssrc);
			m->attributes = g_list_append(m->attributes, a);
		} else if(m->type == JANUS_SDP_VIDEO &&
				(m->direction == JANUS_SDP_DEFAULT || m->direction == JANUS_SDP_SENDRECV || m->direction == JANUS_SDP_SENDONLY)) {
			a = janus_sdp_attribute_create("msid", "janus janus%s", medium->mid);
			m->attributes = g_list_append(m->attributes, a);
			a = janus_sdp_attribute_create("ssrc", "%"SCNu32" cname:janus", medium->ssrc);
			m->attributes = g_list_append(m->attributes, a);
			if(janus_flags_is_set(&handle->webrtc_flags, JANUS_HANDLE_WEBRTC_RFC4588_RTX)) {
				/* Add rtx SSRC group to negotiate the RFC4588 stuff */
				a = janus_sdp_attribute_create("ssrc", "%"SCNu32" cname:janus", medium->ssrc_rtx);
				m->attributes = g_list_append(m->attributes, a);
			}
		}
		/* FIXME If the peer is Firefox and is negotiating simulcasting, add the rid attributes */
		if(m->type == JANUS_SDP_VIDEO && medium->rid[0] != NULL) {
			char rids[50];
			rids[0] = '\0';
			int i=0;
			for(i=0; i<3; i++) {
				if(medium->rid[i] == NULL)
					continue;
				a = janus_sdp_attribute_create("rid", "%s recv", medium->rid[i]);
				m->attributes = g_list_append(m->attributes, a);
				if(strlen(rids) == 0) {
					g_strlcat(rids, medium->rid[i], sizeof(rids));
				} else {
					g_strlcat(rids, ";", sizeof(rids));
					g_strlcat(rids, medium->rid[i], sizeof(rids));
				}
			}
			if(medium->legacy_rid) {
				a = janus_sdp_attribute_create("simulcast", " recv rid=%s", rids);
			} else {
				a = janus_sdp_attribute_create("simulcast", " recv %s", rids);
			}
			m->attributes = g_list_append(m->attributes, a);
		}
		if(!janus_ice_is_full_trickle_enabled()) {
			/* And now the candidates (but only if we're half-trickling) */
			janus_handle_candidates_to_sdp(handle, m, pc->stream_id, 1);
			/* Since we're half-trickling, we need to notify the peer that these are all the
			 * candidates we have for this media stream, via an end-of-candidates attribute:
			 * https://tools.ietf.org/html/draft-ietf-mmusic-trickle-ice-02#section-4.1 */
			janus_sdp_attribute *end = janus_sdp_attribute_create("end-of-candidates", NULL);
			m->attributes = g_list_append(m->attributes, end);
		}
		/* Next */
		temp = temp->next;
	}

	char *sdp = janus_sdp_write(anon);

	JANUS_LOG(LOG_VERB, " -------------------------------------------\n");
	JANUS_LOG(LOG_VERB, "  >> Merged (%zu bytes)\n", strlen(sdp));
	JANUS_LOG(LOG_VERB, " -------------------------------------------\n");
	JANUS_LOG(LOG_VERB, "%s\n", sdp);

	return sdp;
}<|MERGE_RESOLUTION|>--- conflicted
+++ resolved
@@ -930,31 +930,18 @@
 	guint64 ssrc = g_ascii_strtoull(ssrc_attr, NULL, 0);
 	if(ssrc == 0 || ssrc > G_MAXUINT32)
 		return -3;
-<<<<<<< HEAD
+	if(medium->rid[0] != NULL) {
+		/* Simulcasting is rid-based, only keep track of a single SSRC for fallback */
+		if(medium->ssrc_peer_temp == 0) {
+			medium->ssrc_peer_temp = ssrc;
+			JANUS_LOG(LOG_WARN, "[%"SCNu64"] Peer video fallback SSRC: %"SCNu32"\n", handle->handle_id, medium->ssrc_peer_temp);
+		}
+		return 0;
+	}
 	if(medium->ssrc_peer_new[0] == 0) {
 		medium->ssrc_peer_new[0] = ssrc;
 		JANUS_LOG(LOG_VERB, "[%"SCNu64"] Peer %s SSRC: %"SCNu32"\n",
 			handle->handle_id, video ? "video" : "audio", medium->ssrc_peer_new[0]);
-=======
-	if(video) {
-		if(stream->rid[0] != NULL) {
-			/* Simulcasting is rid-based, only keep track of a single SSRC for fallback */
-			if(stream->video_ssrc_peer_temp == 0) {
-				stream->video_ssrc_peer_temp = ssrc;
-				JANUS_LOG(LOG_WARN, "[%"SCNu64"] Peer video fallback SSRC: %"SCNu32"\n", handle->handle_id, stream->video_ssrc_peer_temp);
-			}
-			return 0;
-		}
-		if(stream->video_ssrc_peer_new[0] == 0) {
-			stream->video_ssrc_peer_new[0] = ssrc;
-			JANUS_LOG(LOG_VERB, "[%"SCNu64"] Peer video SSRC: %"SCNu32"\n", handle->handle_id, stream->video_ssrc_peer_new[0]);
-		}
-	} else {
-		if(stream->audio_ssrc_peer_new == 0) {
-			stream->audio_ssrc_peer_new = ssrc;
-			JANUS_LOG(LOG_VERB, "[%"SCNu64"] Peer audio SSRC: %"SCNu32"\n", handle->handle_id, stream->audio_ssrc_peer_new);
-		}
->>>>>>> 0df9b89a
 	}
 	return 0;
 }
