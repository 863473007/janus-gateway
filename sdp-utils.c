--- conflicted
+++ resolved
@@ -1576,59 +1576,13 @@
 			/* Add the related attributes */
 			if(am->type == JANUS_SDP_AUDIO) {
 				/* Add rtpmap attribute */
-<<<<<<< HEAD
-				janus_sdp_attribute *a = janus_sdp_attribute_create("rtpmap", "%d %s", pt, janus_sdp_get_codec_rtpmap(codec));
-				am->attributes = g_list_append(am->attributes, a);
-				/* Check if we need to add a payload type for DTMF tones (telephone-event/8000) */
-				if(audio_dtmf) {
-					int dtmf_pt = janus_sdp_get_codec_pt(offer, am->index, "dtmf");
-					if(dtmf_pt >= 0) {
-						/* We do */
-						am->ptypes = g_list_append(am->ptypes, GINT_TO_POINTER(dtmf_pt));
-						janus_sdp_attribute *a = janus_sdp_attribute_create("rtpmap", "%d %s", dtmf_pt, janus_sdp_get_codec_rtpmap("dtmf"));
-						am->attributes = g_list_append(am->attributes, a);
-					}
-				}
-				/* Check if there's a custom fmtp line to add for audio
-				 * FIXME We should actually check if it matches the offer */
-				if(fmtp) {
-					janus_sdp_attribute *a = janus_sdp_attribute_create("fmtp", "%d %s", pt, fmtp);
-					am->attributes = g_list_append(am->attributes, a);
-				}
-			} else {
-				/* Add rtpmap attribute */
-				janus_sdp_attribute *a = janus_sdp_attribute_create("rtpmap", "%d %s", pt, janus_sdp_get_codec_rtpmap(codec));
-				am->attributes = g_list_append(am->attributes, a);
-				/* Check if there's a custom fmtp line to add for video
-				 * FIXME We should actually check if it matches the offer */
-				if(fmtp) {
-					janus_sdp_attribute *a = janus_sdp_attribute_create("fmtp", "%d %s", pt, fmtp);
-					am->attributes = g_list_append(am->attributes, a);
-				} else if(!strcasecmp(codec, "h264") && h264_fmtp) {
-					/* If it's H.264 and we were asked to, add the default fmtp profile as well */
-					a = janus_sdp_attribute_create("fmtp", "%d profile-level-id=42e01f;packetization-mode=1", pt);
-					am->attributes = g_list_append(am->attributes, a);
-				}
-				if(video_rtcpfb) {
-					/* Add rtcp-fb attributes */
-					a = janus_sdp_attribute_create("rtcp-fb", "%d ccm fir", pt);
-					am->attributes = g_list_append(am->attributes, a);
-					a = janus_sdp_attribute_create("rtcp-fb", "%d nack", pt);
-					am->attributes = g_list_append(am->attributes, a);
-					a = janus_sdp_attribute_create("rtcp-fb", "%d nack pli", pt);
-					am->attributes = g_list_append(am->attributes, a);
-					a = janus_sdp_attribute_create("rtcp-fb", "%d goog-remb", pt);
-					am->attributes = g_list_append(am->attributes, a);
-					/* It is safe to add transport-wide rtcp feedback mesage here, won't be used unless the header extension is negotiated*/
-					a = janus_sdp_attribute_create("rtcp-fb", "%d transport-cc", pt);
-=======
 				const char *codec_rtpmap = janus_sdp_get_codec_rtpmap(codec);
 				if(codec_rtpmap) {
 					janus_sdp_attribute *a = janus_sdp_attribute_create("rtpmap", "%d %s", pt, codec_rtpmap);
 					am->attributes = g_list_append(am->attributes, a);
 					/* Check if we need to add a payload type for DTMF tones (telephone-event/8000) */
 					if(audio_dtmf) {
-						int dtmf_pt = janus_sdp_get_codec_pt(offer, "dtmf");
+						int dtmf_pt = janus_sdp_get_codec_pt(offer, am->index, "dtmf");
 						if(dtmf_pt >= 0) {
 							/* We do */
 							am->ptypes = g_list_append(am->ptypes, GINT_TO_POINTER(dtmf_pt));
@@ -1638,8 +1592,8 @@
 					}
 					/* Check if there's a custom fmtp line to add for audio
 					 * FIXME We should actually check if it matches the offer */
-					if(audio_fmtp) {
-						janus_sdp_attribute *a = janus_sdp_attribute_create("fmtp", "%d %s", pt, audio_fmtp);
+					if(fmtp) {
+						janus_sdp_attribute *a = janus_sdp_attribute_create("fmtp", "%d %s", pt, fmtp);
 						am->attributes = g_list_append(am->attributes, a);
 					}
 				}
@@ -1648,9 +1602,13 @@
 				const char *codec_rtpmap = janus_sdp_get_codec_rtpmap(codec);
 				if(codec_rtpmap) {
 					janus_sdp_attribute *a = janus_sdp_attribute_create("rtpmap", "%d %s", pt, codec_rtpmap);
->>>>>>> 15a629a8
 					am->attributes = g_list_append(am->attributes, a);
-					if(!strcasecmp(codec, "h264") && h264_fmtp) {
+					/* Check if there's a custom fmtp line to add for video
+					 * FIXME We should actually check if it matches the offer */
+					if(fmtp) {
+						janus_sdp_attribute *a = janus_sdp_attribute_create("fmtp", "%d %s", pt, fmtp);
+						am->attributes = g_list_append(am->attributes, a);
+					} else if(!strcasecmp(codec, "h264") && h264_fmtp) {
 						/* If it's H.264 and we were asked to, add the default fmtp profile as well */
 						a = janus_sdp_attribute_create("fmtp", "%d profile-level-id=42e01f;packetization-mode=1", pt);
 						am->attributes = g_list_append(am->attributes, a);
