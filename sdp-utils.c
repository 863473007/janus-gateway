--- conflicted
+++ resolved
@@ -1557,12 +1557,8 @@
 			if(pt < 0) {
 				/* Reject */
 				JANUS_LOG(LOG_WARN, "Couldn't find codec we needed (%s) in the offer, rejecting %s\n",
-<<<<<<< HEAD
 					codec, am->type == JANUS_SDP_AUDIO ? "audio" : "video");
-=======
-					codec, m->type == JANUS_SDP_AUDIO ? "audio" : "video");
 				am->port = 0;
->>>>>>> abb75bd1
 				am->direction = JANUS_SDP_INACTIVE;
 				am->ptypes = g_list_append(am->ptypes, GINT_TO_POINTER(0));
 				break;
