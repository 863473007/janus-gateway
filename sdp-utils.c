--- conflicted
+++ resolved
@@ -1386,7 +1386,6 @@
 		am->ptypes = g_list_append(am->ptypes, GINT_TO_POINTER(0));
 		/* Append to the list of m-lines in the answer */
 		answer->m_lines = g_list_append(answer->m_lines, am);
-<<<<<<< HEAD
 		temp = temp->next;
 	}
 	janus_refcount_decrease(&offer->ref);
@@ -1471,41 +1470,6 @@
 		if(!mline_enabled) {
 			am->ptypes = g_list_append(am->ptypes, GINT_TO_POINTER(0));
 			break;
-=======
-		/* Let's see what this is */
-		if(m->type == JANUS_SDP_AUDIO) {
-			if(m->port > 0) {
-				audio++;
-			}
-			if(!do_audio || audio > 1) {
-				/* Reject */
-				if(audio > 1)
-					am->port = 0;
-				temp = temp->next;
-				continue;
-			}
-		} else if(m->type == JANUS_SDP_VIDEO && m->port > 0) {
-			if(m->port > 0) {
-				video++;
-			}
-			if(!do_video || video > 1) {
-				/* Reject */
-				if(video > 1)
-					am->port = 0;
-				temp = temp->next;
-				continue;
-			}
-		} else if(m->type == JANUS_SDP_APPLICATION && m->port > 0) {
-			if(m->port > 0) {
-				data++;
-			}
-			if(!do_data || data > 1) {
-				/* Reject */
-				am->port = 0;
-				temp = temp->next;
-				continue;
-			}
->>>>>>> 60842ae6
 		}
 		am->port = 9;
 		if(am->type == JANUS_SDP_AUDIO || am->type == JANUS_SDP_VIDEO) {
@@ -1593,12 +1557,7 @@
 			if(pt < 0) {
 				/* Reject */
 				JANUS_LOG(LOG_WARN, "Couldn't find codec we needed (%s) in the offer, rejecting %s\n",
-<<<<<<< HEAD
 					codec, am->type == JANUS_SDP_AUDIO ? "audio" : "video");
-				am->port = 0;
-=======
-					codec, m->type == JANUS_SDP_AUDIO ? "audio" : "video");
->>>>>>> 60842ae6
 				am->direction = JANUS_SDP_INACTIVE;
 				am->ptypes = g_list_append(am->ptypes, GINT_TO_POINTER(0));
 				break;
