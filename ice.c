--- conflicted
+++ resolved
@@ -467,16 +467,8 @@
 janus_ice_trickle *janus_ice_trickle_new(const char *transaction, json_t *candidate) {
 	if(transaction == NULL || candidate == NULL)
 		return NULL;
-<<<<<<< HEAD
-	janus_ice_trickle *trickle = g_malloc0(sizeof(janus_ice_trickle));
-	if(trickle == NULL) {
-		JANUS_LOG(LOG_FATAL, "Memory error!\n");
-		return NULL;
-	}
-=======
 	janus_ice_trickle *trickle = g_malloc(sizeof(janus_ice_trickle));
-	trickle->handle = handle;
->>>>>>> af87b812
+	trickle->handle = NULL;
 	trickle->received = janus_get_monotonic_time();
 	trickle->transaction = g_strdup(transaction);
 	trickle->candidate = json_deep_copy(candidate);
@@ -867,21 +859,11 @@
 			handle_id = 0;
 		}
 	}
-<<<<<<< HEAD
 	handle = (janus_ice_handle *)g_malloc0(sizeof(janus_ice_handle));
 	JANUS_LOG(LOG_INFO, "Creating new handle in session %"SCNu64": %"SCNu64"; %p %p\n", session->session_id, handle_id, core_session, handle);
-	if(handle == NULL) {
-		JANUS_LOG(LOG_FATAL, "Memory error!\n");
-		return NULL;
-	}
 	janus_refcount_init(&handle->ref, janus_ice_free);
 	janus_refcount_increase(&session->ref);
 	handle->session = core_session;
-=======
-	JANUS_LOG(LOG_INFO, "Creating new handle in session %"SCNu64": %"SCNu64"\n", session->session_id, handle_id);
-	janus_ice_handle *handle = g_malloc0(sizeof(janus_ice_handle));
-	handle->session = gateway_session;
->>>>>>> af87b812
 	if(opaque_id)
 		handle->opaque_id = g_strdup(opaque_id);
 	handle->created = janus_get_monotonic_time();
@@ -998,13 +980,9 @@
 	/* Notify event handlers as well */
 	if(janus_events_is_enabled())
 		janus_events_notify_handlers(JANUS_EVENT_TYPE_HANDLE,
-<<<<<<< HEAD
-			session->session_id, handle->handle_id, "detached", plugin_t->get_package(), NULL);
+			session->session_id, handle->handle_id, "detached", plugin_t->get_package(), handle->opaque_id);
 	/* Unref the handle: we only unref the session too when actually freeing the handle, so that it is freed before that */
 	janus_refcount_decrease(&handle->ref);
-=======
-			session->session_id, handle_id, "detached", plugin_t->get_package(), handle->opaque_id);
->>>>>>> af87b812
 	return error;
 }
 
@@ -1114,7 +1092,7 @@
 	handle->local_sdp = NULL;
 	g_free(handle->remote_sdp);
 	handle->remote_sdp = NULL;
-<<<<<<< HEAD
+	handle->stream_mid = NULL;
 	g_free(handle->audio_mid);
 	handle->audio_mid = NULL;
 	g_free(handle->video_mid);
@@ -1123,21 +1101,6 @@
 	handle->data_mid = NULL;
 	handle->icethread = NULL;
 	janus_flags_clear(&handle->webrtc_flags, JANUS_ICE_HANDLE_WEBRTC_READY);
-=======
-	handle->stream_mid = NULL;
-	if(handle->audio_mid != NULL) {
-		g_free(handle->audio_mid);
-		handle->audio_mid = NULL;
-	}
-	if(handle->video_mid != NULL) {
-		g_free(handle->video_mid);
-		handle->video_mid = NULL;
-	}
-	if(handle->data_mid != NULL) {
-		g_free(handle->data_mid);
-		handle->data_mid = NULL;
-	}
->>>>>>> af87b812
 	janus_flags_clear(&handle->webrtc_flags, JANUS_ICE_HANDLE_WEBRTC_CLEANING);
 	janus_flags_clear(&handle->webrtc_flags, JANUS_ICE_HANDLE_WEBRTC_HAS_AGENT);
 	if (!janus_flags_is_set(&handle->webrtc_flags, JANUS_ICE_HANDLE_WEBRTC_STOP) && handle->hangup_reason) {
@@ -2930,13 +2893,9 @@
 	}
 	/* Now create an ICE stream for all the media we'll handle */
 	handle->stream_id = nice_agent_add_stream(handle->agent, 1);
-<<<<<<< HEAD
-	janus_ice_stream *stream = (janus_ice_stream *)g_malloc0(sizeof(janus_ice_stream));
+	janus_ice_stream *stream = g_malloc0(sizeof(janus_ice_stream));
 	janus_refcount_init(&stream->ref, janus_ice_stream_free);
 	janus_refcount_increase(&handle->ref);
-=======
-	janus_ice_stream *stream = g_malloc0(sizeof(janus_ice_stream));
->>>>>>> af87b812
 	stream->stream_id = handle->stream_id;
 	stream->handle = handle;
 	stream->audio_payload_type = -1;
@@ -2984,12 +2943,8 @@
 #endif
 	}
 	handle->stream = stream;
-<<<<<<< HEAD
-	janus_ice_component *component = (janus_ice_component *)g_malloc0(sizeof(janus_ice_component));
+	janus_ice_component *component = g_malloc0(sizeof(janus_ice_component));
 	janus_refcount_init(&component->ref, janus_ice_component_free);
-=======
-	janus_ice_component *component = g_malloc0(sizeof(janus_ice_component));
->>>>>>> af87b812
 	component->stream = stream;
 	janus_refcount_increase(&stream->ref);
 	component->stream_id = stream->stream_id;
@@ -3852,22 +3807,8 @@
 			|| (video && !janus_flags_is_set(&handle->webrtc_flags, JANUS_ICE_HANDLE_WEBRTC_HAS_VIDEO)))
 		return;
 	/* Queue this packet */
-<<<<<<< HEAD
-	janus_ice_queued_packet *pkt = (janus_ice_queued_packet *)g_malloc0(sizeof(janus_ice_queued_packet));
-	if(pkt == NULL) {
-		JANUS_LOG(LOG_FATAL, "Memory error!\n");
-		return;
-	}
-	pkt->data = g_malloc0(len);
-	if(pkt->data == NULL) {
-		JANUS_LOG(LOG_FATAL, "Memory error!\n");
-		g_free(pkt);
-		return;
-	}
-=======
 	janus_ice_queued_packet *pkt = g_malloc(sizeof(janus_ice_queued_packet));
 	pkt->data = g_malloc(len);
->>>>>>> af87b812
 	memcpy(pkt->data, buf, len);
 	pkt->length = len;
 	pkt->type = video ? JANUS_ICE_PACKET_VIDEO : JANUS_ICE_PACKET_AUDIO;
@@ -3904,22 +3845,8 @@
 			video ? stream->video_ssrc_peer[0] : stream->audio_ssrc_peer);
 	}
 	/* Queue this packet */
-<<<<<<< HEAD
-	janus_ice_queued_packet *pkt = (janus_ice_queued_packet *)g_malloc0(sizeof(janus_ice_queued_packet));
-	if(pkt == NULL) {
-		JANUS_LOG(LOG_FATAL, "Memory error!\n");
-		return;
-	}
-	pkt->data = g_malloc0(len);
-	if(pkt->data == NULL) {
-		JANUS_LOG(LOG_FATAL, "Memory error!\n");
-		g_free(pkt);
-		return;
-	}
-=======
 	janus_ice_queued_packet *pkt = g_malloc(sizeof(janus_ice_queued_packet));
 	pkt->data = g_malloc(len);
->>>>>>> af87b812
 	memcpy(pkt->data, rtcp_buf, rtcp_len);
 	pkt->length = rtcp_len;
 	pkt->type = video ? JANUS_ICE_PACKET_VIDEO : JANUS_ICE_PACKET_AUDIO;
@@ -3942,22 +3869,8 @@
 	if(!handle || buf == NULL || len < 1)
 		return;
 	/* Queue this packet */
-<<<<<<< HEAD
-	janus_ice_queued_packet *pkt = (janus_ice_queued_packet *)g_malloc0(sizeof(janus_ice_queued_packet));
-	if(pkt == NULL) {
-		JANUS_LOG(LOG_FATAL, "Memory error!\n");
-		return;
-	}
-	pkt->data = g_malloc0(len);
-	if(pkt->data == NULL) {
-		JANUS_LOG(LOG_FATAL, "Memory error!\n");
-		g_free(pkt);
-		return;
-	}
-=======
 	janus_ice_queued_packet *pkt = g_malloc(sizeof(janus_ice_queued_packet));
 	pkt->data = g_malloc(len);
->>>>>>> af87b812
 	memcpy(pkt->data, buf, len);
 	pkt->length = len;
 	pkt->type = JANUS_ICE_PACKET_DATA;
