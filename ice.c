--- conflicted
+++ resolved
@@ -2143,10 +2143,9 @@
 			guint32 packet_ssrc = ntohl(header->ssrc);
 			/* Which medium does this refer to? Is this audio or video? */
 			int video = 0, vindex = 0, rtx = 0;
-<<<<<<< HEAD
 			janus_handle_webrtc_medium *medium = g_hash_table_lookup(pc->media_byssrc, GINT_TO_POINTER(packet_ssrc));
 			if(medium == NULL) {
-				/* SSRC not found, try the mid RTP extension if in use */
+				/* SSRC not found, try the mid/rid RTP extensions if in use */
 				if(pc->mid_ext_id > 0) {
 					char sdes_item[16];
 					if(janus_rtp_header_extension_parse_mid(buf, len, pc->mid_ext_id, sdes_item, sizeof(sdes_item)) == 0) {
@@ -2155,113 +2154,58 @@
 							/* Found! Associate this SSRC to this stream */
 							JANUS_LOG(LOG_VERB, "[%"SCNu64"] SSRC %"SCNu32" is associated to mid %s\n",
 								handle->handle_id, packet_ssrc, medium->mid);
-							g_hash_table_insert(pc->media_byssrc, GINT_TO_POINTER(packet_ssrc), medium);
-							janus_refcount_increase(&medium->ref);
+							gboolean found = FALSE;
 							/* Check if simulcasting is involved */
-							if(medium->rid[0] == NULL || pc->mid_ext_id < 1) {
+							if(medium->rid[0] == NULL || pc->rid_ext_id < 1) {
 								medium->ssrc_peer[0] = packet_ssrc;
+								found = TRUE;
 							} else {
-								if(janus_rtp_header_extension_parse_rtp_stream_id(buf, len, pc->rid_ext_id, sdes_item, sizeof(sdes_item)) == 0) {
+								if(janus_rtp_header_extension_parse_rid(buf, len, pc->rid_ext_id, sdes_item, sizeof(sdes_item)) == 0) {
+									/* Try the RTP stream ID */
 									if(medium->rid[0] != NULL && !strcmp(medium->rid[0], sdes_item)) {
 										JANUS_LOG(LOG_VERB, "[%"SCNu64"]  -- Simulcasting: rid=%s\n", handle->handle_id, sdes_item);
+										medium->ssrc_peer[0] = packet_ssrc;
+										found = TRUE;
+									} else if(medium->rid[1] != NULL && !strcmp(medium->rid[1], sdes_item)) {
+										JANUS_LOG(LOG_VERB, "[%"SCNu64"]  -- Simulcasting #1: rid=%s\n", handle->handle_id, sdes_item);
+										medium->ssrc_peer[1] = packet_ssrc;
+										found = TRUE;
+									} else if(medium->rid[2] != NULL && !strcmp(medium->rid[2], sdes_item)) {
+										JANUS_LOG(LOG_VERB, "[%"SCNu64"]  -- Simulcasting #2: rid=%s\n", handle->handle_id, sdes_item);
 										medium->ssrc_peer[2] = packet_ssrc;
-									} else if(medium->rid[1] != NULL && !strcmp(medium->rid[1], sdes_item)) {
-										JANUS_LOG(LOG_VERB, "[%"SCNu64"]  -- Simulcasting: rid=%s\n", handle->handle_id, sdes_item);
-										medium->ssrc_peer[1] = packet_ssrc;
-									} else if(medium->rid[2] != NULL && !strcmp(medium->rid[2], sdes_item)) {
-										JANUS_LOG(LOG_VERB, "[%"SCNu64"]  -- Simulcasting: rid=%s\n", handle->handle_id, sdes_item);
-										medium->ssrc_peer[0] = packet_ssrc;
-									} else {
-										JANUS_LOG(LOG_WARN, "[%"SCNu64"]  -- Simulcasting: unknown rid..?\n", handle->handle_id);
-									}
-								}
-							}
-						}
-					}
-				}
-=======
-			/* Bundled streams, check SSRC */
-			video = ((stream->video_ssrc_peer[0] == packet_ssrc
-				|| stream->video_ssrc_peer_rtx[0] == packet_ssrc
-				|| stream->video_ssrc_peer[1] == packet_ssrc
-				|| stream->video_ssrc_peer_rtx[1] == packet_ssrc
-				|| stream->video_ssrc_peer[2] == packet_ssrc
-				|| stream->video_ssrc_peer_rtx[2] == packet_ssrc) ? 1 : 0);
-			if(!video && stream->audio_ssrc_peer != packet_ssrc) {
-				/* Apparently we were not told the peer SSRCs, try the RTP mid extension (or payload types) */
-				gboolean found = FALSE;
-				if(handle->stream->mid_ext_id > 0) {
-					char sdes_item[16];
-					if(janus_rtp_header_extension_parse_mid(buf, len, handle->stream->mid_ext_id, sdes_item, sizeof(sdes_item)) == 0) {
-						if(handle->audio_mid && !strcmp(handle->audio_mid, sdes_item)) {
-							/* It's audio */
-							JANUS_LOG(LOG_VERB, "[%"SCNu64"] Unadvertized SSRC (%"SCNu32") is audio! (mid %s)\n", handle->handle_id, packet_ssrc, sdes_item);
-							video = 0;
-							stream->audio_ssrc_peer = packet_ssrc;
-							found = TRUE;
-						} else if(handle->video_mid && !strcmp(handle->video_mid, sdes_item)) {
-							/* It's video */
-							JANUS_LOG(LOG_VERB, "[%"SCNu64"] Unadvertized SSRC (%"SCNu32") is video! (mid %s)\n", handle->handle_id, packet_ssrc, sdes_item);
-							video = 1;
-							/* Check if simulcasting is involved */
-							if(stream->rid[0] == NULL || stream->rid_ext_id < 1) {
-								stream->video_ssrc_peer[0] = packet_ssrc;
-								found = TRUE;
-							} else {
-								if(janus_rtp_header_extension_parse_rid(buf, len, stream->rid_ext_id, sdes_item, sizeof(sdes_item)) == 0) {
-									/* Try the RTP stream ID */
-									if(stream->rid[0] != NULL && !strcmp(stream->rid[0], sdes_item)) {
-										JANUS_LOG(LOG_VERB, "[%"SCNu64"]  -- Simulcasting: rid=%s\n", handle->handle_id, sdes_item);
-										stream->video_ssrc_peer[0] = packet_ssrc;
-										vindex = 0;
-										found = TRUE;
-									} else if(stream->rid[1] != NULL && !strcmp(stream->rid[1], sdes_item)) {
-										JANUS_LOG(LOG_VERB, "[%"SCNu64"]  -- Simulcasting #1: rid=%s\n", handle->handle_id, sdes_item);
-										stream->video_ssrc_peer[1] = packet_ssrc;
-										vindex = 1;
-										found = TRUE;
-									} else if(stream->rid[2] != NULL && !strcmp(stream->rid[2], sdes_item)) {
-										JANUS_LOG(LOG_VERB, "[%"SCNu64"]  -- Simulcasting #2: rid=%s\n", handle->handle_id, sdes_item);
-										stream->video_ssrc_peer[2] = packet_ssrc;
-										vindex = 2;
 										found = TRUE;
 									} else {
 										JANUS_LOG(LOG_WARN, "[%"SCNu64"]  -- Simulcasting: unknown rid %s..?\n", handle->handle_id, sdes_item);
 									}
-								} else if(stream->ridrtx_ext_id > 0 &&
-										janus_rtp_header_extension_parse_rid(buf, len, stream->ridrtx_ext_id, sdes_item, sizeof(sdes_item)) == 0) {
+								} else if(pc->ridrtx_ext_id > 0 &&
+										janus_rtp_header_extension_parse_rid(buf, len, pc->ridrtx_ext_id, sdes_item, sizeof(sdes_item)) == 0) {
 									/* Try the repaired RTP stream ID */
-									if(stream->rid[0] != NULL && !strcmp(stream->rid[0], sdes_item)) {
+									if(medium->rid[0] != NULL && !strcmp(medium->rid[0], sdes_item)) {
 										JANUS_LOG(LOG_VERB, "[%"SCNu64"]  -- Simulcasting: rid=%s (rtx)\n", handle->handle_id, sdes_item);
-										stream->video_ssrc_peer_rtx[0] = packet_ssrc;
-										vindex = 0;
-										rtx = 1;
+										medium->ssrc_peer_rtx[0] = packet_ssrc;
 										found = TRUE;
-									} else if(stream->rid[1] != NULL && !strcmp(stream->rid[1], sdes_item)) {
+									} else if(medium->rid[1] != NULL && !strcmp(medium->rid[1], sdes_item)) {
 										JANUS_LOG(LOG_VERB, "[%"SCNu64"]  -- Simulcasting #1: rid=%s (rtx)\n", handle->handle_id, sdes_item);
-										stream->video_ssrc_peer_rtx[1] = packet_ssrc;
-										vindex = 1;
-										rtx = 1;
+										medium->ssrc_peer_rtx[1] = packet_ssrc;
 										found = TRUE;
-									} else if(stream->rid[2] != NULL && !strcmp(stream->rid[2], sdes_item)) {
-										JANUS_LOG(LOG_VERB, "[%"SCNu64"]  -- Simulcasting #2: rid=%s (rtx)\n", handle->handle_id, sdes_item);
-										stream->video_ssrc_peer_rtx[2] = packet_ssrc;
-										vindex = 2;
-										rtx = 1;
+									} else if(medium->rid[2] != NULL && !strcmp(medium->rid[2], sdes_item)) {
+										JANUS_LOG(LOG_VERB, "[%"SCNu64"]  -- Simulcasting #1: rid=%s (rtx)\n", handle->handle_id, sdes_item);
+										medium->ssrc_peer_rtx[2] = packet_ssrc;
 										found = TRUE;
 									} else {
 										JANUS_LOG(LOG_WARN, "[%"SCNu64"]  -- Simulcasting: unknown rid %s..?\n", handle->handle_id, sdes_item);
 									}
 								}
 							}
+							if(found) {
+								g_hash_table_insert(pc->media_byssrc, GINT_TO_POINTER(packet_ssrc), medium);
+								janus_refcount_increase(&medium->ref);
+							} else {
+								medium = NULL;
+							}
 						}
 					}
 				}
-				if(!found) {
-					JANUS_LOG(LOG_WARN, "[%"SCNu64"] Not video and not audio? dropping (SSRC %"SCNu32")...\n", handle->handle_id, packet_ssrc);
-					return;
-				}
->>>>>>> 58be79e8
 			}
 			if(medium == NULL) {
 				JANUS_LOG(LOG_WARN, "[%"SCNu64"] Unknown SSRC, dropping packet (SSRC %"SCNu32")...\n",
@@ -2274,6 +2218,7 @@
 				return;
 			/* If this is video, check if this is simulcast and/or a retransmission using RFC4588 */
 			if(video) {
+				vindex = 0;
 				if(medium->ssrc_peer[1] == packet_ssrc) {
 					/* FIXME Simulcast (1) */
 					JANUS_LOG(LOG_HUGE, "[%"SCNu64"] Simulcast #1 (SSRC %"SCNu32")...\n", handle->handle_id, packet_ssrc);
@@ -2348,9 +2293,9 @@
 						buf += 2;
 						payload +=2;
 						header = (janus_rtp_header *)buf;
-						if(stream->rid_ext_id > 1 && stream->ridrtx_ext_id > 1) {
+						if(pc->rid_ext_id > 1 && pc->ridrtx_ext_id > 1) {
 							/* Replace the 'repaired' extension ID as well with the 'regular' one */
-							janus_rtp_header_extension_replace_id(buf, buflen, stream->ridrtx_ext_id, stream->rid_ext_id);
+							janus_rtp_header_extension_replace_id(buf, buflen, pc->ridrtx_ext_id, pc->rid_ext_id);
 						}
 					}
 				}
@@ -2484,16 +2429,9 @@
 				}
 				guint16 new_seqn = ntohs(header->seq_number);
 				/* If this is video, check if this is a keyframe: if so, we empty our NACK queue */
-<<<<<<< HEAD
 				if(video && medium->video_is_keyframe) {
 					if(medium->video_is_keyframe(payload, plen)) {
-						JANUS_LOG(LOG_HUGE, "[%"SCNu64"] Keyframe received, resetting NACK queue\n", handle->handle_id);
-						if(medium->last_seqs[vindex] && (int16_t)(new_seqn - rtcp_ctx->max_seq_nr) > 0) {
-=======
-				if(video && stream->video_is_keyframe) {
-					if(stream->video_is_keyframe(payload, plen)) {
 						if(rtcp_ctx && (int16_t)(new_seqn - rtcp_ctx->max_seq_nr) > 0) {
->>>>>>> 58be79e8
 							JANUS_LOG(LOG_HUGE, "[%"SCNu64"] Keyframe received with a highest sequence number, resetting NACK queue\n", handle->handle_id);
 							janus_seq_list_free(&medium->last_seqs[vindex]);
 						}
