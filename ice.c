--- conflicted
+++ resolved
@@ -745,7 +745,7 @@
 		/* Parse it */
 		int sdpMLineIndex = mline ? json_integer_value(mline) : -1;
 		const char *sdpMid = json_string_value(mid);
-		if(sdpMLineIndex > 0 || (handle->stream_mid && sdpMid && strcmp(handle->stream_mid, sdpMid))) {
+		if(sdpMLineIndex > 0 || (handle->pc_mid && sdpMid && strcmp(handle->pc_mid, sdpMid))) {
 			/* FIXME We bundle everything, so we ignore candidates for anything beyond the first m-line */
 			JANUS_LOG(LOG_VERB, "[%"SCNu64"] Got a mid='%s' candidate (index %d) but we're bundling, ignoring...\n",
 				handle->handle_id, json_string_value(mid), sdpMLineIndex);
@@ -2990,23 +2990,10 @@
 		JANUS_LOG(LOG_VERB, "[%"SCNu64"]   Password:   %s\n", handle->handle_id, c->password);
 		gsc = gsc->next;
 	}
-<<<<<<< HEAD
-	if(rufrag && rpwd) {
-		JANUS_LOG(LOG_VERB, "[%"SCNu64"]  Setting remote credentials...\n", handle->handle_id);
-		if(!nice_agent_set_remote_credentials(handle->agent, stream_id, rufrag, rpwd)) {
-			JANUS_LOG(LOG_ERR, "[%"SCNu64"]  failed to set remote credentials!\n", handle->handle_id);
-		}
-	}
-	guint added = nice_agent_set_remote_candidates(handle->agent, stream_id, component_id, pc->candidates);
-	if(added < g_slist_length(pc->candidates)) {
+	gint added = nice_agent_set_remote_candidates(handle->agent, stream_id, component_id, pc->candidates);
+	if(added < 0 || (guint)added < g_slist_length(pc->candidates)) {
 		JANUS_LOG(LOG_ERR, "[%"SCNu64"] Failed to set remote candidates :-( (added %u, expected %u)\n",
-			handle->handle_id, added, g_slist_length(pc->candidates));
-=======
-	gint added = nice_agent_set_remote_candidates(handle->agent, stream_id, component_id, component->candidates);
-	if(added < 0 || (guint)added < g_slist_length(component->candidates)) {
-		JANUS_LOG(LOG_ERR, "[%"SCNu64"] Failed to set remote candidates :-( (added %u, expected %u)\n",
-			handle->handle_id, (guint)added, g_slist_length(component->candidates));
->>>>>>> b9ca4644
+			handle->handle_id, (guint)added, g_slist_length(pc->candidates));
 	} else {
 		JANUS_LOG(LOG_VERB, "[%"SCNu64"] Remote candidates set!\n", handle->handle_id);
 		pc->process_started = TRUE;
@@ -3459,7 +3446,6 @@
 	janus_handle_webrtc *pc = handle->pc;
 	if(pc == NULL)
 		return G_SOURCE_CONTINUE;
-<<<<<<< HEAD
 	/* Iterate on all media */
 	janus_handle_webrtc_medium *medium = NULL;
 	uint mi=0;
@@ -3479,58 +3465,9 @@
 				medium->out_stats.info[vindex].bytes_lastsec = 0;
 				medium->out_stats.info[vindex].bytes_lastsec_temp = 0;
 			}
-=======
-	janus_ice_component *component = stream->component;
-	/* Audio */
-	gint64 last = component->in_stats.audio.updated;
-	if(last && now > last && now-last >= 2*G_USEC_PER_SEC && component->in_stats.audio.bytes_lastsec_temp > 0) {
-		component->in_stats.audio.bytes_lastsec = 0;
-		component->in_stats.audio.bytes_lastsec_temp = 0;
-	}
-	last = component->out_stats.audio.updated;
-	if(last && now > last && now-last >= 2*G_USEC_PER_SEC && component->out_stats.audio.bytes_lastsec_temp > 0) {
-		component->out_stats.audio.bytes_lastsec = 0;
-		component->out_stats.audio.bytes_lastsec_temp = 0;
-	}
-	/* Video */
-	int vindex = 0;
-	for(vindex=0; vindex < 3; vindex++) {
-		gint64 last = component->in_stats.video[vindex].updated;
-		if(last && now > last && now-last >= 2*G_USEC_PER_SEC && component->in_stats.video[vindex].bytes_lastsec_temp > 0) {
-			component->in_stats.video[vindex].bytes_lastsec = 0;
-			component->in_stats.video[vindex].bytes_lastsec_temp = 0;
-		}
-		last = component->out_stats.video[vindex].updated;
-		if(last && now > last && now-last >= 2*G_USEC_PER_SEC && component->out_stats.video[vindex].bytes_lastsec_temp > 0) {
-			component->out_stats.video[vindex].bytes_lastsec = 0;
-			component->out_stats.video[vindex].bytes_lastsec_temp = 0;
-		}
-	}
-	/* Now let's see if we need to notify the user about no incoming audio or video */
-	if(no_media_timer > 0 && component->dtls && component->dtls->dtls_connected > 0 && (now - component->dtls->dtls_connected >= G_USEC_PER_SEC)) {
-		/* Audio */
-		gint64 last = component->in_stats.audio.updated;
-		if(!component->in_stats.audio.notified_lastsec && last &&
-				!component->in_stats.audio.bytes_lastsec && !component->in_stats.audio.bytes_lastsec_temp &&
-					now-last >= (gint64)no_media_timer*G_USEC_PER_SEC) {
-			/* We missed more than no_second_timer seconds of audio! */
-			component->in_stats.audio.notified_lastsec = TRUE;
-			JANUS_LOG(LOG_WARN, "[%"SCNu64"] Didn't receive audio for more than %d seconds...\n", handle->handle_id, no_media_timer);
-			janus_ice_notify_media(handle, FALSE, FALSE);
-		}
-		/* Video */
-		last = component->in_stats.video[0].updated;
-		if(!component->in_stats.video[0].notified_lastsec && last &&
-				!component->in_stats.video[0].bytes_lastsec && !component->in_stats.video[0].bytes_lastsec_temp &&
-					now-last >= (gint64)no_media_timer*G_USEC_PER_SEC) {
-			/* We missed more than no_second_timer seconds of video! */
-			component->in_stats.video[0].notified_lastsec = TRUE;
-			JANUS_LOG(LOG_WARN, "[%"SCNu64"] Didn't receive video for more than a second...\n", handle->handle_id);
-			janus_ice_notify_media(handle, TRUE, FALSE);
->>>>>>> b9ca4644
 		}
 		/* Now let's see if we need to notify the user about no incoming audio or video */
-		if(no_media_timer > 0 && pc->dtls->dtls_connected > 0 && (now - pc->dtls->dtls_connected >= G_USEC_PER_SEC)) {
+		if(no_media_timer > 0 && pc->dtls && pc->dtls->dtls_connected > 0 && (now - pc->dtls->dtls_connected >= G_USEC_PER_SEC)) {
 			gint64 last = medium->in_stats.info[0].updated;
 			if(!medium->in_stats.info[0].notified_lastsec && last &&
 					!medium->in_stats.info[0].bytes_lastsec && !medium->in_stats.info[0].bytes_lastsec_temp &&
