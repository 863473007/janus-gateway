/*! \file    ice.c
 * \author   Lorenzo Miniero <lorenzo@meetecho.com>
 * \copyright GNU General Public License v3
 * \brief    Janus handles and ICE/STUN/TURN processing
 * \details  A Janus handle represents an abstraction of the communication
 * between a user and a specific plugin, within a Janus session. This is
 * particularly important in terms of media connectivity, as each handle
 * can be associated with a single WebRTC PeerConnection. This code also
 * contains the implementation (based on libnice) of a WebRTC PeerConnection.
 * The code handles the whole ICE process, from the gathering of candidates
 * to the final setup of a virtual channel RTP and RTCP can be transported
 * on. Incoming RTP and RTCP packets from peers are relayed to the associated
 * plugins by means of the incoming_rtp and incoming_rtcp callbacks. Packets
 * to be sent to peers are relayed by peers invoking the relay_rtp and
 * relay_rtcp core callbacks instead.
 *
 * \ingroup protocols
 * \ref protocols
 */

#include <ifaddrs.h>
#include <poll.h>
#include <net/if.h>
#include <sys/socket.h>
#include <sys/time.h>
#include <netdb.h>
#include <fcntl.h>
#include <stun/usages/bind.h>
#include <nice/debug.h>

#include "janus.h"
#include "debug.h"
#include "ice.h"
#include "turnrest.h"
#include "sdp.h"
#include "rtpsrtp.h"
#include "rtcp.h"
#include "apierror.h"
#include "ip-utils.h"
#include "events.h"

/* STUN server/port, if any */
static char *janus_stun_server = NULL;
static uint16_t janus_stun_port = 0;

char *janus_ice_get_stun_server(void) {
	return janus_stun_server;
}
uint16_t janus_ice_get_stun_port(void) {
	return janus_stun_port;
}


/* TURN server/port and credentials, if any */
static char *janus_turn_server = NULL;
static uint16_t janus_turn_port = 0;
static char *janus_turn_user = NULL, *janus_turn_pwd = NULL;
static NiceRelayType janus_turn_type = NICE_RELAY_TYPE_TURN_UDP;

char *janus_ice_get_turn_server(void) {
	return janus_turn_server;
}
uint16_t janus_ice_get_turn_port(void) {
	return janus_turn_port;
}


/* TURN REST API support, if any */
char *janus_ice_get_turn_rest_api(void) {
#ifndef HAVE_TURNRESTAPI
	return NULL;
#else
	return (char *)janus_turnrest_get_backend();
#endif
}


/* ICE-Lite status */
static gboolean janus_ice_lite_enabled;
gboolean janus_ice_is_ice_lite_enabled(void) {
	return janus_ice_lite_enabled;
}

/* ICE-TCP support (only libnice >= 0.1.8, currently broken) */
static gboolean janus_ice_tcp_enabled;
gboolean janus_ice_is_ice_tcp_enabled(void) {
	return janus_ice_tcp_enabled;
}

/* Full-trickle support */
static gboolean janus_full_trickle_enabled;
gboolean janus_ice_is_full_trickle_enabled(void) {
	return janus_full_trickle_enabled;
}

/* IPv6 support (still mostly WIP) */
static gboolean janus_ipv6_enabled;
gboolean janus_ice_is_ipv6_enabled(void) {
	return janus_ipv6_enabled;
}

/* Opaque IDs set by applications are by default only passed to event handlers
 * for correlation purposes, but not sent back to the user or application in
 * the related Janus API responses or events, unless configured otherwise */
static gboolean opaqueid_in_api = FALSE;
void janus_enable_opaqueid_in_api(void) {
	opaqueid_in_api = TRUE;
}
gboolean janus_is_opaqueid_in_api_enabled(void) {
	return opaqueid_in_api;
}

/* Only needed in case we're using static event loops spawned at startup (disabled by default) */
typedef struct janus_ice_static_event_loop {
	int id;
	GMainContext *mainctx;
	GMainLoop *mainloop;
	GThread *thread;
} janus_ice_static_event_loop;
static int static_event_loops = 0;
static GSList *event_loops = NULL, *current_loop = NULL;
static janus_mutex event_loops_mutex = JANUS_MUTEX_INITIALIZER;
static void *janus_ice_static_event_loop_thread(void *data) {
	janus_ice_static_event_loop *loop = data;
	JANUS_LOG(LOG_VERB, "[loop#%d] Event loop thread started\n", loop->id);
	if(loop->mainloop == NULL) {
		JANUS_LOG(LOG_ERR, "[loop#%d] Invalid loop...\n", loop->id);
		g_thread_unref(g_thread_self());
		return NULL;
	}
	JANUS_LOG(LOG_DBG, "[loop#%d] Looping...\n", loop->id);
	g_main_loop_run(loop->mainloop);
	/* When the loop quits, we can unref it */
	g_main_loop_unref(loop->mainloop);
	g_main_context_unref(loop->mainctx);
	JANUS_LOG(LOG_VERB, "[loop#%d] Event loop thread ended!\n", loop->id);
	return NULL;
}
int janus_ice_get_static_event_loops(void) {
	return static_event_loops;
}
void janus_ice_set_static_event_loops(int loops) {
	if(loops == 0)
		return;
	else if(loops < 1) {
		JANUS_LOG(LOG_WARN, "Invalid number of static event loops (%d), disabling\n", loops);
		return;
	}
	/* Create a pool of new event loops */
	int i = 0;
	for(i=0; i<loops; i++) {
		janus_ice_static_event_loop *loop = g_malloc0(sizeof(janus_ice_static_event_loop));
		loop->id = static_event_loops;
		loop->mainctx = g_main_context_new();
		loop->mainloop = g_main_loop_new(loop->mainctx, FALSE);
		/* Now spawn a thread for this loop */
		GError *error = NULL;
		char tname[16];
		g_snprintf(tname, sizeof(tname), "hloop %d", loop->id);
		loop->thread = g_thread_try_new(tname, &janus_ice_static_event_loop_thread, loop, &error);
		if(error != NULL) {
			g_main_loop_unref(loop->mainloop);
			g_main_context_unref(loop->mainctx);
			g_free(loop);
			JANUS_LOG(LOG_ERR, "Got error %d (%s) trying to launch a new event loop thread...\n",
				error->code, error->message ? error->message : "??");
			g_error_free(error);
		} else {
			event_loops = g_slist_append(event_loops, loop);
			static_event_loops++;
		}
	}
	current_loop = event_loops;
	JANUS_LOG(LOG_INFO, "Spawned %d static event loops (handles won't have a dedicated loop)\n", static_event_loops);
	return;
}
void janus_ice_stop_static_event_loops(void) {
	if(static_event_loops < 1)
		return;
	/* Quit all the static loops and wait for the threads to leave */
	janus_mutex_lock(&event_loops_mutex);
	GSList *l = event_loops;
	while(l) {
		janus_ice_static_event_loop *loop = (janus_ice_static_event_loop *)l->data;
		if(loop->mainloop != NULL && g_main_loop_is_running(loop->mainloop))
			g_main_loop_quit(loop->mainloop);
		g_thread_join(loop->thread);
		l = l->next;
	}
	g_slist_free_full(event_loops, (GDestroyNotify)g_free);
	janus_mutex_unlock(&event_loops_mutex);
}

/* libnice debugging */
static gboolean janus_ice_debugging_enabled;
gboolean janus_ice_is_ice_debugging_enabled(void) {
	return janus_ice_debugging_enabled;
}
void janus_ice_debugging_enable(void) {
	JANUS_LOG(LOG_VERB, "Enabling libnice debugging...\n");
	if(g_getenv("NICE_DEBUG") == NULL) {
		JANUS_LOG(LOG_WARN, "No NICE_DEBUG environment variable set, setting maximum debug\n");
		g_setenv("NICE_DEBUG", "all", TRUE);
	}
	if(g_getenv("G_MESSAGES_DEBUG") == NULL) {
		JANUS_LOG(LOG_WARN, "No G_MESSAGES_DEBUG environment variable set, setting maximum debug\n");
		g_setenv("G_MESSAGES_DEBUG", "all", TRUE);
	}
	JANUS_LOG(LOG_VERB, "Debugging NICE_DEBUG=%s G_MESSAGES_DEBUG=%s\n",
		g_getenv("NICE_DEBUG"), g_getenv("G_MESSAGES_DEBUG"));
	janus_ice_debugging_enabled = TRUE;
	nice_debug_enable(strstr(g_getenv("NICE_DEBUG"), "all") || strstr(g_getenv("NICE_DEBUG"), "stun"));
}
void janus_ice_debugging_disable(void) {
	JANUS_LOG(LOG_VERB, "Disabling libnice debugging...\n");
	janus_ice_debugging_enabled = FALSE;
	nice_debug_disable(TRUE);
}


/* NAT 1:1 stuff */
static gboolean nat_1_1_enabled = FALSE;
void janus_ice_enable_nat_1_1(void) {
	nat_1_1_enabled = TRUE;
}

/* Interface/IP enforce/ignore lists */
GList *janus_ice_enforce_list = NULL, *janus_ice_ignore_list = NULL;
janus_mutex ice_list_mutex;

void janus_ice_enforce_interface(const char *ip) {
	if(ip == NULL)
		return;
	/* Is this an IP or an interface? */
	janus_mutex_lock(&ice_list_mutex);
	janus_ice_enforce_list = g_list_append(janus_ice_enforce_list, (gpointer)ip);
	janus_mutex_unlock(&ice_list_mutex);
}
gboolean janus_ice_is_enforced(const char *ip) {
	if(ip == NULL || janus_ice_enforce_list == NULL)
		return false;
	janus_mutex_lock(&ice_list_mutex);
	GList *temp = janus_ice_enforce_list;
	while(temp) {
		const char *enforced = (const char *)temp->data;
		if(enforced != NULL && strstr(ip, enforced)) {
			janus_mutex_unlock(&ice_list_mutex);
			return true;
		}
		temp = temp->next;
	}
	janus_mutex_unlock(&ice_list_mutex);
	return false;
}

void janus_ice_ignore_interface(const char *ip) {
	if(ip == NULL)
		return;
	/* Is this an IP or an interface? */
	janus_mutex_lock(&ice_list_mutex);
	janus_ice_ignore_list = g_list_append(janus_ice_ignore_list, (gpointer)ip);
	if(janus_ice_enforce_list != NULL) {
		JANUS_LOG(LOG_WARN, "Added %s to the ICE ignore list, but the ICE enforce list is not empty: the ICE ignore list will not be used\n", ip);
	}
	janus_mutex_unlock(&ice_list_mutex);
}
gboolean janus_ice_is_ignored(const char *ip) {
	if(ip == NULL || janus_ice_ignore_list == NULL)
		return false;
	janus_mutex_lock(&ice_list_mutex);
	GList *temp = janus_ice_ignore_list;
	while(temp) {
		const char *ignored = (const char *)temp->data;
		if(ignored != NULL && strstr(ip, ignored)) {
			janus_mutex_unlock(&ice_list_mutex);
			return true;
		}
		temp = temp->next;
	}
	janus_mutex_unlock(&ice_list_mutex);
	return false;
}


/* Frequency of statistics via event handlers (one second by default) */
static int janus_ice_event_stats_period = 1;
void janus_ice_set_event_stats_period(int period) {
	janus_ice_event_stats_period = period;
}
int janus_ice_get_event_stats_period(void) {
	return janus_ice_event_stats_period;
}


/* RTP/RTCP port range */
uint16_t rtp_range_min = 0;
uint16_t rtp_range_max = 0;


#define JANUS_ICE_PACKET_AUDIO	0
#define JANUS_ICE_PACKET_VIDEO	1
#define JANUS_ICE_PACKET_DATA	2
#define JANUS_ICE_PACKET_SCTP	3
/* Janus enqueued (S)RTP/(S)RTCP packet to send */
typedef struct janus_ice_queued_packet {
	gint mindex;
	char *data;
	gint length;
	gint type;
	gboolean control;
	gboolean retransmission;
	gboolean encrypted;
	gint64 added;
} janus_ice_queued_packet;
/* A few static, fake, messages we use as a trigger: e.g., to start a
 * new DTLS handshake, hangup a PeerConnection or close a handle */
static janus_ice_queued_packet janus_ice_dtls_handshake,
	janus_ice_hangup_peerconnection, janus_ice_detach_handle;

/* Janus NACKed packet we're tracking (to avoid duplicates) */
typedef struct janus_nacked_packet {
	janus_handle_webrtc_medium *medium;
	int vindex;
	guint16 seq_number;
} janus_nacked_packet;
static gboolean janus_nacked_packet_cleanup(gpointer user_data) {
	janus_nacked_packet *pkt = (janus_nacked_packet *)user_data;

	if(pkt->medium && pkt->medium->pc && pkt->medium->pc->handle) {
		JANUS_LOG(LOG_HUGE, "[%"SCNu64"] Cleaning up NACKed packet %"SCNu16" (SSRC %"SCNu32", vindex %d)...\n",
			pkt->medium->pc->handle->handle_id, pkt->seq_number, pkt->medium->ssrc_peer[pkt->vindex], pkt->vindex);
		g_hash_table_remove(pkt->medium->rtx_nacked[pkt->vindex], GUINT_TO_POINTER(pkt->seq_number));
	}

	return G_SOURCE_REMOVE;
}

/* Deallocation helpers for handles and related structs */
static void janus_handle_free(const janus_refcount *handle_ref);
static void janus_ice_webrtc_free(janus_handle *handle);
static void janus_ice_plugin_session_free(const janus_refcount *app_handle_ref);
static void janus_handle_webrtc_free(const janus_refcount *handle_ref);
static void janus_handle_webrtc_medium_free(const janus_refcount *handle_ref);

/* Custom GSource for outgoing traffic */
typedef struct janus_ice_outgoing_traffic {
	GSource parent;
	janus_handle *handle;
	GDestroyNotify destroy;
} janus_ice_outgoing_traffic;
static gboolean janus_ice_outgoing_rtcp_handle(gpointer user_data);
static gboolean janus_ice_outgoing_stats_handle(gpointer user_data);
static gboolean janus_ice_outgoing_traffic_handle(janus_handle *handle, janus_ice_queued_packet *pkt);
static gboolean janus_ice_outgoing_traffic_prepare(GSource *source, gint *timeout) {
	janus_ice_outgoing_traffic *t = (janus_ice_outgoing_traffic *)source;
	return (g_async_queue_length(t->handle->queued_packets) > 0);
}
static gboolean janus_ice_outgoing_traffic_dispatch(GSource *source, GSourceFunc callback, gpointer user_data) {
	janus_ice_outgoing_traffic *t = (janus_ice_outgoing_traffic *)source;
	int ret = G_SOURCE_CONTINUE;
	janus_ice_queued_packet *pkt = NULL;
	while((pkt = g_async_queue_try_pop(t->handle->queued_packets)) != NULL) {
		if(janus_ice_outgoing_traffic_handle(t->handle, pkt) == G_SOURCE_REMOVE)
			ret = G_SOURCE_REMOVE;
	}
	return ret;
}
static void janus_ice_outgoing_traffic_finalize(GSource *source) {
	janus_ice_outgoing_traffic *t = (janus_ice_outgoing_traffic *)source;
	JANUS_LOG(LOG_VERB, "[%"SCNu64"] Finalizing loop source\n", t->handle->handle_id);
	if(static_event_loops > 0) {
		/* This handle was sharing an event loop with others */
		janus_ice_webrtc_free(t->handle);
		janus_refcount_decrease(&t->handle->ref);
	} else if(t->handle->mainloop != NULL && g_main_loop_is_running(t->handle->mainloop)) {
		/* This handle had a dedicated event loop, quit it */
		g_main_loop_quit(t->handle->mainloop);
	}
	janus_refcount_decrease(&t->handle->ref);
}
static GSourceFuncs janus_ice_outgoing_traffic_funcs = {
	janus_ice_outgoing_traffic_prepare,
	NULL,	/* We don't need check */
	janus_ice_outgoing_traffic_dispatch,
	janus_ice_outgoing_traffic_finalize,
	NULL, NULL
};
static GSource *janus_ice_outgoing_traffic_create(janus_handle *handle, GDestroyNotify destroy) {
	GSource *source = g_source_new(&janus_ice_outgoing_traffic_funcs, sizeof(janus_ice_outgoing_traffic));
	janus_ice_outgoing_traffic *t = (janus_ice_outgoing_traffic *)source;
	char name[255];
	g_snprintf(name, sizeof(name), "source-%"SCNu64, handle->handle_id);
	g_source_set_name(source, name);
	janus_refcount_increase(&handle->ref);
	t->handle = handle;
	t->destroy = destroy;
	return source;
}

/* Time, in seconds, that should pass with no media (audio or video) being
 * received before Janus notifies you about this with a receiving=false */
#define DEFAULT_NO_MEDIA_TIMER	1
static uint no_media_timer = DEFAULT_NO_MEDIA_TIMER;
void janus_set_no_media_timer(uint timer) {
	no_media_timer = timer;
	if(no_media_timer == 0)
		JANUS_LOG(LOG_VERB, "Disabling no-media timer\n");
	else
		JANUS_LOG(LOG_VERB, "Setting no-media timer to %ds\n", no_media_timer);
}
uint janus_get_no_media_timer(void) {
	return no_media_timer;
}

/* Period, in milliseconds, to refer to for sending TWCC feedback */
#define DEFAULT_TWCC_PERIOD		1000
static uint twcc_period = DEFAULT_TWCC_PERIOD;
void janus_set_twcc_period(uint period) {
	twcc_period = period;
	if(twcc_period == 0) {
		JANUS_LOG(LOG_WARN, "Invalid TWCC period, falling back to default\n");
		twcc_period = DEFAULT_TWCC_PERIOD;
	} else {
		JANUS_LOG(LOG_VERB, "Setting TWCC period to %ds\n", twcc_period);
	}
}
uint janus_get_twcc_period(void) {
	return twcc_period;
}


/* RFC4588 support */
static gboolean rfc4588_enabled = FALSE;
void janus_set_rfc4588_enabled(gboolean enabled) {
	rfc4588_enabled = enabled;
	JANUS_LOG(LOG_VERB, "RFC4588 support is %s\n", rfc4588_enabled ? "enabled" : "disabled");
}
gboolean janus_is_rfc4588_enabled(void) {
	return rfc4588_enabled;
}

static inline void janus_rtp_packet_free(janus_rtp_packet *pkt) {
	if(pkt == NULL) {
		return;
	}

	g_free(pkt->data);
	g_free(pkt);
}

static inline void janus_ice_free_queued_packet(janus_ice_queued_packet *pkt) {
	if(pkt == NULL || pkt == &janus_ice_dtls_handshake ||
			pkt == &janus_ice_hangup_peerconnection || pkt == &janus_ice_detach_handle) {
		return;
	}
	g_free(pkt->data);
	g_free(pkt);
}

/* Maximum value, in milliseconds, for the NACK queue/retransmissions (default=500ms) */
#define DEFAULT_MAX_NACK_QUEUE	500
/* Maximum ignore count after retransmission (200ms) */
#define MAX_NACK_IGNORE			200000

static uint max_nack_queue = DEFAULT_MAX_NACK_QUEUE;
void janus_set_max_nack_queue(uint mnq) {
	max_nack_queue = mnq;
	if(max_nack_queue == 0)
		JANUS_LOG(LOG_VERB, "Disabling NACK queue\n");
	else
		JANUS_LOG(LOG_VERB, "Setting max NACK queue to %dms\n", max_nack_queue);
}
uint janus_get_max_nack_queue(void) {
	return max_nack_queue;
}
/* Helper to clean old NACK packets in the buffer when they exceed the queue time limit */
static void janus_cleanup_nack_buffer(gint64 now, janus_handle_webrtc *pc, gboolean audio, gboolean video) {
	if(!pc)
		return;
	/* Iterate on all media */
	janus_handle_webrtc_medium *medium = NULL;
	uint mi=0;
	for(mi=0; mi<g_hash_table_size(pc->media); mi++) {
		medium = g_hash_table_lookup(pc->media, GUINT_TO_POINTER(mi));
		if(!medium)
			continue;
		if((medium->type == JANUS_MEDIA_AUDIO && !audio) || (medium->type == JANUS_MEDIA_VIDEO && !video))
			continue;
		if(medium->retransmit_buffer) {
			janus_rtp_packet *p = (janus_rtp_packet *)g_queue_peek_head(medium->retransmit_buffer);
			while(p && (!now || (now - p->created >= (gint64)max_nack_queue*1000))) {
				/* Packet is too old, get rid of it */
				g_queue_pop_head(medium->retransmit_buffer);
				/* Remove from hashtable too */
				janus_rtp_header *header = (janus_rtp_header *)p->data;
				guint16 seq = ntohs(header->seq_number);
				g_hash_table_remove(medium->retransmit_seqs, GUINT_TO_POINTER(seq));
				/* Free the packet */
				janus_rtp_packet_free(p);
				p = (janus_rtp_packet *)g_queue_peek_head(medium->retransmit_buffer);
			}
		}
	}
}


#define SEQ_MISSING_WAIT 12000 /*  12ms */
#define SEQ_NACKED_WAIT 155000 /* 155ms */
/* janus_seq_info list functions */
static void janus_seq_append(janus_seq_info **head, janus_seq_info *new_seq) {
	if(*head == NULL) {
		new_seq->prev = new_seq;
		new_seq->next = new_seq;
		*head = new_seq;
	} else {
		janus_seq_info *last_seq = (*head)->prev;
		new_seq->prev = last_seq;
		new_seq->next = *head;
		(*head)->prev = new_seq;
		last_seq->next = new_seq;
	}
}
static janus_seq_info *janus_seq_pop_head(janus_seq_info **head) {
	janus_seq_info *pop_seq = *head;
	if(pop_seq) {
		janus_seq_info *new_head = pop_seq->next;
		if(pop_seq == new_head || new_head == NULL) {
			*head = NULL;
		} else {
			*head = new_head;
			new_head->prev = pop_seq->prev;
			new_head->prev->next = new_head;
		}
	}
	return pop_seq;
}
void janus_seq_list_free(janus_seq_info **head) {
	if(!*head)
		return;
	janus_seq_info *cur = *head;
	do {
		janus_seq_info *next = cur->next;
		g_free(cur);
		cur = next;
	} while(cur != *head);
	*head = NULL;
}
static int janus_seq_in_range(guint16 seqn, guint16 start, guint16 len) {
	/* Supports wrapping sequence (easier with int range) */
	int n = seqn;
	int nh = (1<<16) + n;
	int s = start;
	int e = s + len;
	return (s <= n && n < e) || (s <= nh && nh < e);
}


/* Internal method for relaying RTCP messages, optionally filtering them in case they come from plugins */
static void janus_ice_relay_rtcp_internal(janus_handle *handle, int mindex, gboolean video, char *buf, int len, gboolean filter_rtcp);


/* Map of active plugin sessions */
static GHashTable *plugin_sessions;
static janus_mutex plugin_sessions_mutex;
gboolean janus_plugin_session_is_alive(janus_plugin_session *plugin_session) {
	if(plugin_session == NULL || plugin_session < (janus_plugin_session *)0x1000 ||
			g_atomic_int_get(&plugin_session->stopped))
		return FALSE;
	/* Make sure this plugin session is still alive */
	janus_mutex_lock_nodebug(&plugin_sessions_mutex);
	janus_plugin_session *result = g_hash_table_lookup(plugin_sessions, plugin_session);
	janus_mutex_unlock_nodebug(&plugin_sessions_mutex);
	if(result == NULL) {
		JANUS_LOG(LOG_ERR, "Invalid plugin session (%p)\n", plugin_session);
	}
	return (result != NULL);
}
static void janus_plugin_session_dereference(janus_plugin_session *plugin_session) {
	if(plugin_session)
		janus_refcount_decrease(&plugin_session->ref);
}


static void janus_ice_clear_queued_packets(janus_handle *handle) {
	if(handle == NULL || handle->queued_packets == NULL) {
		return;
	}
	janus_ice_queued_packet *pkt = NULL;
	while(g_async_queue_length(handle->queued_packets) > 0) {
		pkt = g_async_queue_try_pop(handle->queued_packets);
		janus_ice_free_queued_packet(pkt);
	}
}


static void janus_ice_notify_trickle(janus_handle *handle, char *buffer) {
	if(handle == NULL)
		return;
	char cbuffer[200];
	if(buffer != NULL)
		g_snprintf(cbuffer, sizeof(cbuffer), "candidate:%s", buffer);
	/* Send a "trickle" event to the browser */
	janus_session *session = (janus_session *)handle->session;
	if(session == NULL)
		return;
	json_t *event = json_object();
	json_object_set_new(event, "janus", json_string("trickle"));
	json_object_set_new(event, "session_id", json_integer(session->session_id));
	json_object_set_new(event, "sender", json_integer(handle->handle_id));
	if(opaqueid_in_api && handle->opaque_id != NULL)
		json_object_set_new(event, "opaque_id", json_string(handle->opaque_id));
	json_t *candidate = json_object();
	if(buffer != NULL) {
		json_object_set_new(candidate, "sdpMid", json_string(handle->pc_mid));
		json_object_set_new(candidate, "sdpMLineIndex", json_integer(0));
		json_object_set_new(candidate, "candidate", json_string(cbuffer));
	} else {
		json_object_set_new(candidate, "completed", json_true());
	}
	json_object_set_new(event, "candidate", candidate);
	/* Send the event */
	JANUS_LOG(LOG_VERB, "[%"SCNu64"] Sending trickle event (%s) to transport...\n",
		handle->handle_id, buffer ? "candidate" : "end-of-candidates");
	janus_session_notify_event(session, event);
}

static void janus_ice_notify_media(janus_handle *handle, char *mid, gboolean video, gboolean up) {
	if(handle == NULL)
		return;
	/* Prepare JSON event to notify user/application */
	JANUS_LOG(LOG_VERB, "[%"SCNu64"] Notifying that we %s receiving %s on mid %s\n",
		handle->handle_id, up ? "are" : "are NOT", video ? "video" : "audio", mid);
	janus_session *session = (janus_session *)handle->session;
	if(session == NULL)
		return;
	json_t *event = json_object();
	json_object_set_new(event, "janus", json_string("media"));
	json_object_set_new(event, "session_id", json_integer(session->session_id));
	json_object_set_new(event, "sender", json_integer(handle->handle_id));
	if(opaqueid_in_api && handle->opaque_id != NULL)
		json_object_set_new(event, "opaque_id", json_string(handle->opaque_id));
	json_object_set_new(event, "mid", json_string(mid));
	json_object_set_new(event, "type", json_string(video ? "video" : "audio"));
	json_object_set_new(event, "receiving", up ? json_true() : json_false());
	if(!up && no_media_timer > 1)
		json_object_set_new(event, "seconds", json_integer(no_media_timer));
	/* Send the event */
	JANUS_LOG(LOG_VERB, "[%"SCNu64"] Sending event to transport...\n", handle->handle_id);
	janus_session_notify_event(session, event);
	/* Notify event handlers as well */
	if(janus_events_is_enabled()) {
		json_t *info = json_object();
		json_object_set_new(info, "media", json_string(video ? "video" : "audio"));
		json_object_set_new(info, "mid", json_string(mid));
		json_object_set_new(info, "receiving", up ? json_true() : json_false());
		if(!up && no_media_timer > 1)
			json_object_set_new(info, "seconds", json_integer(no_media_timer));
		janus_events_notify_handlers(JANUS_EVENT_TYPE_MEDIA, session->session_id, handle->handle_id, handle->opaque_id, info);
	}
}

void janus_ice_notify_hangup(janus_handle *handle, const char *reason) {
	if(handle == NULL)
		return;
	/* Prepare JSON event to notify user/application */
	JANUS_LOG(LOG_VERB, "[%"SCNu64"] Notifying WebRTC hangup; %p\n", handle->handle_id, handle);
	janus_session *session = (janus_session *)handle->session;
	if(session == NULL)
		return;
	json_t *event = json_object();
	json_object_set_new(event, "janus", json_string("hangup"));
	json_object_set_new(event, "session_id", json_integer(session->session_id));
	json_object_set_new(event, "sender", json_integer(handle->handle_id));
	if(opaqueid_in_api && handle->opaque_id != NULL)
		json_object_set_new(event, "opaque_id", json_string(handle->opaque_id));
	if(reason != NULL)
		json_object_set_new(event, "reason", json_string(reason));
	/* Send the event */
	JANUS_LOG(LOG_VERB, "[%"SCNu64"] Sending event to transport...; %p\n", handle->handle_id, handle);
	janus_session_notify_event(session, event);
	/* Notify event handlers as well */
	if(janus_events_is_enabled()) {
		json_t *info = json_object();
		json_object_set_new(info, "connection", json_string("hangup"));
		if(reason != NULL)
			json_object_set_new(info, "reason", json_string(reason));
		janus_events_notify_handlers(JANUS_EVENT_TYPE_WEBRTC, session->session_id, handle->handle_id, handle->opaque_id, info);
	}
}


/* Trickle helpers */
janus_trickle *janus_trickle_new(const char *transaction, json_t *candidate) {
	if(transaction == NULL || candidate == NULL)
		return NULL;
	janus_trickle *trickle = g_malloc(sizeof(janus_trickle));
	trickle->handle = NULL;
	trickle->received = janus_get_monotonic_time();
	trickle->transaction = g_strdup(transaction);
	trickle->candidate = json_deep_copy(candidate);
	return trickle;
}

gint janus_trickle_parse(janus_handle *handle, json_t *candidate, const char **error) {
	const char *ignore_error = NULL;
	if(error == NULL) {
		error = &ignore_error;
	}
	if(handle == NULL) {
		*error = "Invalid handle";
		return JANUS_ERROR_HANDLE_NOT_FOUND;
	}
	/* Parse trickle candidate */
	if(!json_is_object(candidate) || json_object_get(candidate, "completed") != NULL) {
		JANUS_LOG(LOG_VERB, "No more remote candidates for handle %"SCNu64"!\n", handle->handle_id);
		janus_flags_set(&handle->webrtc_flags, JANUS_HANDLE_WEBRTC_ALL_TRICKLES);
	} else {
		/* Handle remote candidate */
		json_t *mid = json_object_get(candidate, "sdpMid");
		if(!mid) {
			*error = "Trickle error: missing mandatory element (sdpMid)";
			return JANUS_ERROR_MISSING_MANDATORY_ELEMENT;
		}
		if(!json_is_string(mid)) {
			*error = "Trickle error: invalid element type (sdpMid should be a string)";
			return JANUS_ERROR_INVALID_ELEMENT_TYPE;
		}
		json_t *mline = json_object_get(candidate, "sdpMLineIndex");
		if(!mline) {
			*error = "Trickle error: missing mandatory element (sdpMLineIndex)";
			return JANUS_ERROR_MISSING_MANDATORY_ELEMENT;
		}
		if(!json_is_integer(mline) || json_integer_value(mline) < 0) {
			*error = "Trickle error: invalid element type (sdpMLineIndex should be an integer)";
			return JANUS_ERROR_INVALID_ELEMENT_TYPE;
		}
		json_t *rc = json_object_get(candidate, "candidate");
		if(!rc) {
			*error = "Trickle error: missing mandatory element (candidate)";
			return JANUS_ERROR_MISSING_MANDATORY_ELEMENT;
		}
		if(!json_is_string(rc)) {
			*error = "Trickle error: invalid element type (candidate should be a string)";
			return JANUS_ERROR_INVALID_ELEMENT_TYPE;
		}
		JANUS_LOG(LOG_VERB, "[%"SCNu64"] Trickle candidate (%s): %s\n", handle->handle_id, json_string_value(mid), json_string_value(rc));
		/* Parse it */
		int sdpMLineIndex = json_integer_value(mline);
		if(sdpMLineIndex > 0) {
			/* FIXME We bundle everything, so we ignore candidates for anything beyond the first m-line */
			JANUS_LOG(LOG_VERB, "[%"SCNu64"] Got a %s candidate (index %d) but we're bundling, ignoring...\n",
				handle->handle_id, json_string_value(mid), sdpMLineIndex);
			return 0;
		}
		janus_handle_webrtc *pc = handle->pc;
		if(pc == NULL) {
			*error = "Trickle error: invalid element type (no WebRTC PeerConnection)";
			return JANUS_ERROR_TRICKE_INVALID_STREAM;
		}
		int res = janus_sdp_parse_candidate(pc, json_string_value(rc), 1);
		if(res != 0) {
			JANUS_LOG(LOG_ERR, "[%"SCNu64"] Failed to parse candidate... (%d)\n", handle->handle_id, res);
			/* FIXME Should we return an error? */
		}
	}
	return 0;
}

void janus_trickle_destroy(janus_trickle *trickle) {
	if(trickle == NULL)
		return;
	g_free(trickle->transaction);
	trickle->transaction = NULL;
	if(trickle->candidate)
		json_decref(trickle->candidate);
	trickle->candidate = NULL;
	g_free(trickle);
}


/* libnice initialization */
void janus_ice_init(gboolean ice_lite, gboolean ice_tcp, gboolean full_trickle, gboolean ipv6, uint16_t rtp_min_port, uint16_t rtp_max_port) {
	janus_ice_lite_enabled = ice_lite;
	janus_ice_tcp_enabled = ice_tcp;
	janus_full_trickle_enabled = full_trickle;
	janus_ipv6_enabled = ipv6;
	JANUS_LOG(LOG_INFO, "Initializing ICE stuff (%s mode, ICE-TCP candidates %s, %s-trickle, IPv6 support %s)\n",
		janus_ice_lite_enabled ? "Lite" : "Full",
		janus_ice_tcp_enabled ? "enabled" : "disabled",
		janus_full_trickle_enabled ? "full" : "half",
		janus_ipv6_enabled ? "enabled" : "disabled");
	if(janus_ice_tcp_enabled) {
#ifndef HAVE_LIBNICE_TCP
		JANUS_LOG(LOG_WARN, "libnice version < 0.1.8, disabling ICE-TCP support\n");
		janus_ice_tcp_enabled = FALSE;
#else
		if(!janus_ice_lite_enabled) {
			JANUS_LOG(LOG_WARN, "ICE-TCP only works in libnice if you enable ICE Lite too: disabling ICE-TCP support\n");
			janus_ice_tcp_enabled = FALSE;
		}
#endif
	}
	/* libnice debugging is disabled unless explicitly stated */
	nice_debug_disable(TRUE);

	/*! \note The RTP/RTCP port range configuration may be just a placeholder: for
	 * instance, libnice supports this since 0.1.0, but the 0.1.3 on Fedora fails
	 * when linking with an undefined reference to \c nice_agent_set_port_range
	 * so this is checked by the install.sh script in advance. */
	rtp_range_min = rtp_min_port;
	rtp_range_max = rtp_max_port;
	if(rtp_range_max < rtp_range_min) {
		JANUS_LOG(LOG_WARN, "Invalid ICE port range: %"SCNu16" > %"SCNu16"\n", rtp_range_min, rtp_range_max);
	} else if(rtp_range_min > 0 || rtp_range_max > 0) {
#ifndef HAVE_PORTRANGE
		JANUS_LOG(LOG_WARN, "nice_agent_set_port_range unavailable, port range disabled\n");
#else
		JANUS_LOG(LOG_INFO, "ICE port range: %"SCNu16"-%"SCNu16"\n", rtp_range_min, rtp_range_max);
#endif
	}

	/* We keep track of plugin sessions to avoid problems */
	plugin_sessions = g_hash_table_new_full(NULL, NULL, NULL, (GDestroyNotify)janus_plugin_session_dereference);
	janus_mutex_init(&plugin_sessions_mutex);

#ifdef HAVE_TURNRESTAPI
	/* Initialize the TURN REST API client stack, whether we're going to use it or not */
	janus_turnrest_init();
#endif

}

void janus_ice_deinit(void) {
#ifdef HAVE_TURNRESTAPI
	janus_turnrest_deinit();
#endif
}

int janus_ice_set_stun_server(gchar *stun_server, uint16_t stun_port) {
	if(stun_server == NULL)
		return 0;	/* No initialization needed */
	if(stun_port == 0)
		stun_port = 3478;
	JANUS_LOG(LOG_INFO, "STUN server to use: %s:%u\n", stun_server, stun_port);
	/* Resolve address to get an IP */
	struct addrinfo *res = NULL;
	janus_network_address addr;
	janus_network_address_string_buffer addr_buf;
	if(getaddrinfo(stun_server, NULL, NULL, &res) != 0 ||
			janus_network_address_from_sockaddr(res->ai_addr, &addr) != 0 ||
			janus_network_address_to_string_buffer(&addr, &addr_buf) != 0) {
		JANUS_LOG(LOG_ERR, "Could not resolve %s...\n", stun_server);
		if(res)
			freeaddrinfo(res);
		return -1;
	}
	freeaddrinfo(res);
	janus_stun_server = g_strdup(janus_network_address_string_from_buffer(&addr_buf));
	if(janus_stun_server == NULL) {
		JANUS_LOG(LOG_ERR, "Could not resolve %s...\n", stun_server);
		return -1;
	}
	janus_stun_port = stun_port;
	JANUS_LOG(LOG_INFO, "  >> %s:%u (%s)\n", janus_stun_server, janus_stun_port, addr.family == AF_INET ? "IPv4" : "IPv6");
	/* Test the STUN server */
	StunAgent stun;
	stun_agent_init (&stun, STUN_ALL_KNOWN_ATTRIBUTES, STUN_COMPATIBILITY_RFC5389, 0);
	StunMessage msg;
	uint8_t buf[1500];
	size_t len = stun_usage_bind_create(&stun, &msg, buf, 1500);
	JANUS_LOG(LOG_INFO, "Testing STUN server: message is of %zu bytes\n", len);
	/* Use the janus_network_address info to drive the socket creation */
	int fd = socket(addr.family, SOCK_DGRAM, 0);
	if(fd < 0) {
		JANUS_LOG(LOG_FATAL, "Error creating socket for STUN BINDING test\n");
		return -1;
	}
	struct sockaddr *address = NULL, *remote = NULL;
	struct sockaddr_in address4, remote4;
	struct sockaddr_in6 address6, remote6;
	socklen_t addrlen = 0;
	if(addr.family == AF_INET) {
		memset(&address4, 0, sizeof(address4));
		address4.sin_family = AF_INET;
		address4.sin_port = 0;
		address4.sin_addr.s_addr = INADDR_ANY;
		memset(&remote4, 0, sizeof(remote4));
		remote4.sin_family = AF_INET;
		remote4.sin_port = htons(janus_stun_port);
		memcpy(&remote4.sin_addr, &addr.ipv4, sizeof(addr.ipv4));
		address = (struct sockaddr *)(&address4);
		remote = (struct sockaddr *)(&remote4);
		addrlen = sizeof(remote4);
	} else if(addr.family == AF_INET6) {
		memset(&address6, 0, sizeof(address6));
		address6.sin6_family = AF_INET6;
		address6.sin6_port = 0;
		address6.sin6_addr = in6addr_any;
		memset(&remote6, 0, sizeof(remote6));
		remote6.sin6_family = AF_INET6;
		remote6.sin6_port = htons(janus_stun_port);
		memcpy(&remote6.sin6_addr, &addr.ipv6, sizeof(addr.ipv6));
		remote6.sin6_addr = addr.ipv6;
		address = (struct sockaddr *)(&address6);
		remote = (struct sockaddr *)(&remote6);
		addrlen = sizeof(remote6);
	}
	if(bind(fd, address, addrlen) < 0) {
		JANUS_LOG(LOG_FATAL, "Bind failed for STUN BINDING test: %d (%s)\n", errno, strerror(errno));
		close(fd);
		return -1;
	}
	int bytes = sendto(fd, buf, len, 0, remote, addrlen);
	if(bytes < 0) {
		JANUS_LOG(LOG_FATAL, "Error sending STUN BINDING test\n");
		close(fd);
		return -1;
	}
	JANUS_LOG(LOG_VERB, "  >> Sent %d bytes %s:%u, waiting for reply...\n", bytes, janus_stun_server, janus_stun_port);
	struct timeval timeout;
	fd_set readfds;
	FD_ZERO(&readfds);
	FD_SET(fd, &readfds);
	timeout.tv_sec = 5;	/* FIXME Don't wait forever */
	timeout.tv_usec = 0;
	int err = select(fd+1, &readfds, NULL, NULL, &timeout);
	if(err < 0) {
		JANUS_LOG(LOG_FATAL, "Error waiting for a response to our STUN BINDING test: %d (%s)\n", errno, strerror(errno));
		close(fd);
		return -1;
	}
	if(!FD_ISSET(fd, &readfds)) {
		JANUS_LOG(LOG_FATAL, "No response to our STUN BINDING test\n");
		close(fd);
		return -1;
	}
	bytes = recvfrom(fd, buf, 1500, 0, remote, &addrlen);
	JANUS_LOG(LOG_VERB, "  >> Got %d bytes...\n", bytes);
	if(stun_agent_validate (&stun, &msg, buf, bytes, NULL, NULL) != STUN_VALIDATION_SUCCESS) {
		JANUS_LOG(LOG_FATAL, "Failed to validate STUN BINDING response\n");
		close(fd);
		return -1;
	}
	StunClass class = stun_message_get_class(&msg);
	StunMethod method = stun_message_get_method(&msg);
	if(class != STUN_RESPONSE || method != STUN_BINDING) {
		JANUS_LOG(LOG_FATAL, "Unexpected STUN response: %d/%d\n", class, method);
		close(fd);
		return -1;
	}
	StunMessageReturn ret = stun_message_find_xor_addr(&msg, STUN_ATTRIBUTE_XOR_MAPPED_ADDRESS, (struct sockaddr_storage *)address, &addrlen);
	JANUS_LOG(LOG_VERB, "  >> XOR-MAPPED-ADDRESS: %d\n", ret);
	if(ret == STUN_MESSAGE_RETURN_SUCCESS) {
		if(janus_network_address_from_sockaddr((struct sockaddr *)address, &addr) != 0 ||
				janus_network_address_to_string_buffer(&addr, &addr_buf) != 0) {
			JANUS_LOG(LOG_ERR, "Could not resolve XOR-MAPPED-ADDRESS...\n");
		} else {
			const char *public_ip = janus_network_address_string_from_buffer(&addr_buf);
			JANUS_LOG(LOG_INFO, "  >> Our public address is %s\n", public_ip);
			janus_set_public_ip(public_ip);
		}
		close(fd);
		return 0;
	}
	ret = stun_message_find_addr(&msg, STUN_ATTRIBUTE_MAPPED_ADDRESS, (struct sockaddr_storage *)address, &addrlen);
	JANUS_LOG(LOG_VERB, "  >> MAPPED-ADDRESS: %d\n", ret);
	if(ret == STUN_MESSAGE_RETURN_SUCCESS) {
		if(janus_network_address_from_sockaddr((struct sockaddr *)address, &addr) != 0 ||
				janus_network_address_to_string_buffer(&addr, &addr_buf) != 0) {
			JANUS_LOG(LOG_ERR, "Could not resolve MAPPED-ADDRESS...\n");
		} else {
			const char *public_ip = janus_network_address_string_from_buffer(&addr_buf);
			JANUS_LOG(LOG_INFO, "  >> Our public address is %s\n", public_ip);
			janus_set_public_ip(public_ip);
		}
		close(fd);
		return 0;
	}
	close(fd);
	return -1;
}

int janus_ice_set_turn_server(gchar *turn_server, uint16_t turn_port, gchar *turn_type, gchar *turn_user, gchar *turn_pwd) {
	if(turn_server == NULL)
		return 0;	/* No initialization needed */
	if(turn_type == NULL)
		turn_type = (char *)"udp";
	if(turn_port == 0)
		turn_port = 3478;
	JANUS_LOG(LOG_INFO, "TURN server to use: %s:%u (%s)\n", turn_server, turn_port, turn_type);
	if(!strcasecmp(turn_type, "udp")) {
		janus_turn_type = NICE_RELAY_TYPE_TURN_UDP;
	} else if(!strcasecmp(turn_type, "tcp")) {
		janus_turn_type = NICE_RELAY_TYPE_TURN_TCP;
	} else if(!strcasecmp(turn_type, "tls")) {
		janus_turn_type = NICE_RELAY_TYPE_TURN_TLS;
	} else {
		JANUS_LOG(LOG_ERR, "Unsupported relay type '%s'...\n", turn_type);
		return -1;
	}
	/* Resolve address to get an IP */
	struct addrinfo *res = NULL;
	janus_network_address addr;
	janus_network_address_string_buffer addr_buf;
	if(getaddrinfo(turn_server, NULL, NULL, &res) != 0 ||
			janus_network_address_from_sockaddr(res->ai_addr, &addr) != 0 ||
			janus_network_address_to_string_buffer(&addr, &addr_buf) != 0) {
		JANUS_LOG(LOG_ERR, "Could not resolve %s...\n", turn_server);
		if(res)
			freeaddrinfo(res);
		return -1;
	}
	freeaddrinfo(res);
	g_free(janus_turn_server);
	janus_turn_server = g_strdup(janus_network_address_string_from_buffer(&addr_buf));
	if(janus_turn_server == NULL) {
		JANUS_LOG(LOG_ERR, "Could not resolve %s...\n", turn_server);
		return -1;
	}
	janus_turn_port = turn_port;
	JANUS_LOG(LOG_VERB, "  >> %s:%u\n", janus_turn_server, janus_turn_port);
	g_free(janus_turn_user);
	janus_turn_user = NULL;
	if(turn_user)
		janus_turn_user = g_strdup(turn_user);
	g_free(janus_turn_pwd);
	janus_turn_pwd = NULL;
	if(turn_pwd)
		janus_turn_pwd = g_strdup(turn_pwd);
	return 0;
}

int janus_ice_set_turn_rest_api(gchar *api_server, gchar *api_key, gchar *api_method) {
#ifndef HAVE_TURNRESTAPI
	JANUS_LOG(LOG_ERR, "Janus has been built with no libcurl support, TURN REST API unavailable\n");
	return -1;
#else
	if(api_server != NULL &&
			(strstr(api_server, "http://") != api_server && strstr(api_server, "https://") != api_server)) {
		JANUS_LOG(LOG_ERR, "Invalid TURN REST API backend: not an HTTP address\n");
		return -1;
	}
	janus_turnrest_set_backend(api_server, api_key, api_method);
	JANUS_LOG(LOG_INFO, "TURN REST API backend: %s\n", api_server ? api_server : "(disabled)");
#endif
	return 0;
}


/* ICE stuff */
static const gchar *janus_ice_state_name[] =
{
	"disconnected",
	"gathering",
	"connecting",
	"connected",
	"ready",
	"failed"
};
const gchar *janus_get_ice_state_name(gint state) {
	if(state < 0 || state > 5)
		return NULL;
	return janus_ice_state_name[state];
}


/* Thread to take care of the handle loop */
static void *janus_handle_thread(void *data) {
	janus_handle *handle = data;
	JANUS_LOG(LOG_VERB, "[%"SCNu64"] Handle thread started; %p\n", handle->handle_id, handle);
	if(handle->mainloop == NULL) {
		JANUS_LOG(LOG_ERR, "[%"SCNu64"] Invalid loop...\n", handle->handle_id);
		janus_refcount_decrease(&handle->ref);
		g_thread_unref(g_thread_self());
		return NULL;
	}
	JANUS_LOG(LOG_DBG, "[%"SCNu64"] Looping...\n", handle->handle_id);
	g_main_loop_run(handle->mainloop);
	janus_ice_webrtc_free(handle);
	handle->thread = NULL;
	JANUS_LOG(LOG_VERB, "[%"SCNu64"] Handle thread ended! %p\n", handle->handle_id, handle);
	/* Unref the handle */
	janus_refcount_decrease(&handle->ref);
	g_thread_unref(g_thread_self());
	return NULL;
}

janus_handle *janus_handle_create(void *core_session, const char *opaque_id) {
	if(core_session == NULL)
		return NULL;
	janus_session *session = (janus_session *)core_session;
	janus_handle *handle = NULL;
	guint64 handle_id = 0;
	while(handle_id == 0) {
		handle_id = janus_random_uint64();
		handle = janus_session_handles_find(session, handle_id);
		if(handle != NULL) {
			/* Handle ID already taken, try another one */
			janus_refcount_decrease(&handle->ref);	/* janus_session_handles_find increases it */
			handle_id = 0;
		}
	}
	handle = (janus_handle *)g_malloc0(sizeof(janus_handle));
	JANUS_LOG(LOG_INFO, "Creating new handle in session %"SCNu64": %"SCNu64"; %p %p\n", session->session_id, handle_id, core_session, handle);
	janus_refcount_init(&handle->ref, janus_handle_free);
	janus_refcount_increase(&session->ref);
	handle->session = core_session;
	if(opaque_id)
		handle->opaque_id = g_strdup(opaque_id);
	handle->created = janus_get_monotonic_time();
	handle->handle_id = handle_id;
	handle->app = NULL;
	handle->app_handle = NULL;
	handle->queued_packets = g_async_queue_new();
	janus_mutex_init(&handle->mutex);
	janus_session_handles_insert(session, handle);
	return handle;
}

gint janus_handle_attach_plugin(void *core_session, janus_handle *handle, janus_plugin *plugin) {
	if(core_session == NULL)
		return JANUS_ERROR_SESSION_NOT_FOUND;
	janus_session *session = (janus_session *)core_session;
	if(plugin == NULL)
		return JANUS_ERROR_PLUGIN_NOT_FOUND;
	if(handle == NULL)
		return JANUS_ERROR_HANDLE_NOT_FOUND;
	if(handle->app != NULL) {
		/* This handle is already attached to a plugin */
		return JANUS_ERROR_PLUGIN_ATTACH;
	}
	int error = 0;
	janus_plugin_session *session_handle = g_malloc(sizeof(janus_plugin_session));
	session_handle->gateway_handle = handle;
	session_handle->plugin_handle = NULL;
	g_atomic_int_set(&session_handle->stopped, 0);
	plugin->create_session(session_handle, &error);
	if(error) {
		/* TODO Make error struct to pass verbose information */
		g_free(session_handle);
		return error;
	}
	janus_refcount_init(&session_handle->ref, janus_ice_plugin_session_free);
	/* Handle and plugin session reference each other */
	janus_refcount_increase(&session_handle->ref);
	janus_refcount_increase(&handle->ref);
	handle->app = plugin;
	handle->app_handle = session_handle;
	/* Add this plugin session to active sessions map */
	janus_mutex_lock(&plugin_sessions_mutex);
	g_hash_table_insert(plugin_sessions, session_handle, session_handle);
	janus_mutex_unlock(&plugin_sessions_mutex);
	/* Create a new context, loop, and source */
	if(static_event_loops == 0) {
		handle->mainctx = g_main_context_new();
		handle->mainloop = g_main_loop_new(handle->mainctx, FALSE);
	} else {
		/* We're actually using static event loops, pick one from the list */
		janus_refcount_increase(&handle->ref);
		janus_mutex_lock(&event_loops_mutex);
		janus_ice_static_event_loop *loop = (janus_ice_static_event_loop *)current_loop->data;
		handle->mainctx = loop->mainctx;
		handle->mainloop = loop->mainloop;
		current_loop = current_loop->next;
		if(current_loop == NULL)
			current_loop = event_loops;
		janus_mutex_unlock(&event_loops_mutex);
	}
	handle->rtp_source = janus_ice_outgoing_traffic_create(handle, (GDestroyNotify)g_free);
	g_source_set_priority(handle->rtp_source, G_PRIORITY_DEFAULT);
	g_source_attach(handle->rtp_source, handle->mainctx);
	if(static_event_loops == 0) {
		/* Now spawn a thread for this loop */
		GError *terror = NULL;
		char tname[16];
		g_snprintf(tname, sizeof(tname), "hloop %"SCNu64, handle->handle_id);
		janus_refcount_increase(&handle->ref);
		handle->thread = g_thread_try_new(tname, &janus_handle_thread, handle, &terror);
		if(terror != NULL) {
			/* FIXME We should clear some resources... */
			JANUS_LOG(LOG_ERR, "[%"SCNu64"] Got error %d (%s) trying to launch the handle thread...\n",
				handle->handle_id, terror->code, terror->message ? terror->message : "??");
			g_error_free(terror);
			janus_refcount_decrease(&handle->ref);	/* This is for the thread reference we just added */
			janus_handle_destroy(session, handle);
			return -1;
		}
	}
	/* Notify event handlers */
	if(janus_events_is_enabled())
		janus_events_notify_handlers(JANUS_EVENT_TYPE_HANDLE,
			session->session_id, handle->handle_id, "attached", plugin->get_package(), handle->opaque_id);
	return 0;
}

gint janus_handle_destroy(void *core_session, janus_handle *handle) {
	/* session->mutex has to be locked when calling this function */
	janus_session *session = (janus_session *)core_session;
	if(session == NULL)
		return JANUS_ERROR_SESSION_NOT_FOUND;
	if(handle == NULL)
		return JANUS_ERROR_HANDLE_NOT_FOUND;
	if(!g_atomic_int_compare_and_exchange(&handle->destroyed, 0, 1))
		return 0;
	/* First of all, hangup the PeerConnection, if any */
	janus_handle_webrtc_hangup(handle, "Detach");
	janus_flags_set(&handle->webrtc_flags, JANUS_HANDLE_WEBRTC_STOP);
	/* Remove the session from active sessions map */
	janus_mutex_lock(&plugin_sessions_mutex);
	gboolean found = g_hash_table_remove(plugin_sessions, handle->app_handle);
	if(!found) {
		janus_mutex_unlock(&plugin_sessions_mutex);
		return JANUS_ERROR_HANDLE_NOT_FOUND;
	}
	janus_mutex_unlock(&plugin_sessions_mutex);
	janus_plugin *plugin_t = (janus_plugin *)handle->app;
	if(plugin_t == NULL) {
		/* There was no plugin attached, probably something went wrong there */
		janus_flags_set(&handle->webrtc_flags, JANUS_HANDLE_WEBRTC_ALERT);
		janus_flags_set(&handle->webrtc_flags, JANUS_HANDLE_WEBRTC_STOP);
		if(handle->mainloop != NULL) {
			if(handle->stream_id > 0) {
				nice_agent_attach_recv(handle->agent, handle->stream_id, 1, g_main_loop_get_context(handle->mainloop), NULL, NULL);
			}
			if(static_event_loops == 0 && handle->mainloop != NULL && g_main_loop_is_running(handle->mainloop)) {
				g_main_loop_quit(handle->mainloop);
			}
		}
		janus_refcount_decrease(&handle->ref);
		return 0;
	}
	JANUS_LOG(LOG_INFO, "Detaching handle from %s; %p %p %p %p\n", plugin_t->get_name(), handle, handle->app_handle, handle->app_handle->gateway_handle, handle->app_handle->plugin_handle);
	/* Actually detach handle... */
	if(g_atomic_int_compare_and_exchange(&handle->app_handle->stopped, 0, 1)) {
		/* Notify the plugin that the session's over (the plugin will
		 * remove the other reference to the plugin session handle) */
		g_async_queue_push(handle->queued_packets, &janus_ice_detach_handle);
		g_main_context_wakeup(handle->mainctx);
	}
	/* Get rid of the handle now */
	if(g_atomic_int_compare_and_exchange(&handle->dump_packets, 1, 0)) {
		janus_text2pcap_close(handle->text2pcap);
		g_clear_pointer(&handle->text2pcap, janus_text2pcap_free);
	}
	/* We only actually destroy the handle later */
	JANUS_LOG(LOG_VERB, "[%"SCNu64"] Handle detached, scheduling destruction\n", handle->handle_id);
	/* Unref the handle: we only unref the session too when actually freeing the handle, so that it is freed before that */
	janus_refcount_decrease(&handle->ref);
	return 0;
}

static void janus_handle_free(const janus_refcount *handle_ref) {
	janus_handle *handle = janus_refcount_containerof(handle_ref, janus_handle, ref);
	/* This stack can be destroyed, free all the resources */
	janus_mutex_lock(&handle->mutex);
	if(handle->queued_packets != NULL) {
		janus_ice_clear_queued_packets(handle);
		g_async_queue_unref(handle->queued_packets);
	}
	if(static_event_loops == 0 && handle->mainloop != NULL) {
		g_main_loop_unref(handle->mainloop);
		handle->mainloop = NULL;
	}
	if(static_event_loops == 0 && handle->mainctx != NULL) {
		g_main_context_unref(handle->mainctx);
		handle->mainctx = NULL;
	}
	janus_mutex_unlock(&handle->mutex);
	janus_ice_webrtc_free(handle);
	JANUS_LOG(LOG_INFO, "[%"SCNu64"] Handle and related resources freed; %p %p\n", handle->handle_id, handle, handle->session);
	/* Finally, unref the session and free the handle */
	if(handle->session != NULL) {
		janus_session *session = (janus_session *)handle->session;
		janus_refcount_decrease(&session->ref);
	}
	g_free(handle->opaque_id);
	g_free(handle);
}

static void janus_ice_plugin_session_free(const janus_refcount *app_handle_ref) {
	janus_plugin_session *app_handle = janus_refcount_containerof(app_handle_ref, janus_plugin_session, ref);
	/* This app handle can be destroyed, free all the resources */
	if(app_handle->gateway_handle != NULL) {
		janus_handle *handle = (janus_handle *)app_handle->gateway_handle;
		app_handle->gateway_handle = NULL;
		janus_refcount_decrease(&handle->ref);
	}
	g_free(app_handle);
}

void janus_handle_webrtc_hangup(janus_handle *handle, const char *reason) {
	if(handle == NULL)
		return;
	if(janus_flags_is_set(&handle->webrtc_flags, JANUS_HANDLE_WEBRTC_ALERT))
		return;
	janus_flags_set(&handle->webrtc_flags, JANUS_HANDLE_WEBRTC_ALERT);
	janus_flags_set(&handle->webrtc_flags, JANUS_HANDLE_WEBRTC_CLEANING);
	/* User will be notified only after the actual hangup */
	JANUS_LOG(LOG_VERB, "[%"SCNu64"] Hanging up PeerConnection because of a %s\n",
		handle->handle_id, reason);
	handle->hangup_reason = reason;
	/* Stop incoming traffic */
	if(handle->mainloop != NULL && handle->stream_id > 0) {
		nice_agent_attach_recv(handle->agent, handle->stream_id, 1, g_main_loop_get_context(handle->mainloop), NULL, NULL);
	}
	/* Let's message the loop, we'll notify the plugin from there */
	if(handle->queued_packets != NULL) {
#if GLIB_CHECK_VERSION(2, 46, 0)
		g_async_queue_push_front(handle->queued_packets, &janus_ice_hangup_peerconnection);
#else
		g_async_queue_push(handle->queued_packets, &janus_ice_hangup_peerconnection);
#endif
		g_main_context_wakeup(handle->mainctx);
	}
}

static void janus_ice_webrtc_free(janus_handle *handle) {
	if(handle == NULL)
		return;
	janus_mutex_lock(&handle->mutex);
	if(!handle->agent_created) {
		janus_mutex_unlock(&handle->mutex);
		return;
	}
	handle->agent_created = 0;
	if(handle->pc != NULL) {
		janus_handle_webrtc_destroy(handle->pc);
		handle->pc = NULL;
	}
	if(handle->agent != NULL) {
		if(G_IS_OBJECT(handle->agent))
			g_object_unref(handle->agent);
		handle->agent = NULL;
	}
	if(handle->pending_trickles) {
		while(handle->pending_trickles) {
			GList *temp = g_list_first(handle->pending_trickles);
			handle->pending_trickles = g_list_remove_link(handle->pending_trickles, temp);
			janus_trickle *trickle = (janus_trickle *)temp->data;
			g_list_free(temp);
			janus_trickle_destroy(trickle);
		}
	}
	handle->pending_trickles = NULL;
	g_free(handle->rtp_profile);
	handle->rtp_profile = NULL;
	g_free(handle->local_sdp);
	handle->local_sdp = NULL;
	g_free(handle->remote_sdp);
	handle->remote_sdp = NULL;
	g_free(handle->pc_mid);
	handle->pc_mid = NULL;
	handle->thread = NULL;
	janus_flags_clear(&handle->webrtc_flags, JANUS_HANDLE_WEBRTC_NEW_DATACHAN_SDP);
	janus_flags_clear(&handle->webrtc_flags, JANUS_HANDLE_WEBRTC_READY);
	janus_flags_clear(&handle->webrtc_flags, JANUS_HANDLE_WEBRTC_CLEANING);
	janus_flags_clear(&handle->webrtc_flags, JANUS_HANDLE_WEBRTC_HAS_AGENT);
	if(!janus_flags_is_set(&handle->webrtc_flags, JANUS_HANDLE_WEBRTC_STOP) && handle->hangup_reason) {
		janus_ice_notify_hangup(handle, handle->hangup_reason);
	}
	handle->hangup_reason = NULL;
	janus_mutex_unlock(&handle->mutex);
	JANUS_LOG(LOG_INFO, "[%"SCNu64"] WebRTC resources freed; %p %p\n", handle->handle_id, handle, handle->session);
}

void janus_handle_webrtc_destroy(janus_handle_webrtc *pc) {
	if(pc == NULL)
		return;
	/* Remove all media instances */
	g_hash_table_remove_all(pc->media);
	g_hash_table_remove_all(pc->media_byssrc);
	g_hash_table_remove_all(pc->media_bytype);
	//~ janus_dtls_srtp_destroy(pc->dtls);
	janus_handle *handle = pc->handle;
	if(handle != NULL) {
		janus_refcount_decrease(&handle->ref);
		pc->handle = NULL;
	}
	janus_refcount_decrease(&pc->ref);
}

static void janus_handle_webrtc_free(const janus_refcount *pc_ref) {
	janus_handle_webrtc *pc = janus_refcount_containerof(pc_ref, janus_handle_webrtc, ref);
	/* This PeerConnection can be destroyed, free all the resources */
	pc->handle = NULL;
	if(pc->icestate_source != NULL) {
		g_source_destroy(pc->icestate_source);
		g_source_unref(pc->icestate_source);
		pc->icestate_source = NULL;
	}
	if(pc->dtlsrt_source != NULL) {
		g_source_destroy(pc->dtlsrt_source);
		g_source_unref(pc->dtlsrt_source);
		pc->dtlsrt_source = NULL;
	}
	if(pc->dtls != NULL) {
		janus_dtls_srtp_destroy(pc->dtls);
		janus_refcount_decrease(&pc->dtls->ref);
		pc->dtls = NULL;
	}
	g_free(pc->remote_hashing);
	pc->remote_hashing = NULL;
	g_free(pc->remote_fingerprint);
	pc->remote_fingerprint = NULL;
	g_free(pc->ruser);
	pc->ruser = NULL;
	g_free(pc->rpass);
	pc->rpass = NULL;
	g_slist_free_full(pc->transport_wide_received_seq_nums, (GDestroyNotify)g_free);
	pc->transport_wide_received_seq_nums = NULL;
	if(pc->candidates != NULL) {
		GSList *i = NULL, *candidates = pc->candidates;
		for(i = candidates; i; i = i->next) {
			NiceCandidate *c = (NiceCandidate *) i->data;
			if(c != NULL) {
				nice_candidate_free(c);
				c = NULL;
			}
		}
		g_slist_free(candidates);
		candidates = NULL;
	}
	pc->candidates = NULL;
	if(pc->local_candidates != NULL) {
		GSList *i = NULL, *candidates = pc->local_candidates;
		for(i = candidates; i; i = i->next) {
			gchar *c = (gchar *) i->data;
			g_free(c);
		}
		g_slist_free(candidates);
		candidates = NULL;
	}
	pc->local_candidates = NULL;
	if(pc->remote_candidates != NULL) {
		GSList *i = NULL, *candidates = pc->remote_candidates;
		for(i = candidates; i; i = i->next) {
			gchar *c = (gchar *) i->data;
			g_free(c);
		}
		g_slist_free(candidates);
		candidates = NULL;
	}
	pc->remote_candidates = NULL;
	g_free(pc->selected_pair);
	pc->selected_pair = NULL;
	g_free(pc);
	pc = NULL;
}

janus_handle_webrtc_medium *janus_handle_webrtc_medium_create(janus_handle *handle, janus_media_type type) {
	if(handle == NULL || handle->pc == NULL || type == JANUS_MEDIA_UNKNOWN)
		return NULL;
	janus_handle_webrtc *pc = handle->pc;
	janus_handle_webrtc_medium *medium = g_malloc0(sizeof(janus_handle_webrtc_medium));
	medium->pc = pc;
	medium->type = type;
	medium->mindex = g_hash_table_size(pc->media);
	janus_mutex_init(&medium->mutex);
	janus_refcount_init(&medium->ref, janus_handle_webrtc_medium_free);
	janus_refcount_increase(&pc->ref);
	g_hash_table_insert(pc->media, GINT_TO_POINTER(medium->mindex), medium);
	/* If this is audio or video, fill in some other fields too */
	if(type != JANUS_MEDIA_DATA) {
		medium->payload_type = -1;
		medium->rtx_payload_type = -1;
		medium->ssrc = janus_random_uint32();	/* FIXME Should we look for conflicts? */
		if(janus_flags_is_set(&handle->webrtc_flags, JANUS_HANDLE_WEBRTC_RFC4588_RTX)) {
			/* Create an SSRC for RFC4588 as well */
			medium->ssrc_rtx = janus_random_uint32();	/* FIXME Should we look for conflicts? */
		}
		medium->rtcp_ctx[0] = g_malloc0(sizeof(janus_rtcp_context));
		medium->rtcp_ctx[0]->tb = (type == JANUS_MEDIA_VIDEO ? 90000 : 48000);	/* May change later */
		/* We can address media by SSRC */
		g_hash_table_insert(pc->media_byssrc, GINT_TO_POINTER(medium->ssrc), medium);
		janus_refcount_increase(&medium->ref);
		if(medium->ssrc_rtx > 0) {
			g_hash_table_insert(pc->media_byssrc, GINT_TO_POINTER(medium->ssrc_rtx), medium);
			janus_refcount_increase(&medium->ref);
		}
		g_hash_table_insert(pc->media_bytype, GINT_TO_POINTER(type), medium);
		janus_refcount_increase(&medium->ref);
	}
	/* For backwards compatibility, we address media by type too (e.g., first video stream) */
	g_hash_table_insert(pc->media_bytype, GINT_TO_POINTER(type), medium);
	janus_refcount_increase(&medium->ref);
	return medium;
}

static void janus_handle_webrtc_medium_destroy(janus_handle_webrtc_medium *medium) {
	if(medium == NULL)
		return;
	janus_handle_webrtc *pc = medium->pc;
	if(pc != NULL) {
		janus_refcount_decrease(&pc->ref);
		medium->pc = NULL;
	}
	janus_refcount_decrease(&medium->ref);
}

static void janus_handle_webrtc_medium_dereference(janus_handle_webrtc_medium *medium) {
	if(medium == NULL)
		return;
	janus_refcount_decrease(&medium->ref);
}

static void janus_handle_webrtc_medium_free(const janus_refcount *medium_ref) {
	janus_handle_webrtc_medium *medium = janus_refcount_containerof(medium_ref, janus_handle_webrtc_medium, ref);
	g_free(medium->mid);
	g_free(medium->rid[0]);
	medium->rid[0] = NULL;
	g_free(medium->rid[1]);
	medium->rid[1] = NULL;
	g_free(medium->rid[2]);
	medium->rid[2] = NULL;
	g_list_free(medium->payload_types);
	medium->payload_types = NULL;
	if(medium->rtx_payload_types != NULL)
		g_hash_table_destroy(medium->rtx_payload_types);
	medium->rtx_payload_types = NULL;
	g_free(medium->codec);
	medium->codec = NULL;
	g_free(medium->rtcp_ctx[0]);
	medium->rtcp_ctx[0] = NULL;
	g_free(medium->rtcp_ctx[1]);
	medium->rtcp_ctx[1] = NULL;
	g_free(medium->rtcp_ctx[2]);
	medium->rtcp_ctx[2] = NULL;
	if(medium->rtx_nacked[0])
		g_hash_table_destroy(medium->rtx_nacked[0]);
	medium->rtx_nacked[0] = NULL;
	if(medium->rtx_nacked[1])
		g_hash_table_destroy(medium->rtx_nacked[1]);
	medium->rtx_nacked[1] = NULL;
	if(medium->rtx_nacked[2])
		g_hash_table_destroy(medium->rtx_nacked[2]);
	medium->rtx_nacked[2] = NULL;
	if(medium->retransmit_buffer != NULL) {
		janus_rtp_packet *p = NULL;
		while((p = (janus_rtp_packet *)g_queue_pop_head(medium->retransmit_buffer)) != NULL) {
			/* Remove from hashtable too */
			janus_rtp_header *header = (janus_rtp_header *)p->data;
			guint16 seq = ntohs(header->seq_number);
			g_hash_table_remove(medium->retransmit_seqs, GUINT_TO_POINTER(seq));
			/* Free the packet */
			janus_rtp_packet_free(p);
		}
		g_queue_free(medium->retransmit_buffer);
		g_hash_table_destroy(medium->retransmit_seqs);
	}
	if(medium->last_seqs[0])
		janus_seq_list_free(&medium->last_seqs[0]);
	if(medium->last_seqs[1])
		janus_seq_list_free(&medium->last_seqs[1]);
	if(medium->last_seqs[2])
		janus_seq_list_free(&medium->last_seqs[2]);
	g_free(medium);
	//~ janus_mutex_unlock(&handle->mutex);
}

/* Call plugin slow_link callback if enough NACKs within a second */
#define SLOW_LINK_NACKS_PER_SEC 8
static void
janus_slow_link_update(janus_handle_webrtc_medium *medium, janus_handle *handle,
		guint nacks, int video, int uplink, gint64 now) {
	/* We keep the counters in different janus_media_stats objects, depending on the direction */
	gint64 sl_nack_period_ts = uplink ? medium->in_stats.sl_nack_period_ts : medium->out_stats.sl_nack_period_ts;
	/* Is the NACK too old? */
	if(now-sl_nack_period_ts > 2*G_USEC_PER_SEC) {
		/* Old nacks too old, don't count them */
		if(uplink) {
			medium->in_stats.sl_nack_period_ts = now;
			medium->in_stats.sl_nack_recent_cnt = 0;
		} else {
			medium->out_stats.sl_nack_period_ts = now;
			medium->out_stats.sl_nack_recent_cnt = 0;
		}
	}
	if(uplink) {
		medium->in_stats.sl_nack_recent_cnt += nacks;
	} else {
		medium->out_stats.sl_nack_recent_cnt += nacks;
	}
	gint64 last_slowlink_time = uplink ? medium->in_stats.last_slowlink_time : medium->out_stats.last_slowlink_time;
	guint sl_nack_recent_cnt = uplink ? medium->in_stats.sl_nack_recent_cnt : medium->out_stats.sl_nack_recent_cnt;
	if((sl_nack_recent_cnt >= SLOW_LINK_NACKS_PER_SEC) && (now-last_slowlink_time > 1*G_USEC_PER_SEC)) {
		/* Tell the plugin */
		janus_plugin *plugin = (janus_plugin *)handle->app;
		if(plugin && plugin->slow_link && janus_plugin_session_is_alive(handle->app_handle) &&
				!g_atomic_int_get(&handle->destroyed))
			plugin->slow_link(handle->app_handle, uplink, video);
		/* Notify the user/application too */
		janus_session *session = (janus_session *)handle->session;
		if(session != NULL) {
			json_t *event = json_object();
			json_object_set_new(event, "janus", json_string("slowlink"));
			json_object_set_new(event, "session_id", json_integer(session->session_id));
			json_object_set_new(event, "sender", json_integer(handle->handle_id));
			if(opaqueid_in_api && handle->opaque_id != NULL)
				json_object_set_new(event, "opaque_id", json_string(handle->opaque_id));
			json_object_set_new(event, "uplink", uplink ? json_true() : json_false());
			json_object_set_new(event, "nacks", json_integer(sl_nack_recent_cnt));
			/* Send the event */
			JANUS_LOG(LOG_VERB, "[%"SCNu64"] Sending event to transport...; %p\n", handle->handle_id, handle);
			janus_session_notify_event(session, event);
			/* Finally, notify event handlers */
			if(janus_events_is_enabled()) {
				json_t *info = json_object();
				json_object_set_new(info, "media", json_string(video ? "video" : "audio"));
				json_object_set_new(info, "slow_link", json_string(uplink ? "uplink" : "downlink"));
				json_object_set_new(info, "nacks_lastsec", json_integer(sl_nack_recent_cnt));
				janus_events_notify_handlers(JANUS_EVENT_TYPE_MEDIA, session->session_id, handle->handle_id, handle->opaque_id, info);
			}
		}
		/* Update the counters */
		if(uplink) {
			medium->in_stats.last_slowlink_time = now;
			medium->in_stats.sl_nack_period_ts = now;
			medium->in_stats.sl_nack_recent_cnt = 0;
		} else {
			medium->out_stats.last_slowlink_time = now;
			medium->out_stats.sl_nack_period_ts = now;
			medium->out_stats.sl_nack_recent_cnt = 0;
		}
	}
}


/* ICE state check timer (needed to check if a failed really is definitive or if things can still improve) */
static gboolean janus_ice_check_failed(gpointer data) {
	janus_handle_webrtc *pc = (janus_handle_webrtc *)data;
	if(!pc)
		goto stoptimer;
	janus_handle *handle = pc->handle;
	if(!handle)
		goto stoptimer;
	if(janus_flags_is_set(&handle->webrtc_flags, JANUS_HANDLE_WEBRTC_STOP) ||
			janus_flags_is_set(&handle->webrtc_flags, JANUS_HANDLE_WEBRTC_ALERT))
		goto stoptimer;
	if(pc->state == NICE_COMPONENT_STATE_CONNECTED || pc->state == NICE_COMPONENT_STATE_READY) {
		/* ICE succeeded in the meanwhile, get rid of this timer */
		JANUS_LOG(LOG_VERB, "[%"SCNu64"] ICE succeeded, disabling ICE state check timer!\n", handle->handle_id);
		goto stoptimer;
	}
	/* Still in the failed state, how much time passed since we first detected it? */
	if(janus_get_monotonic_time() - pc->icefailed_detected < 5*G_USEC_PER_SEC) {
		/* Let's wait a little longer */
		return TRUE;
	}
	/* If we got here it means the timer expired, and we should check if this is a failure */
	gboolean trickle_recv = (!janus_flags_is_set(&handle->webrtc_flags, JANUS_HANDLE_WEBRTC_TRICKLE) || janus_flags_is_set(&handle->webrtc_flags, JANUS_HANDLE_WEBRTC_ALL_TRICKLES));
	gboolean answer_recv = janus_flags_is_set(&handle->webrtc_flags, JANUS_HANDLE_WEBRTC_GOT_ANSWER);
	gboolean alert_set = janus_flags_is_set(&handle->webrtc_flags, JANUS_HANDLE_WEBRTC_ALERT);
	/* We may still be waiting for something... but we don't wait forever */
	gboolean do_wait = TRUE;
	if(janus_get_monotonic_time() - pc->icefailed_detected >= 15*G_USEC_PER_SEC) {
		do_wait = FALSE;
	}
	if(!do_wait || (handle && trickle_recv && answer_recv && !alert_set)) {
		/* FIXME Should we really give up for what may be a failure in only one of the media? */
		JANUS_LOG(LOG_ERR, "[%"SCNu64"] ICE failed for component %d in stream %d...\n",
			handle->handle_id, pc->component_id, pc->stream_id);
		janus_handle_webrtc_hangup(handle, "ICE failed");
		goto stoptimer;
	}
	/* Let's wait a little longer */
	JANUS_LOG(LOG_WARN, "[%"SCNu64"] ICE failed for component %d in stream %d, but we're still waiting for some info so we don't care... (trickle %s, answer %s, alert %s)\n",
		handle->handle_id, pc->component_id, pc->stream_id,
		trickle_recv ? "received" : "pending",
		answer_recv ? "received" : "pending",
		alert_set ? "set" : "not set");
	return TRUE;

stoptimer:
	if(pc->icestate_source != NULL) {
		g_source_destroy(pc->icestate_source);
		g_source_unref(pc->icestate_source);
		pc->icestate_source = NULL;
	}
	return FALSE;
}

/* Callbacks */
static void janus_ice_cb_candidate_gathering_done(NiceAgent *agent, guint stream_id, gpointer user_data) {
	janus_handle *handle = (janus_handle *)user_data;
	if(!handle)
		return;
	JANUS_LOG(LOG_VERB, "[%"SCNu64"] Gathering done for stream %d\n", handle->handle_id, stream_id);
	handle->cdone++;
	janus_handle_webrtc *pc = handle->pc;
	if(!pc || pc->stream_id != stream_id) {
		JANUS_LOG(LOG_ERR, "[%"SCNu64"]  No stream %d??\n", handle->handle_id, stream_id);
		return;
	}
	pc->cdone = 1;
	/* If we're doing full-trickle, send an event to the user too */
	if(janus_full_trickle_enabled) {
		/* Send a "trickle" event with completed:true to the browser */
		janus_ice_notify_trickle(handle, NULL);
	}
}

static void janus_ice_cb_component_state_changed(NiceAgent *agent, guint stream_id, guint component_id, guint state, gpointer ice) {
	janus_handle *handle = (janus_handle *)ice;
	if(!handle)
		return;
	if(component_id > 1) {
		/* State changed for a component we don't need anymore (rtcp-mux) */
		return;
	}
	JANUS_LOG(LOG_VERB, "[%"SCNu64"] Component state changed for component %d in stream %d: %d (%s)\n",
		handle->handle_id, component_id, stream_id, state, janus_get_ice_state_name(state));
	janus_handle_webrtc *pc = handle->pc;
	if(!pc || pc->stream_id != stream_id) {
		JANUS_LOG(LOG_ERR, "[%"SCNu64"]     No stream %d??\n", handle->handle_id, stream_id);
		return;
	}
	pc->state = state;
	/* Notify event handlers */
	if(janus_events_is_enabled()) {
		janus_session *session = (janus_session *)handle->session;
		json_t *info = json_object();
		json_object_set_new(info, "ice", json_string(janus_get_ice_state_name(state)));
		json_object_set_new(info, "stream_id", json_integer(stream_id));
		json_object_set_new(info, "component_id", json_integer(component_id));
		janus_events_notify_handlers(JANUS_EVENT_TYPE_WEBRTC, session->session_id, handle->handle_id, handle->opaque_id, info);
	}
	/* FIXME Even in case the state is 'connected', we wait for the 'new-selected-pair' callback to do anything */
	if(state == NICE_COMPONENT_STATE_FAILED) {
		/* Failed doesn't mean necessarily we need to give up: we may be trickling */
		gboolean alert_set = janus_flags_is_set(&handle->webrtc_flags, JANUS_HANDLE_WEBRTC_ALERT);
		if(alert_set)
			return;
		gboolean trickle_recv = (!janus_flags_is_set(&handle->webrtc_flags, JANUS_HANDLE_WEBRTC_TRICKLE) || janus_flags_is_set(&handle->webrtc_flags, JANUS_HANDLE_WEBRTC_ALL_TRICKLES));
		gboolean answer_recv = janus_flags_is_set(&handle->webrtc_flags, JANUS_HANDLE_WEBRTC_GOT_ANSWER);
		JANUS_LOG(LOG_WARN, "[%"SCNu64"] ICE failed for component %d in stream %d, but let's give it some time... (trickle %s, answer %s, alert %s)\n",
			handle->handle_id, component_id, stream_id,
			trickle_recv ? "received" : "pending",
			answer_recv ? "received" : "pending",
			alert_set ? "set" : "not set");
		/* In case we haven't started a timer yet, let's do it now */
		if(pc->icestate_source == NULL && pc->icefailed_detected == 0) {
			pc->icefailed_detected = janus_get_monotonic_time();
			pc->icestate_source = g_timeout_source_new(500);
			g_source_set_callback(pc->icestate_source, janus_ice_check_failed, pc, NULL);
			guint id = g_source_attach(pc->icestate_source, handle->mainctx);
			JANUS_LOG(LOG_VERB, "[%"SCNu64"] Creating ICE state check timer with ID %u\n", handle->handle_id, id);
		}
	}
}

#ifndef HAVE_LIBNICE_TCP
static void janus_ice_cb_new_selected_pair (NiceAgent *agent, guint stream_id, guint component_id, gchar *local, gchar *remote, gpointer ice) {
#else
static void janus_ice_cb_new_selected_pair (NiceAgent *agent, guint stream_id, guint component_id, NiceCandidate *local, NiceCandidate *remote, gpointer ice) {
#endif
	janus_handle *handle = (janus_handle *)ice;
	if(!handle)
		return;
	if(component_id > 1) {
		/* New selected pair for a component we don't need anymore (rtcp-mux) */
		return;
	}
#ifndef HAVE_LIBNICE_TCP
	JANUS_LOG(LOG_VERB, "[%"SCNu64"] New selected pair for component %d in stream %d: %s <-> %s\n", handle ? handle->handle_id : 0, component_id, stream_id, local, remote);
#else
	JANUS_LOG(LOG_VERB, "[%"SCNu64"] New selected pair for component %d in stream %d: %s <-> %s\n", handle ? handle->handle_id : 0, component_id, stream_id, local->foundation, remote->foundation);
#endif
	janus_handle_webrtc *pc = handle->pc;
	if(!pc || pc->stream_id != stream_id) {
		JANUS_LOG(LOG_ERR, "[%"SCNu64"]     No stream %d??\n", handle->handle_id, stream_id);
		return;
	}
	char sp[200];
#ifndef HAVE_LIBNICE_TCP
	g_snprintf(sp, 200, "%s <-> %s", local, remote);
#else
	gchar laddress[NICE_ADDRESS_STRING_LEN], raddress[NICE_ADDRESS_STRING_LEN];
	gint lport = 0, rport = 0;
	nice_address_to_string(&(local->addr), (gchar *)&laddress);
	nice_address_to_string(&(remote->addr), (gchar *)&raddress);
	lport = nice_address_get_port(&(local->addr));
	rport = nice_address_get_port(&(remote->addr));
	const char *ltype = NULL, *rtype = NULL;
	switch(local->type) {
		case NICE_CANDIDATE_TYPE_HOST:
			ltype = "host";
			break;
		case NICE_CANDIDATE_TYPE_SERVER_REFLEXIVE:
			ltype = "srflx";
			break;
		case NICE_CANDIDATE_TYPE_PEER_REFLEXIVE:
			ltype = "prflx";
			break;
		case NICE_CANDIDATE_TYPE_RELAYED:
			ltype = "relay";
			break;
		default:
			break;
	}
	switch(remote->type) {
		case NICE_CANDIDATE_TYPE_HOST:
			rtype = "host";
			break;
		case NICE_CANDIDATE_TYPE_SERVER_REFLEXIVE:
			rtype = "srflx";
			break;
		case NICE_CANDIDATE_TYPE_PEER_REFLEXIVE:
			rtype = "prflx";
			break;
		case NICE_CANDIDATE_TYPE_RELAYED:
			rtype = "relay";
			break;
		default:
			break;
	}
	g_snprintf(sp, sizeof(sp), "%s:%d [%s,%s] <-> %s:%d [%s,%s]",
		laddress, lport, ltype, local->transport == NICE_CANDIDATE_TRANSPORT_UDP ? "udp" : "tcp",
		raddress, rport, rtype, remote->transport == NICE_CANDIDATE_TRANSPORT_UDP ? "udp" : "tcp");
#endif
	gboolean newpair = FALSE;
	if(pc->selected_pair == NULL || strcmp(sp, pc->selected_pair)) {
		newpair = TRUE;
		gchar *prev_selected_pair = pc->selected_pair;
		pc->selected_pair = g_strdup(sp);
		g_clear_pointer(&prev_selected_pair, g_free);
	}
	/* Notify event handlers */
	if(newpair && janus_events_is_enabled()) {
		janus_session *session = (janus_session *)handle->session;
		json_t *info = json_object();
		json_object_set_new(info, "selected-pair", json_string(sp));
#ifdef HAVE_LIBNICE_TCP
		json_t *candidates = json_object();
		json_t *lcand = json_object();
		json_object_set_new(lcand, "address", json_string(laddress));
		json_object_set_new(lcand, "port", json_integer(lport));
		json_object_set_new(lcand, "type", json_string(ltype));
		json_object_set_new(lcand, "transport", json_string(local->transport == NICE_CANDIDATE_TRANSPORT_UDP ? "udp" : "tcp"));
		json_object_set_new(lcand, "family", json_integer(nice_address_ip_version(&local->addr)));
		json_object_set_new(candidates, "local", lcand);
		json_t *rcand = json_object();
		json_object_set_new(rcand, "address", json_string(raddress));
		json_object_set_new(rcand, "port", json_integer(rport));
		json_object_set_new(rcand, "type", json_string(rtype));
		json_object_set_new(rcand, "transport", json_string(remote->transport == NICE_CANDIDATE_TRANSPORT_UDP ? "udp" : "tcp"));
		json_object_set_new(rcand, "family", json_integer(nice_address_ip_version(&remote->addr)));
		json_object_set_new(candidates, "remote", rcand);
		json_object_set_new(info, "candidates", candidates);
#endif
		json_object_set_new(info, "stream_id", json_integer(stream_id));
		json_object_set_new(info, "component_id", json_integer(component_id));
		janus_events_notify_handlers(JANUS_EVENT_TYPE_WEBRTC, session->session_id, handle->handle_id, handle->opaque_id, info);
	}
	/* Have we been here before? (might happen, when trickling) */
	if(pc->ice_connected > 0)
		return;
	/* FIXME Clear the queue */
	janus_ice_clear_queued_packets(handle);
	/* Now we can start the DTLS handshake (FIXME This was on the 'connected' state notification, before) */
	JANUS_LOG(LOG_VERB, "[%"SCNu64"]   Component is ready enough, starting DTLS handshake...\n", handle->handle_id);
	pc->ice_connected = janus_get_monotonic_time();
	/* Start the DTLS handshake, at last */
#if GLIB_CHECK_VERSION(2, 46, 0)
	g_async_queue_push_front(handle->queued_packets, &janus_ice_dtls_handshake);
#else
	g_async_queue_push(handle->queued_packets, &janus_ice_dtls_handshake);
#endif
	g_main_context_wakeup(handle->mainctx);
}

/* Candidates management */
static int janus_ice_candidate_to_string(janus_handle *handle, NiceCandidate *c, char *buffer, int buflen, gboolean log_candidate);
#ifndef HAVE_LIBNICE_TCP
static void janus_ice_cb_new_local_candidate (NiceAgent *agent, guint stream_id, guint component_id, gchar *foundation, gpointer ice) {
#else
static void janus_ice_cb_new_local_candidate (NiceAgent *agent, NiceCandidate *candidate, gpointer ice) {
#endif
	if(!janus_full_trickle_enabled) {
		/* Ignore if we're not full-trickling: for half-trickle
		 * janus_handle_candidates_to_sdp() is used instead */
		return;
	}
	janus_handle *handle = (janus_handle *)ice;
	if(!handle)
		return;
#ifndef HAVE_LIBNICE_TCP
	JANUS_LOG(LOG_VERB, "[%"SCNu64"] Discovered new local candidate for component %d in stream %d: foundation=%s\n", handle ? handle->handle_id : 0, component_id, stream_id, foundation);
#else
	const char *ctype = NULL;
	switch(candidate->type) {
		case NICE_CANDIDATE_TYPE_HOST:
			ctype = "host";
			break;
		case NICE_CANDIDATE_TYPE_SERVER_REFLEXIVE:
			ctype = "srflx";
			break;
		case NICE_CANDIDATE_TYPE_PEER_REFLEXIVE:
			ctype = "prflx";
			break;
		case NICE_CANDIDATE_TYPE_RELAYED:
			ctype = "relay";
			break;
		default:
			break;
	}
	guint stream_id = candidate->stream_id;
	guint component_id = candidate->component_id;
	JANUS_LOG(LOG_VERB, "[%"SCNu64"] Discovered new local candidate for component %d in stream %d: type=%s\n", handle ? handle->handle_id : 0, component_id, stream_id, ctype);
#endif
	if(component_id > 1) {
		/* New remote candidate for a component we don't need anymore (rtcp-mux) */
		return;
	}
	janus_handle_webrtc *pc = handle->pc;
	if(!pc || pc->stream_id != stream_id) {
		JANUS_LOG(LOG_ERR, "[%"SCNu64"]     No stream %d??\n", handle->handle_id, stream_id);
		return;
	}
#ifndef HAVE_LIBNICE_TCP
	/* Get local candidates and look for the related foundation */
	NiceCandidate *candidate = NULL;
	GSList *candidates = nice_agent_get_local_candidates(agent, component_id, stream_id), *tmp = candidates;
	while(tmp) {
		NiceCandidate *c = (NiceCandidate *)tmp->data;
		/* Check if this is what we're looking for */
		if(!strcasecmp(c->foundation, foundation)) {
			/* It is! */
			candidate = c;
			break;
		}
		nice_candidate_free(c);
		tmp = tmp->next;
	}
	g_slist_free(candidates);
	if(candidate == NULL) {
		JANUS_LOG(LOG_WARN, "Candidate with foundation %s not found?\n", foundation);
		return;
	}
#endif
	char buffer[200];
	if(janus_ice_candidate_to_string(handle, candidate, buffer, sizeof(buffer), TRUE) == 0) {
		/* Candidate encoded, send a "trickle" event to the browser (but only if it's not a 'prflx') */
		if(candidate->type == NICE_CANDIDATE_TYPE_PEER_REFLEXIVE) {
			JANUS_LOG(LOG_VERB, "[%"SCNu64"] Skipping prflx candidate...\n", handle->handle_id);
		} else {
			janus_ice_notify_trickle(handle, buffer);
		}
	}

#ifndef HAVE_LIBNICE_TCP
	nice_candidate_free(candidate);
#endif
}

#ifndef HAVE_LIBNICE_TCP
static void janus_ice_cb_new_remote_candidate (NiceAgent *agent, guint stream_id, guint component_id, gchar *foundation, gpointer ice) {
#else
static void janus_ice_cb_new_remote_candidate (NiceAgent *agent, NiceCandidate *candidate, gpointer ice) {
#endif
	janus_handle *handle = (janus_handle *)ice;
	if(!handle)
		return;
#ifndef HAVE_LIBNICE_TCP
	JANUS_LOG(LOG_VERB, "[%"SCNu64"] Discovered new remote candidate for component %d in stream %d: foundation=%s\n", handle ? handle->handle_id : 0, component_id, stream_id, foundation);
#else
	const char *ctype = NULL;
	switch(candidate->type) {
		case NICE_CANDIDATE_TYPE_HOST:
			ctype = "host";
			break;
		case NICE_CANDIDATE_TYPE_SERVER_REFLEXIVE:
			ctype = "srflx";
			break;
		case NICE_CANDIDATE_TYPE_PEER_REFLEXIVE:
			ctype = "prflx";
			break;
		case NICE_CANDIDATE_TYPE_RELAYED:
			ctype = "relay";
			break;
		default:
			break;
	}
	guint stream_id = candidate->stream_id;
	guint component_id = candidate->component_id;
	JANUS_LOG(LOG_VERB, "[%"SCNu64"] Discovered new remote candidate for component %d in stream %d: type=%s\n", handle ? handle->handle_id : 0, component_id, stream_id, ctype);
#endif
	if(component_id > 1) {
		/* New remote candidate for a component we don't need anymore (rtcp-mux) */
		return;
	}
	janus_handle_webrtc *pc = handle->pc;
	if(!pc || pc->stream_id != stream_id) {
		JANUS_LOG(LOG_ERR, "[%"SCNu64"]     No stream %d??\n", handle->handle_id, stream_id);
		return;
	}
#ifndef HAVE_LIBNICE_TCP
	/* Get remote candidates and look for the related foundation */
	NiceCandidate *candidate = NULL;
	GSList *candidates = nice_agent_get_remote_candidates(agent, component_id, stream_id), *tmp = candidates;
	while(tmp) {
		NiceCandidate *c = (NiceCandidate *)tmp->data;
		if(candidate == NULL) {
			/* Check if this is what we're looking for */
			if(!strcasecmp(c->foundation, foundation)) {
				/* It is! */
				candidate = c;
				tmp = tmp->next;
				continue;
			}
		}
		nice_candidate_free(c);
		tmp = tmp->next;
	}
	g_slist_free(candidates);
	if(candidate == NULL) {
		JANUS_LOG(LOG_WARN, "Candidate with foundation %s not found?\n", foundation);
		return;
	}
#endif
	/* Render the candidate and add it to the remote_candidates cache for the admin API */
	if(candidate->type != NICE_CANDIDATE_TYPE_PEER_REFLEXIVE) {
		/* ... but only if it's 'prflx', the others we add ourselves */
		goto candidatedone;
	}
	JANUS_LOG(LOG_VERB, "[%"SCNu64"] Stream #%d, Component #%d\n", handle->handle_id, candidate->stream_id, candidate->component_id);
	gchar address[NICE_ADDRESS_STRING_LEN], base_address[NICE_ADDRESS_STRING_LEN];
	gint port = 0, base_port = 0;
	nice_address_to_string(&(candidate->addr), (gchar *)&address);
	port = nice_address_get_port(&(candidate->addr));
	nice_address_to_string(&(candidate->base_addr), (gchar *)&base_address);
	base_port = nice_address_get_port(&(candidate->base_addr));
	JANUS_LOG(LOG_VERB, "[%"SCNu64"]   Address:    %s:%d\n", handle->handle_id, address, port);
	JANUS_LOG(LOG_VERB, "[%"SCNu64"]   Priority:   %d\n", handle->handle_id, candidate->priority);
	JANUS_LOG(LOG_VERB, "[%"SCNu64"]   Foundation: %s\n", handle->handle_id, candidate->foundation);
	char buffer[100];
	if(candidate->transport == NICE_CANDIDATE_TRANSPORT_UDP) {
		g_snprintf(buffer, 100,
			"%s %d %s %d %s %d typ prflx raddr %s rport %d\r\n",
				candidate->foundation,
				candidate->component_id,
				"udp",
				candidate->priority,
				address,
				port,
				base_address,
				base_port);
	} else {
		if(!janus_ice_tcp_enabled) {
			/* ICETCP support disabled */
			JANUS_LOG(LOG_WARN, "[%"SCNu64"] Skipping prflx TCP candidate, ICETCP support disabled...\n", handle->handle_id);
			goto candidatedone;
		}
#ifndef HAVE_LIBNICE_TCP
		/* TCP candidates are only supported since libnice 0.1.8 */
		JANUS_LOG(LOG_WARN, "[%"SCNu64"] Skipping prflx TCP candidate, the libnice version doesn't support it...\n", handle->handle_id);
			goto candidatedone;
#else
		const char *type = NULL;
		switch(candidate->transport) {
			case NICE_CANDIDATE_TRANSPORT_TCP_ACTIVE:
				type = "active";
				break;
			case NICE_CANDIDATE_TRANSPORT_TCP_PASSIVE:
				type = "passive";
				break;
			case NICE_CANDIDATE_TRANSPORT_TCP_SO:
				type = "so";
				break;
			default:
				break;
		}
		if(type == NULL) {
			/* FIXME Unsupported transport */
			JANUS_LOG(LOG_WARN, "[%"SCNu64"] Unsupported transport, skipping nonUDP/TCP prflx candidate...\n", handle->handle_id);
			goto candidatedone;
		} else {
			g_snprintf(buffer, 100,
				"%s %d %s %d %s %d typ prflx raddr %s rport %d tcptype %s\r\n",
					candidate->foundation,
					candidate->component_id,
					"tcp",
					candidate->priority,
					address,
					port,
					base_address,
					base_port,
					type);
		}
#endif
	}

	/* Now parse the candidate as if we received it from the Janus API */
	int res = janus_sdp_parse_candidate(pc, buffer, 1);
	if(res != 0) {
		JANUS_LOG(LOG_ERR, "[%"SCNu64"] Failed to parse prflx candidate... (%d)\n", handle->handle_id, res);
	}

candidatedone:
#ifndef HAVE_LIBNICE_TCP
	nice_candidate_free(candidate);
#endif
	return;
}

static void janus_ice_cb_nice_recv(NiceAgent *agent, guint stream_id, guint component_id, guint len, gchar *buf, gpointer ice) {
	janus_handle_webrtc *pc = (janus_handle_webrtc *)ice;
	if(!pc) {
		JANUS_LOG(LOG_ERR, "No component %d in stream %d??\n", component_id, stream_id);
		return;
	}
	janus_handle *handle = pc->handle;
	if(!handle) {
		JANUS_LOG(LOG_ERR, "No handle for stream %d??\n", stream_id);
		return;
	}
	janus_session *session = (janus_session *)handle->session;
	if(!pc->dtls) {	/* Still waiting for the DTLS stack */
		JANUS_LOG(LOG_VERB, "[%"SCNu64"] Still waiting for the DTLS stack for component %d in stream %d...\n", handle->handle_id, component_id, stream_id);
		return;
	}
	/* What is this? */
	if(janus_is_dtls(buf) || (!janus_is_rtp(buf, len) && !janus_is_rtcp(buf, len))) {
		/* This is DTLS: either handshake stuff, or data coming from SCTP DataChannels */
		JANUS_LOG(LOG_HUGE, "[%"SCNu64"] Looks like DTLS!\n", handle->handle_id);
		janus_dtls_srtp_incoming_msg(pc->dtls, buf, len);
		/* Update stats */
		pc->dtls_in_stats.info[0].packets++;
		pc->dtls_in_stats.info[0].bytes += len;
		return;
	}
	/* Not DTLS... RTP or RTCP? (http://tools.ietf.org/html/rfc5761#section-4) */
	if(janus_is_rtp(buf, len)) {
		/* This is RTP */
		if(!pc->dtls || !pc->dtls->srtp_valid || !pc->dtls->srtp_in) {
			JANUS_LOG(LOG_WARN, "[%"SCNu64"]     Missing valid SRTP session (packet arrived too early?), skipping...\n", handle->handle_id);
		} else {
			janus_rtp_header *header = (janus_rtp_header *)buf;
			guint32 packet_ssrc = ntohl(header->ssrc);
			/* Which medium does this refer to? Is this audio or video? */
			int video = 0, vindex = 0, rtx = 0;
<<<<<<< HEAD
			janus_handle_webrtc_medium *medium = g_hash_table_lookup(pc->media_byssrc, GINT_TO_POINTER(packet_ssrc));
			if(medium == NULL) {
				JANUS_LOG(LOG_WARN, "[%"SCNu64"] Unknown SSRC, dropping packet (SSRC %"SCNu32")...\n",
					handle->handle_id, packet_ssrc);
				return;
=======
			/* Bundled streams, check SSRC */
			video = ((stream->video_ssrc_peer[0] == packet_ssrc
				|| stream->video_ssrc_peer_rtx[0] == packet_ssrc
				|| stream->video_ssrc_peer[1] == packet_ssrc
				|| stream->video_ssrc_peer_rtx[1] == packet_ssrc
				|| stream->video_ssrc_peer[2] == packet_ssrc
				|| stream->video_ssrc_peer_rtx[2] == packet_ssrc) ? 1 : 0);
			if(!video && stream->audio_ssrc_peer != packet_ssrc) {
				/* FIXME In case it happens, we should check what it is */
				if(stream->audio_ssrc_peer == 0 || stream->video_ssrc_peer[0] == 0) {
					/* Apparently we were not told the peer SSRCs, try the RTP mid extension (or payload types) */
					gboolean found = FALSE;
					guint16 pt = header->type;
					if(handle->stream->mid_ext_id > 0) {
						char sdes_item[16];
						if(janus_rtp_header_extension_parse_mid(buf, len, handle->stream->mid_ext_id, sdes_item, sizeof(sdes_item)) == 0) {
							if(handle->audio_mid && !strcmp(handle->audio_mid, sdes_item)) {
								/* It's audio */
								JANUS_LOG(LOG_VERB, "[%"SCNu64"] Unadvertized SSRC (%"SCNu32") is audio! (mid %s)\n", handle->handle_id, packet_ssrc, sdes_item);
								video = 0;
								stream->audio_ssrc_peer = packet_ssrc;
								found = TRUE;
							} else if(handle->video_mid && !strcmp(handle->video_mid, sdes_item)) {
								/* It's video */
								JANUS_LOG(LOG_VERB, "[%"SCNu64"] Unadvertized SSRC (%"SCNu32") is video! (mid %s)\n", handle->handle_id, packet_ssrc, sdes_item);
								video = 1;
								stream->video_ssrc_peer[0] = packet_ssrc;
								found = TRUE;
							}
						}
					}
					if(!found && stream->audio_ssrc_peer == 0 && stream->audio_payload_types) {
						GList *pts = stream->audio_payload_types;
						while(pts) {
							guint16 audio_pt = GPOINTER_TO_UINT(pts->data);
							if(pt == audio_pt) {
								JANUS_LOG(LOG_VERB, "[%"SCNu64"] Unadvertized SSRC (%"SCNu32") is audio! (payload type %"SCNu16")\n", handle->handle_id, packet_ssrc, pt);
								video = 0;
								stream->audio_ssrc_peer = packet_ssrc;
								found = TRUE;
								break;
							}
							pts = pts->next;
						}
					}
					if(!found && stream->video_ssrc_peer[0] == 0 && stream->video_payload_types) {
						GList *pts = stream->video_payload_types;
						while(pts) {
							guint16 video_pt = GPOINTER_TO_UINT(pts->data);
							if(pt == video_pt) {
								JANUS_LOG(LOG_VERB, "[%"SCNu64"] Unadvertized SSRC (%"SCNu32") is video! (payload type %"SCNu16")\n", handle->handle_id, packet_ssrc, pt);
								video = 1;
								stream->video_ssrc_peer[0] = packet_ssrc;
								found = TRUE;
								break;
							}
							pts = pts->next;
						}
					}
				}
				if(!video && stream->audio_ssrc_peer != packet_ssrc) {
					JANUS_LOG(LOG_WARN, "[%"SCNu64"] Not video and not audio? dropping (SSRC %"SCNu32")...\n", handle->handle_id, packet_ssrc);
					return;
				}
>>>>>>> 4371d012
			}
			video = (medium->type == JANUS_MEDIA_VIDEO);
			/* Make sure we're prepared to receive this media packet */
			if(!medium->recv)
				return;
			/* If this is video, check if this is simulcast and/or a retransmission using RFC4588 */
			if(video) {
				if(medium->ssrc_peer[1] == packet_ssrc) {
					/* FIXME Simulcast (1) */
					JANUS_LOG(LOG_HUGE, "[%"SCNu64"] Simulcast #1 (SSRC %"SCNu32")...\n", handle->handle_id, packet_ssrc);
					vindex = 1;
				} else if(medium->ssrc_peer[2] == packet_ssrc) {
					/* FIXME Simulcast (2) */
					JANUS_LOG(LOG_HUGE, "[%"SCNu64"] Simulcast #2 (SSRC %"SCNu32")...\n", handle->handle_id, packet_ssrc);
					vindex = 2;
				} else {
					/* Maybe a video retransmission using RFC4588? */
					if(medium->ssrc_peer_rtx[0] == packet_ssrc) {
						rtx = 1;
						vindex = 0;
						JANUS_LOG(LOG_HUGE, "[%"SCNu64"] RFC4588 rtx packet on video (SSRC %"SCNu32")...\n",
							handle->handle_id, packet_ssrc);
					} else if(medium->ssrc_peer_rtx[1] == packet_ssrc) {
						rtx = 1;
						vindex = 1;
						JANUS_LOG(LOG_HUGE, "[%"SCNu64"] RFC4588 rtx packet on video #%d (SSRC %"SCNu32")...\n",
							handle->handle_id, vindex, packet_ssrc);
					} else if(medium->ssrc_peer_rtx[2] == packet_ssrc) {
						rtx = 1;
						vindex = 2;
						JANUS_LOG(LOG_HUGE, "[%"SCNu64"] RFC4588 rtx packet on video #%d (SSRC %"SCNu32")...\n",
							handle->handle_id, vindex, packet_ssrc);
					}
				}
			}

			int buflen = len;
			srtp_err_status_t res = srtp_unprotect(pc->dtls->srtp_in, buf, &buflen);
			if(res != srtp_err_status_ok) {
				if(res != srtp_err_status_replay_fail && res != srtp_err_status_replay_old) {
					/* Only print the error if it's not a 'replay fail' or 'replay old' (which is probably just the result of us NACKing a packet) */
					guint32 timestamp = ntohl(header->timestamp);
					guint16 seq = ntohs(header->seq_number);
					JANUS_LOG(LOG_ERR, "[%"SCNu64"]     SRTP unprotect error: %s (len=%d-->%d, ts=%"SCNu32", seq=%"SCNu16")\n", handle->handle_id, janus_srtp_error_str(res), len, buflen, timestamp, seq);
				}
			} else {
				if(medium->ssrc_peer[0] == 0) {
					medium->ssrc_peer[0] = ntohl(header->ssrc);
					JANUS_LOG(LOG_VERB, "[%"SCNu64"]     Peer #%d (%s) SSRC: %u\n",
						handle->handle_id, medium->mindex,
						medium->type == JANUS_MEDIA_VIDEO ? "video" : "audio",
						medium->ssrc_peer[0]);
				}
				/* Do we need to dump this packet for debugging? */
				if(g_atomic_int_get(&handle->dump_packets))
					janus_text2pcap_dump(handle->text2pcap, JANUS_TEXT2PCAP_RTP, TRUE, buf, buflen,
						"[session=%"SCNu64"][handle=%"SCNu64"]", session->session_id, handle->handle_id);
				/* If this is a retransmission using RFC4588, we have to do something first to get the original packet */
				janus_rtp_header *header = (janus_rtp_header *)buf;
				int plen = 0;
				char *payload = janus_rtp_payload(buf, buflen, &plen);
				if (!payload) {
					  JANUS_LOG(LOG_ERR, "[%"SCNu64"]     Error accessing the RTP payload len=%d\n", handle->handle_id, buflen);
					  return;
				}
				if(rtx) {
					/* The original sequence number is in the first two bytes of the payload */
					/* Rewrite the header with the info from the original packet (payload type, SSRC, sequence number) */
					header->type = medium->payload_type;
					packet_ssrc = medium->ssrc_peer[vindex];
					header->ssrc = htonl(packet_ssrc);
					memcpy(&header->seq_number, payload, 2);
					/* Finally, remove the original sequence number from the payload: rather than moving
					 * the whole payload back two bytes, we shift the header forward (less bytes to move) */
					buflen -= 2;
					plen -= 2;
					size_t hsize = payload-buf;
					memmove(buf+2, buf, hsize);
					buf += 2;
					payload +=2;
					header = (janus_rtp_header *)buf;
				}
				/* Check if we need to handle transport wide cc */
				if(pc->do_transport_wide_cc) {
					guint16 transport_seq_num;
					/* Get transport wide seq num */
					if(janus_rtp_header_extension_parse_transport_wide_cc(buf, buflen, pc->transport_wide_cc_ext_id, &transport_seq_num)==0) {
						/* Get current timestamp */
						struct timeval now;
						gettimeofday(&now,0);
						/* Create <seq num, time> pair */
						janus_rtcp_transport_wide_cc_stats *stats = g_malloc0(sizeof(janus_rtcp_transport_wide_cc_stats));
						/* Check if we have a sequence wrap */
						if(transport_seq_num<0x0FFF && (pc->transport_wide_cc_last_seq_num&0xFFFF)>0xF000) {
							/* Increase cycles */
							pc->transport_wide_cc_cycles++;
						}
						/* Get extended value */
						guint32 transport_ext_seq_num = pc->transport_wide_cc_cycles<<16 | transport_seq_num;
						/* Store last received transport seq num */
						pc->transport_wide_cc_last_seq_num = transport_seq_num;
						/* Set stats values */
						stats->transport_seq_num = transport_ext_seq_num;
						stats->timestamp = (((guint64)now.tv_sec)*1E6+now.tv_usec);
						/* Lock and append to received list */
						janus_mutex_lock(&pc->mutex);
						pc->transport_wide_received_seq_nums = g_slist_prepend(pc->transport_wide_received_seq_nums, stats);
						janus_mutex_unlock(&pc->mutex);
					}
				}
				if(medium->do_nacks) {
					/* Check if this packet is a duplicate: can happen with RFC4588 */
					guint16 seqno = ntohs(header->seq_number);
					int nstate = medium->rtx_nacked[vindex] ?
						GPOINTER_TO_INT(g_hash_table_lookup(medium->rtx_nacked[vindex], GUINT_TO_POINTER(seqno))) : 0;
					if(nstate == 1) {
						/* Packet was NACKed and this is the first time we receive it: change state to received */
						JANUS_LOG(LOG_HUGE, "[%"SCNu64"] Received NACKed packet %"SCNu16" (SSRC %"SCNu32", vindex %d)...\n",
							handle->handle_id, seqno, packet_ssrc, vindex);
						g_hash_table_insert(medium->rtx_nacked[vindex], GUINT_TO_POINTER(seqno), GUINT_TO_POINTER(2));
					} else if(nstate == 2) {
						/* We already received this packet: drop it */
						JANUS_LOG(LOG_HUGE, "[%"SCNu64"] Detected duplicate packet %"SCNu16" (SSRC %"SCNu32", vindex %d)...\n",
							handle->handle_id, seqno, packet_ssrc, vindex);
						return;
					} else if(rtx && nstate == 0) {
						/* We received a retransmission for a packet we didn't NACK: drop it
						 * FIXME This seems to happen with Chrome when RFC4588 is enabled: in that case,
						 * Chrome sends the first packet ~8 times as a retransmission, probably to ensure
						 * we receive it, since the first packet cannot be NACKed (NACKs are triggered
						 * when there's a gap in between two packets, and the first doesn't have a reference)
						 * Rather than dropping, we should add a better check in the future */
						JANUS_LOG(LOG_HUGE, "[%"SCNu64"] Got a retransmission for non-NACKed packet %"SCNu16" (SSRC %"SCNu32", vindex %d)...\n",
							handle->handle_id, seqno, packet_ssrc, vindex);
						return;
					}
				}
				/* Backup the RTP header before passing it to the proper RTP switching context */
				janus_rtp_header backup = *header;
				if(medium->ssrc_peer_orig[vindex] == 0)
					medium->ssrc_peer_orig[vindex] = packet_ssrc;
				janus_rtp_header_update(header, &medium->rtp_ctx[vindex], medium->type == JANUS_MEDIA_VIDEO);
				header->ssrc = htonl(medium->ssrc_peer_orig[vindex]);
				/* Keep track of payload types too */
				if(medium->payload_type < 0) {
					medium->payload_type = header->type;
					if(janus_flags_is_set(&handle->webrtc_flags, JANUS_HANDLE_WEBRTC_RFC4588_RTX) &&
							medium->rtx_payload_types && g_hash_table_size(medium->rtx_payload_types) > 0) {
						medium->rtx_payload_type = GPOINTER_TO_INT(g_hash_table_lookup(medium->rtx_payload_types, GINT_TO_POINTER(medium->payload_type)));
						JANUS_LOG(LOG_HUGE, "[%"SCNu64"] Retransmissions will have payload type %d\n",
							handle->handle_id, medium->rtx_payload_type);
					}
					if(medium->codec == NULL) {
						const char *codec = janus_get_codec_from_pt(handle->local_sdp, medium->payload_type);
						if(codec != NULL)
							medium->codec = g_strdup(codec);
					}
					if(medium->type == JANUS_MEDIA_VIDEO && medium->video_is_keyframe == NULL && medium->codec != NULL) {
						if(!strcasecmp(medium->codec, "vp8"))
							medium->video_is_keyframe = &janus_vp8_is_keyframe;
						else if(!strcasecmp(medium->codec, "vp9"))
							medium->video_is_keyframe = &janus_vp9_is_keyframe;
						else if(!strcasecmp(medium->codec, "h264"))
							medium->video_is_keyframe = &janus_h264_is_keyframe;
					}
				}
				/* Pass the data to the responsible plugin */
				janus_plugin *plugin = (janus_plugin *)handle->app;
				if(plugin && plugin->incoming_rtp && handle->app_handle &&
						!g_atomic_int_get(&handle->app_handle->stopped) &&
						!g_atomic_int_get(&handle->destroyed))
					plugin->incoming_rtp(handle->app_handle, medium->mindex, video, buf, buflen);
				/* Restore the header for the stats (plugins may have messed with it) */
				*header = backup;
				/* Update stats (overall data received, and data received in the last second) */
				if(buflen > 0) {
					gint64 now = janus_get_monotonic_time();
					if(medium->in_stats.info[vindex].bytes == 0 || medium->in_stats.info[vindex].notified_lastsec) {
						/* We either received our first packet, or we started receiving it again after missing more than a second */
						medium->in_stats.info[vindex].notified_lastsec = FALSE;
						janus_ice_notify_media(handle, medium->mid, medium->type == JANUS_MEDIA_VIDEO, TRUE);
					}
					/* Overall video data for this SSRC */
					medium->in_stats.info[vindex].packets++;
					medium->in_stats.info[vindex].bytes += buflen;
					/* Last second video data for this SSRC */
					if(medium->in_stats.info[vindex].updated == 0)
						medium->in_stats.info[vindex].updated = now;
					if(now > medium->in_stats.info[vindex].updated &&
							now - medium->in_stats.info[vindex].updated >= G_USEC_PER_SEC) {
						medium->in_stats.info[vindex].bytes_lastsec = medium->in_stats.info[vindex].bytes_lastsec_temp;
						medium->in_stats.info[vindex].bytes_lastsec_temp = 0;
						medium->in_stats.info[vindex].updated = now;
					}
					medium->in_stats.info[vindex].bytes_lastsec_temp += buflen;
				}

				/* Update the RTCP context as well */
				rtcp_context *rtcp_ctx = medium->rtcp_ctx[vindex];
				gboolean count_lost = !medium->do_nacks;
				janus_rtcp_process_incoming_rtp(rtcp_ctx, buf, buflen, count_lost);

				/* Keep track of RTP sequence numbers, in case we need to NACK them */
				/* 	Note: unsigned int overflow/underflow wraps (defined behavior) */
				if(!medium->do_nacks) {
					/* ... unless NACKs are disabled for this medium */
					return;
				}
				guint16 new_seqn = ntohs(header->seq_number);
				/* If this is video, check if this is a keyframe: if so, we empty our NACK queue */
				if(video && medium->video_is_keyframe) {
					if(medium->video_is_keyframe(payload, plen)) {
						JANUS_LOG(LOG_HUGE, "[%"SCNu64"] Keyframe received, resetting NACK queue\n", handle->handle_id);
						if(medium->last_seqs[vindex] && (int16_t)(new_seqn - rtcp_ctx->max_seq_nr) > 0) {
							JANUS_LOG(LOG_HUGE, "[%"SCNu64"] Keyframe received with a highest sequence number, resetting NACK queue\n", handle->handle_id);
							janus_seq_list_free(&medium->last_seqs[vindex]);
						}
					}
				}
				guint16 cur_seqn;
				int last_seqs_len = 0;
				janus_mutex_lock(&medium->mutex);
				janus_seq_info **last_seqs = &medium->last_seqs[vindex];
				janus_seq_info *cur_seq = *last_seqs;
				if(cur_seq) {
					cur_seq = cur_seq->prev;
					cur_seqn = cur_seq->seq;
				} else {
					/* First seq, set up to add one seq */
					cur_seqn = new_seqn - (guint16)1; /* Can wrap */
				}
				if(!janus_seq_in_range(new_seqn, cur_seqn, LAST_SEQS_MAX_LEN) &&
						!janus_seq_in_range(cur_seqn, new_seqn, 1000)) {
					/* Jump too big, start fresh */
					JANUS_LOG(LOG_WARN, "[%"SCNu64"] Big sequence number jump %hu -> %hu (%s stream #%d)\n",
						handle->handle_id, cur_seqn, new_seqn, video ? "video" : "audio", vindex);
					janus_seq_list_free(last_seqs);
					cur_seq = NULL;
					cur_seqn = new_seqn - (guint16)1;
				}

				GSList *nacks = NULL;
				gint64 now = janus_get_monotonic_time();

				if(janus_seq_in_range(new_seqn, cur_seqn, LAST_SEQS_MAX_LEN)) {
					/* Add new seq objs forward */
					while(cur_seqn != new_seqn) {
						cur_seqn += (guint16)1; /* can wrap */
						janus_seq_info *seq_obj = g_malloc0(sizeof(janus_seq_info));
						seq_obj->seq = cur_seqn;
						seq_obj->ts = now;
						seq_obj->state = (cur_seqn == new_seqn) ? SEQ_RECVED : SEQ_MISSING;
						janus_seq_append(last_seqs, seq_obj);
						last_seqs_len++;
					}
				}
				if(cur_seq) {
					/* Scan old seq objs backwards */
					while(cur_seq != NULL) {
						last_seqs_len++;
						if(cur_seq->seq == new_seqn) {
							JANUS_LOG(LOG_HUGE, "[%"SCNu64"] Received missed sequence number %"SCNu16" (%s stream #%d)\n",
								handle->handle_id, cur_seq->seq, video ? "video" : "audio", vindex);
							cur_seq->state = SEQ_RECVED;
						} else if(cur_seq->state == SEQ_MISSING && now - cur_seq->ts > SEQ_MISSING_WAIT) {
							JANUS_LOG(LOG_HUGE, "[%"SCNu64"] Missed sequence number %"SCNu16" (%s stream #%d), sending 1st NACK\n",
								handle->handle_id, cur_seq->seq, video ? "video" : "audio", vindex);
							rtcp_ctx->lost++;
							nacks = g_slist_prepend(nacks, GUINT_TO_POINTER(cur_seq->seq));
							cur_seq->state = SEQ_NACKED;
							if(video && janus_flags_is_set(&handle->webrtc_flags, JANUS_HANDLE_WEBRTC_RFC4588_RTX)) {
								/* Keep track of this sequence number, we need to avoid duplicates */
								JANUS_LOG(LOG_HUGE, "[%"SCNu64"] Tracking NACKed packet %"SCNu16" (SSRC %"SCNu32", vindex %d)...\n",
									handle->handle_id, cur_seq->seq, packet_ssrc, vindex);
								if(medium->rtx_nacked[vindex] == NULL)
									medium->rtx_nacked[vindex] = g_hash_table_new(NULL, NULL);
								g_hash_table_insert(medium->rtx_nacked[vindex], GUINT_TO_POINTER(cur_seq->seq), GINT_TO_POINTER(1));
								/* We don't track it forever, though: add a timed source to remove it in a few seconds */
								janus_nacked_packet *np = g_malloc(sizeof(janus_nacked_packet));
								np->medium = medium;
								np->seq_number = cur_seq->seq;
								np->vindex = vindex;
								GSource *timeout_source = g_timeout_source_new_seconds(5);
								g_source_set_callback(timeout_source, janus_nacked_packet_cleanup, np, (GDestroyNotify)g_free);
								g_source_attach(timeout_source, handle->mainctx);
								g_source_unref(timeout_source);
							}
						} else if(cur_seq->state == SEQ_NACKED  && now - cur_seq->ts > SEQ_NACKED_WAIT) {
							JANUS_LOG(LOG_HUGE, "[%"SCNu64"] Missed sequence number %"SCNu16" (%s stream #%d), sending 2nd NACK\n",
								handle->handle_id, cur_seq->seq, video ? "video" : "audio", vindex);
							nacks = g_slist_prepend(nacks, GUINT_TO_POINTER(cur_seq->seq));
							cur_seq->state = SEQ_GIVEUP;
						}
						if(cur_seq == *last_seqs) {
							/* Just processed head */
							break;
						}
						cur_seq = cur_seq->prev;
					}
				}
				while(last_seqs_len > LAST_SEQS_MAX_LEN) {
					janus_seq_info *node = janus_seq_pop_head(last_seqs);
					g_free(node);
					last_seqs_len--;
				}

				guint nacks_count = g_slist_length(nacks);
				if(nacks_count) {
					/* Generate a NACK and send it */
					JANUS_LOG(LOG_DBG, "[%"SCNu64"] Now sending NACK for %u missed packets (%s stream #%d)\n",
						handle->handle_id, nacks_count, video ? "video" : "audio", vindex);
					char nackbuf[120];
					int res = janus_rtcp_nacks(nackbuf, sizeof(nackbuf), nacks);
					if(res > 0) {
						/* Set the right local and remote SSRC in the RTCP packet */
						janus_rtcp_fix_ssrc(NULL, nackbuf, res, 1,
							medium->ssrc, medium->ssrc_peer[vindex]);
						janus_ice_relay_rtcp_internal(handle, medium->mindex, video, nackbuf, res, FALSE);
					}
					/* Update stats */
					medium->nack_sent_recent_cnt += nacks_count;
					medium->out_stats.info[vindex].nacks += nacks_count;
					/* Inform the plugin about the slow downlink in case it's needed */
					janus_slow_link_update(medium, handle, nacks_count, video, 0, now);
				}
				if(medium->nack_sent_recent_cnt &&
						(now - medium->nack_sent_log_ts) > 5*G_USEC_PER_SEC) {
					JANUS_LOG(LOG_VERB, "[%"SCNu64"] Sent NACKs for %u missing packets (%s stream #%d)\n",
						handle->handle_id, medium->nack_sent_recent_cnt, video ? "video" : "audio", vindex);
					medium->nack_sent_recent_cnt = 0;
					medium->nack_sent_log_ts = now;
				}
				janus_mutex_unlock(&medium->mutex);
				g_slist_free(nacks);
				nacks = NULL;
			}
		}
		return;
	} else if(janus_is_rtcp(buf, len)) {
		/* This is RTCP */
		JANUS_LOG(LOG_HUGE, "[%"SCNu64"]  Got an RTCP packet\n", handle->handle_id);
		if(!pc->dtls || !pc->dtls->srtp_valid || !pc->dtls->srtp_in) {
			JANUS_LOG(LOG_WARN, "[%"SCNu64"]     Missing valid SRTP session (packet arrived too early?), skipping...\n", handle->handle_id);
		} else {
			int buflen = len;
			srtp_err_status_t res = srtp_unprotect_rtcp(pc->dtls->srtp_in, buf, &buflen);
			if(res != srtp_err_status_ok) {
				JANUS_LOG(LOG_ERR, "[%"SCNu64"]     SRTCP unprotect error: %s (len=%d-->%d)\n", handle->handle_id, janus_srtp_error_str(res), len, buflen);
			} else {
				/* Do we need to dump this packet for debugging? */
				if(g_atomic_int_get(&handle->dump_packets))
					janus_text2pcap_dump(handle->text2pcap, JANUS_TEXT2PCAP_RTCP, TRUE, buf, buflen,
						"[session=%"SCNu64"][handle=%"SCNu64"]", session->session_id, handle->handle_id);
				/* Check if there's an RTCP BYE: in case, let's log it */
				if(janus_rtcp_has_bye(buf, buflen)) {
					/* Note: we used to use this as a trigger to close the PeerConnection, but not anymore
					 * Discussion here, https://groups.google.com/forum/#!topic/meetecho-janus/4XtfbYB7Jvc */
					JANUS_LOG(LOG_VERB, "[%"SCNu64"] Got RTCP BYE on stream %u (component %u)\n", handle->handle_id, pc->stream_id, pc->component_id);
				}
				/* Is this audio or video? */
				int video = 0, vindex = 0;
				guint32 rtcp_ssrc = janus_rtcp_get_sender_ssrc(buf, buflen);
				janus_handle_webrtc_medium *medium = g_hash_table_lookup(pc->media_byssrc, GINT_TO_POINTER(rtcp_ssrc));
				if(medium == NULL) {
					/* We don't know the remote SSRC: this can happen for recvonly clients
					 * (see https://groups.google.com/forum/#!topic/discuss-webrtc/5yuZjV7lkNc)
					 * Check the local SSRC, compare it to what we have */
					rtcp_ssrc = janus_rtcp_get_receiver_ssrc(buf, buflen);
					medium = g_hash_table_lookup(pc->media_byssrc, GINT_TO_POINTER(rtcp_ssrc));
					if(medium == NULL) {
						if(rtcp_ssrc > 0) {
							JANUS_LOG(LOG_WARN, "[%"SCNu64"] Unknown SSRC, dropping RTCP packet (SSRC %"SCNu32")...\n",
								handle->handle_id, rtcp_ssrc);
						}
						return;
					}
				}
				video = (medium->type == JANUS_MEDIA_VIDEO);
				/* If this is video, check if this is simulcast */
				if(video) {
					if(medium->ssrc_peer[1] == rtcp_ssrc) {
						vindex = 1;
					} else if(medium->ssrc_peer[2] == rtcp_ssrc) {
						vindex = 2;
					}
				}

				/* Let's process this RTCP (compound?) packet, and update the RTCP context for this stream in case */
				rtcp_context *rtcp_ctx = medium->rtcp_ctx[vindex];
				if (janus_rtcp_parse(rtcp_ctx, buf, buflen) < 0) {
					/* Drop the packet if the parsing function returns with an error */
					return;
				}
				JANUS_LOG(LOG_HUGE, "[%"SCNu64"] Got %s RTCP (%d bytes)\n", handle->handle_id, video ? "video" : "audio", buflen);

				/* Now let's see if there are any NACKs to handle */
				gint64 now = janus_get_monotonic_time();
				GSList *nacks = janus_rtcp_get_nacks(buf, buflen);
				guint nacks_count = g_slist_length(nacks);
				if(nacks_count && (medium->do_nacks)) {
					/* Handle NACK */
					JANUS_LOG(LOG_HUGE, "[%"SCNu64"]     Just got some NACKS (%d) we should handle...\n", handle->handle_id, nacks_count);
					GHashTable *retransmit_seqs = medium->retransmit_seqs;
					GSList *list = (retransmit_seqs != NULL ? nacks : NULL);
					int retransmits_cnt = 0;
					janus_mutex_lock(&medium->mutex);
					while(list) {
						unsigned int seqnr = GPOINTER_TO_UINT(list->data);
						JANUS_LOG(LOG_DBG, "[%"SCNu64"]   >> %u\n", handle->handle_id, seqnr);
						int in_rb = 0;
						/* Check if we have the packet */
						janus_rtp_packet *p = g_hash_table_lookup(retransmit_seqs, GUINT_TO_POINTER(seqnr));
						if(p == NULL) {
							JANUS_LOG(LOG_HUGE, "[%"SCNu64"]   >> >> Can't retransmit packet %u, we don't have it...\n", handle->handle_id, seqnr);
						} else {
							/* Should we retransmit this packet? */
							if((p->last_retransmit > 0) && (now-p->last_retransmit < MAX_NACK_IGNORE)) {
								JANUS_LOG(LOG_HUGE, "[%"SCNu64"]   >> >> Packet %u was retransmitted just %"SCNi64"ms ago, skipping\n", handle->handle_id, seqnr, now-p->last_retransmit);
								list = list->next;
								continue;
							}
							in_rb = 1;
							JANUS_LOG(LOG_HUGE, "[%"SCNu64"]   >> >> Scheduling %u for retransmission due to NACK\n", handle->handle_id, seqnr);
							p->last_retransmit = now;
							retransmits_cnt++;
							/* Enqueue it */
							janus_ice_queued_packet *pkt = g_malloc(sizeof(janus_ice_queued_packet));
							pkt->mindex = medium->mindex;
							pkt->data = g_malloc(p->length+SRTP_MAX_TAG_LEN);
							memcpy(pkt->data, p->data, p->length);
							pkt->length = p->length;
							pkt->type = video ? JANUS_ICE_PACKET_VIDEO : JANUS_ICE_PACKET_AUDIO;
							pkt->control = FALSE;
							pkt->retransmission = TRUE;
							pkt->added = janus_get_monotonic_time();
							/* What to send and how depends on whether we're doing RFC4588 or not */
							if(!video || !janus_flags_is_set(&handle->webrtc_flags, JANUS_HANDLE_WEBRTC_RFC4588_RTX)) {
								/* We're not: just clarify the packet was already encrypted before */
								pkt->encrypted = TRUE;
							} else {
								/* We are: overwrite the RTP header (which means we'll need a new SRTP encrypt) */
								pkt->encrypted = FALSE;
								janus_rtp_header *header = (janus_rtp_header *)pkt->data;
								header->type = medium->rtx_payload_type;
								header->ssrc = htonl(medium->ssrc_rtx);
								medium->rtx_seq_number++;
								header->seq_number = htons(medium->rtx_seq_number);
							}
							if(handle->queued_packets != NULL) {
#if GLIB_CHECK_VERSION(2, 46, 0)
								g_async_queue_push_front(handle->queued_packets, pkt);
#else
								g_async_queue_push(handle->queued_packets, pkt);
#endif
								g_main_context_wakeup(handle->mainctx);
							}
						}
						if(rtcp_ctx != NULL && in_rb) {
							g_atomic_int_inc(&rtcp_ctx->nack_count);
						}
						list = list->next;
					}
					medium->retransmit_recent_cnt += retransmits_cnt;
					/* FIXME Remove the NACK compound packet, we've handled it */
					buflen = janus_rtcp_remove_nacks(buf, buflen);
					/* Update stats */
					medium->in_stats.info[vindex].nacks += nacks_count;
					/* Inform the plugin about the slow uplink in case it's needed */
					janus_slow_link_update(medium, handle, retransmits_cnt, video, 1, now);
					janus_mutex_unlock(&medium->mutex);
					g_slist_free(nacks);
					nacks = NULL;
				}
				if(medium->retransmit_recent_cnt &&
						now - medium->retransmit_log_ts > 5*G_USEC_PER_SEC) {
					JANUS_LOG(LOG_VERB, "[%"SCNu64"] Retransmitted %u packets due to NACK (%s stream #%d)\n",
						handle->handle_id, medium->retransmit_recent_cnt, video ? "video" : "audio", vindex);
					medium->retransmit_recent_cnt = 0;
					medium->retransmit_log_ts = now;
				}

				/* Fix packet data for RTCP SR and RTCP RR */
				janus_rtp_switching_context *rtp_ctx = &medium->rtp_ctx[vindex];
				uint32_t base_ts = rtp_ctx->base_ts;
				uint32_t base_ts_prev = rtp_ctx->base_ts_prev;
				uint32_t ssrc_peer = medium->ssrc_peer_orig[vindex];
				uint32_t ssrc_local = medium->ssrc;
				uint32_t ssrc_expected = rtp_ctx->last_ssrc;
				if (janus_rtcp_fix_report_data(buf, buflen, base_ts, base_ts_prev, ssrc_peer, ssrc_local, ssrc_expected, video) < 0) {
					/* Drop packet in case of parsing error or SSRC different from the one expected. */
					/* This might happen at the very beginning of the communication or early after */
					/* a re-negotation has been concluded. */
					return;
				}

				janus_plugin *plugin = (janus_plugin *)handle->app;
				if(plugin && plugin->incoming_rtcp && handle->app_handle &&
						!g_atomic_int_get(&handle->app_handle->stopped) &&
						!g_atomic_int_get(&handle->destroyed))
					plugin->incoming_rtcp(handle->app_handle, medium->mindex, video, buf, buflen);
			}
		}
		return;
	} else {
		JANUS_LOG(LOG_VERB, "[%"SCNu64"] Not RTP and not RTCP... may these be data channels?\n", handle->handle_id);
		janus_dtls_srtp_incoming_msg(pc->dtls, buf, len);
		/* Update stats (only overall data received) */
		if(len > 0) {
			pc->dtls_in_stats.info[0].packets++;
			pc->dtls_in_stats.info[0].bytes += len;
		}
		return;
	}
}

void janus_ice_incoming_data(janus_handle *handle, char *buffer, int length) {
	if(handle == NULL || buffer == NULL || length <= 0)
		return;
	janus_plugin *plugin = (janus_plugin *)handle->app;
	if(plugin && plugin->incoming_data && handle->app_handle &&
			!g_atomic_int_get(&handle->app_handle->stopped) &&
			!g_atomic_int_get(&handle->destroyed))
		plugin->incoming_data(handle->app_handle, buffer, length);
}


/* Helper: encoding local candidates to string/SDP */
static int janus_ice_candidate_to_string(janus_handle *handle, NiceCandidate *c, char *buffer, int buflen, gboolean log_candidate) {
	if(!handle || !handle->agent || !c || !buffer || buflen < 1)
		return -1;
	janus_handle_webrtc *pc = handle->pc;
	if(!pc)
		return -2;
	char *host_ip = NULL;
	if(nat_1_1_enabled) {
		/* A 1:1 NAT mapping was specified, overwrite all the host addresses with the public IP */
		host_ip = janus_get_public_ip();
		JANUS_LOG(LOG_VERB, "[%"SCNu64"] Public IP specified and 1:1 NAT mapping enabled (%s), using that as host address in the candidates\n", handle->handle_id, host_ip);
	}
	/* Encode the candidate to a string */
	gchar address[NICE_ADDRESS_STRING_LEN], base_address[NICE_ADDRESS_STRING_LEN];
	gint port = 0, base_port = 0;
	nice_address_to_string(&(c->addr), (gchar *)&address);
	port = nice_address_get_port(&(c->addr));
	nice_address_to_string(&(c->base_addr), (gchar *)&base_address);
	base_port = nice_address_get_port(&(c->base_addr));
	JANUS_LOG(LOG_VERB, "[%"SCNu64"]   Address:    %s:%d\n", handle->handle_id, address, port);
	JANUS_LOG(LOG_VERB, "[%"SCNu64"]   Priority:   %d\n", handle->handle_id, c->priority);
	JANUS_LOG(LOG_VERB, "[%"SCNu64"]   Foundation: %s\n", handle->handle_id, c->foundation);
	/* Start */
	if(c->type == NICE_CANDIDATE_TYPE_HOST) {
		/* 'host' candidate */
		if(c->transport == NICE_CANDIDATE_TRANSPORT_UDP) {
			g_snprintf(buffer, buflen,
				"%s %d %s %d %s %d typ host",
					c->foundation, c->component_id,
					"udp", c->priority,
					host_ip ? host_ip : address, port);
		} else {
			if(!janus_ice_tcp_enabled) {
				/* ICE-TCP support disabled */
				JANUS_LOG(LOG_VERB, "[%"SCNu64"] Skipping host TCP candidate, ICE-TCP support disabled...\n", handle->handle_id);
				return -4;
			}
#ifndef HAVE_LIBNICE_TCP
			/* TCP candidates are only supported since libnice 0.1.8 */
			JANUS_LOG(LOG_VERB, "[%"SCNu64"] Skipping host TCP candidate, the libnice version doesn't support it...\n", handle->handle_id);
			return -4;
#else
			const char *type = NULL;
			switch(c->transport) {
				case NICE_CANDIDATE_TRANSPORT_TCP_ACTIVE:
					type = "active";
					break;
				case NICE_CANDIDATE_TRANSPORT_TCP_PASSIVE:
					type = "passive";
					break;
				case NICE_CANDIDATE_TRANSPORT_TCP_SO:
					type = "so";
					break;
				default:
					break;
			}
			if(type == NULL) {
				/* FIXME Unsupported transport */
				JANUS_LOG(LOG_WARN, "[%"SCNu64"] Unsupported transport, skipping non-UDP/TCP host candidate...\n", handle->handle_id);
				return -5;
			}
			g_snprintf(buffer, buflen,
				"%s %d %s %d %s %d typ host tcptype %s",
					c->foundation, c->component_id,
					"tcp", c->priority,
					host_ip ? host_ip : address, port, type);
#endif
		}
	} else if(c->type == NICE_CANDIDATE_TYPE_SERVER_REFLEXIVE ||
			c->type == NICE_CANDIDATE_TYPE_PEER_REFLEXIVE ||
			c->type == NICE_CANDIDATE_TYPE_RELAYED) {
		/* 'srflx', 'prflx', or 'relay' candidate: what is this, exactly? */
		const char *ltype = NULL;
		switch(c->type) {
			case NICE_CANDIDATE_TYPE_SERVER_REFLEXIVE:
				ltype = "srflx";
				break;
			case NICE_CANDIDATE_TYPE_PEER_REFLEXIVE:
				ltype = "prflx";
				break;
			case NICE_CANDIDATE_TYPE_RELAYED:
				ltype = "relay";
				break;
			default:
				break;
		}
		if(ltype == NULL)
			return -5;
		if(c->transport == NICE_CANDIDATE_TRANSPORT_UDP) {
			nice_address_to_string(&(c->base_addr), (gchar *)&base_address);
			gint base_port = nice_address_get_port(&(c->base_addr));
			g_snprintf(buffer, buflen,
				"%s %d %s %d %s %d typ %s raddr %s rport %d",
					c->foundation, c->component_id,
					"udp", c->priority,
					address, port, ltype,
					base_address, base_port);
		} else {
			if(!janus_ice_tcp_enabled) {
				/* ICE-TCP support disabled */
				JANUS_LOG(LOG_VERB, "[%"SCNu64"] Skipping srflx TCP candidate, ICE-TCP support disabled...\n", handle->handle_id);
				return -4;
			}
#ifndef HAVE_LIBNICE_TCP
			/* TCP candidates are only supported since libnice 0.1.8 */
			JANUS_LOG(LOG_VERB, "[%"SCNu64"] Skipping srflx TCP candidate, the libnice version doesn't support it...\n", handle->handle_id);
			return -4;
#else
			const char *type = NULL;
			switch(c->transport) {
				case NICE_CANDIDATE_TRANSPORT_TCP_ACTIVE:
					type = "active";
					break;
				case NICE_CANDIDATE_TRANSPORT_TCP_PASSIVE:
					type = "passive";
					break;
				case NICE_CANDIDATE_TRANSPORT_TCP_SO:
					type = "so";
					break;
				default:
					break;
			}
			if(type == NULL) {
				/* FIXME Unsupported transport */
				JANUS_LOG(LOG_WARN, "[%"SCNu64"] Unsupported transport, skipping non-UDP/TCP srflx candidate...\n", handle->handle_id);
				return -5;
			} else {
				g_snprintf(buffer, buflen,
					"%s %d %s %d %s %d typ %s raddr %s rport %d tcptype %s",
						c->foundation, c->component_id,
						"tcp", c->priority,
						address, port, ltype,
						base_address, base_port, type);
			}
#endif
		}
	}
	JANUS_LOG(LOG_VERB, "[%"SCNu64"]     %s\n", handle->handle_id, buffer);
	if(log_candidate) {
		/* Save for the summary, in case we need it */
		pc->local_candidates = g_slist_append(pc->local_candidates, g_strdup(buffer));
		/* Notify event handlers */
		if(janus_events_is_enabled()) {
			janus_session *session = (janus_session *)handle->session;
			json_t *info = json_object();
			json_object_set_new(info, "local-candidate", json_string(buffer));
			json_object_set_new(info, "stream_id", json_integer(pc->stream_id));
			json_object_set_new(info, "component_id", json_integer(pc->component_id));
			janus_events_notify_handlers(JANUS_EVENT_TYPE_WEBRTC, session->session_id, handle->handle_id, handle->opaque_id, info);
		}
	}
	return 0;
}

void janus_handle_candidates_to_sdp(janus_handle *handle, janus_sdp_mline *mline, guint stream_id, guint component_id) {
	if(!handle || !handle->agent || !mline)
		return;
	janus_handle_webrtc *pc = handle->pc;
	if(!pc || pc->stream_id != stream_id) {
		JANUS_LOG(LOG_ERR, "[%"SCNu64"]     No stream %d??\n", handle->handle_id, stream_id);
		return;
	}
	NiceAgent *agent = handle->agent;
	/* Iterate on all */
	gchar buffer[200];
	GSList *candidates, *i;
	candidates = nice_agent_get_local_candidates (agent, stream_id, component_id);
	JANUS_LOG(LOG_VERB, "[%"SCNu64"] We have %d candidates for Stream #%d, Component #%d\n", handle->handle_id, g_slist_length(candidates), stream_id, component_id);
	gboolean log_candidates = (pc->local_candidates == NULL);
	for(i = candidates; i; i = i->next) {
		NiceCandidate *c = (NiceCandidate *) i->data;
		if(janus_ice_candidate_to_string(handle, c, buffer, sizeof(buffer), log_candidates) == 0) {
			/* Candidate encoded, add to the SDP (but only if it's not a 'prflx') */
			if(c->type == NICE_CANDIDATE_TYPE_PEER_REFLEXIVE) {
				JANUS_LOG(LOG_VERB, "[%"SCNu64"] Skipping prflx candidate...\n", handle->handle_id);
			} else {
				janus_sdp_attribute *a = janus_sdp_attribute_create("candidate", "%s", buffer);
				mline->attributes = g_list_append(mline->attributes, a);
			}
		}
		nice_candidate_free(c);
	}
	/* Done */
	g_slist_free(candidates);
}

void janus_handle_setup_remote_candidates(janus_handle *handle, guint stream_id, guint component_id) {
	if(!handle || !handle->agent)
		return;
	janus_handle_webrtc *pc = handle->pc;
	if(!pc || pc->stream_id != stream_id) {
		JANUS_LOG(LOG_ERR, "[%"SCNu64"] No such stream %d: cannot setup remote candidates for component %d\n", handle->handle_id, stream_id, component_id);
		return;
	}
	if(pc->process_started) {
		JANUS_LOG(LOG_VERB, "[%"SCNu64"] Component %d in stream %d has already been set up\n", handle->handle_id, component_id, stream_id);
		return;
	}
	if(!pc->candidates || !pc->candidates->data) {
		if(!janus_flags_is_set(&handle->webrtc_flags, JANUS_HANDLE_WEBRTC_TRICKLE)
				|| janus_flags_is_set(&handle->webrtc_flags, JANUS_HANDLE_WEBRTC_ALL_TRICKLES)) {
			JANUS_LOG(LOG_ERR, "[%"SCNu64"] No remote candidates for component %d in stream %d: was the remote SDP parsed?\n", handle->handle_id, component_id, stream_id);
		}
		return;
	}
	JANUS_LOG(LOG_VERB, "[%"SCNu64"] ## Setting remote candidates: stream %d, component %d (%u in the list)\n",
		handle->handle_id, stream_id, component_id, g_slist_length(pc->candidates));
	/* Add all candidates */
	NiceCandidate *c = NULL;
	GSList *gsc = pc->candidates;
	gchar *rufrag = NULL, *rpwd = NULL;
	while(gsc) {
		c = (NiceCandidate *) gsc->data;
		JANUS_LOG(LOG_VERB, "[%"SCNu64"] >> Remote Stream #%d, Component #%d\n", handle->handle_id, c->stream_id, c->component_id);
		if(c->username && !rufrag)
			rufrag = c->username;
		if(c->password && !rpwd)
			rpwd = c->password;
		gchar address[NICE_ADDRESS_STRING_LEN];
		nice_address_to_string(&(c->addr), (gchar *)&address);
		gint port = nice_address_get_port(&(c->addr));
		JANUS_LOG(LOG_VERB, "[%"SCNu64"]   Address:    %s:%d\n", handle->handle_id, address, port);
		JANUS_LOG(LOG_VERB, "[%"SCNu64"]   Priority:   %d\n", handle->handle_id, c->priority);
		JANUS_LOG(LOG_VERB, "[%"SCNu64"]   Foundation: %s\n", handle->handle_id, c->foundation);
		JANUS_LOG(LOG_VERB, "[%"SCNu64"]   Username:   %s\n", handle->handle_id, c->username);
		JANUS_LOG(LOG_VERB, "[%"SCNu64"]   Password:   %s\n", handle->handle_id, c->password);
		gsc = gsc->next;
	}
	if(rufrag && rpwd) {
		JANUS_LOG(LOG_VERB, "[%"SCNu64"]  Setting remote credentials...\n", handle->handle_id);
		if(!nice_agent_set_remote_credentials(handle->agent, stream_id, rufrag, rpwd)) {
			JANUS_LOG(LOG_ERR, "[%"SCNu64"]  failed to set remote credentials!\n", handle->handle_id);
		}
	}
	guint added = nice_agent_set_remote_candidates(handle->agent, stream_id, component_id, pc->candidates);
	if(added < g_slist_length(pc->candidates)) {
		JANUS_LOG(LOG_ERR, "[%"SCNu64"] Failed to set remote candidates :-( (added %u, expected %u)\n",
			handle->handle_id, added, g_slist_length(pc->candidates));
	} else {
		JANUS_LOG(LOG_VERB, "[%"SCNu64"] Remote candidates set!\n", handle->handle_id);
		pc->process_started = TRUE;
	}
}

int janus_handle_setup_local(janus_handle *handle, gboolean offer, gboolean trickle) {
	if(!handle)
		return -1;
	if(janus_flags_is_set(&handle->webrtc_flags, JANUS_HANDLE_WEBRTC_HAS_AGENT)) {
		JANUS_LOG(LOG_WARN, "[%"SCNu64"] Agent already exists?\n", handle->handle_id);
		return -2;
	}
	JANUS_LOG(LOG_VERB, "[%"SCNu64"] Setting ICE locally: got %s)\n",
		handle->handle_id, offer ? "OFFER" : "ANSWER");
	janus_flags_set(&handle->webrtc_flags, JANUS_HANDLE_WEBRTC_HAS_AGENT);
	janus_flags_clear(&handle->webrtc_flags, JANUS_HANDLE_WEBRTC_START);
	janus_flags_clear(&handle->webrtc_flags, JANUS_HANDLE_WEBRTC_READY);
	janus_flags_clear(&handle->webrtc_flags, JANUS_HANDLE_WEBRTC_STOP);
	janus_flags_clear(&handle->webrtc_flags, JANUS_HANDLE_WEBRTC_ALERT);
	janus_flags_clear(&handle->webrtc_flags, JANUS_HANDLE_WEBRTC_CLEANING);
	janus_flags_clear(&handle->webrtc_flags, JANUS_HANDLE_WEBRTC_ICE_RESTART);
	janus_flags_clear(&handle->webrtc_flags, JANUS_HANDLE_WEBRTC_RESEND_TRICKLES);

	/* Note: in case this is not an OFFER, we don't know whether ICE trickling is supported on the other side or not yet */
	if(offer && trickle) {
		janus_flags_set(&handle->webrtc_flags, JANUS_HANDLE_WEBRTC_TRICKLE);
	} else {
		janus_flags_clear(&handle->webrtc_flags, JANUS_HANDLE_WEBRTC_TRICKLE);
	}
	janus_flags_clear(&handle->webrtc_flags, JANUS_HANDLE_WEBRTC_ALL_TRICKLES);
	janus_flags_clear(&handle->webrtc_flags, JANUS_HANDLE_WEBRTC_TRICKLE_SYNCED);

	/* Note: NICE_COMPATIBILITY_RFC5245 is only available in more recent versions of libnice */
	handle->controlling = janus_ice_lite_enabled ? FALSE : !offer;
	JANUS_LOG(LOG_INFO, "[%"SCNu64"] Creating ICE agent (ICE %s mode, %s)\n", handle->handle_id,
		janus_ice_lite_enabled ? "Lite" : "Full", handle->controlling ? "controlling" : "controlled");
	handle->agent = g_object_new(NICE_TYPE_AGENT,
		"compatibility", NICE_COMPATIBILITY_DRAFT19,
		"main-context", handle->mainctx,
		"reliable", FALSE,
		"full-mode", janus_ice_lite_enabled ? FALSE : TRUE,
#ifdef HAVE_LIBNICE_TCP
		"ice-udp", TRUE,
		"ice-tcp", janus_ice_tcp_enabled ? TRUE : FALSE,
#endif
		NULL);
	handle->agent_created = janus_get_monotonic_time();
	handle->srtp_errors_count = 0;
	handle->last_srtp_error = 0;
	/* Any STUN server to use? */
	if(janus_stun_server != NULL && janus_stun_port > 0) {
		g_object_set(G_OBJECT(handle->agent),
			"stun-server", janus_stun_server,
			"stun-server-port", janus_stun_port,
			NULL);
	}
	/* Any dynamic TURN credentials to retrieve via REST API? */
	gboolean have_turnrest_credentials = FALSE;
#ifdef HAVE_TURNRESTAPI
	janus_turnrest_response *turnrest_credentials = janus_turnrest_request();
	if(turnrest_credentials != NULL) {
		have_turnrest_credentials = TRUE;
		JANUS_LOG(LOG_VERB, "[%"SCNu64"] Got credentials from the TURN REST API backend!\n", handle->handle_id);
		JANUS_LOG(LOG_HUGE, "  -- Username: %s\n", turnrest_credentials->username);
		JANUS_LOG(LOG_HUGE, "  -- Password: %s\n", turnrest_credentials->password);
		JANUS_LOG(LOG_HUGE, "  -- TTL:      %"SCNu32"\n", turnrest_credentials->ttl);
		JANUS_LOG(LOG_HUGE, "  -- Servers:  %d\n", g_list_length(turnrest_credentials->servers));
		GList *server = turnrest_credentials->servers;
		while(server != NULL) {
			janus_turnrest_instance *instance = (janus_turnrest_instance *)server->data;
			JANUS_LOG(LOG_HUGE, "  -- -- URI: %s:%"SCNu16" (%d)\n", instance->server, instance->port, instance->transport);
			server = server->next;
		}
	}
#endif
	g_object_set(G_OBJECT(handle->agent), "upnp", FALSE, NULL);
	g_object_set(G_OBJECT(handle->agent), "controlling-mode", handle->controlling, NULL);
	g_signal_connect (G_OBJECT (handle->agent), "candidate-gathering-done",
		G_CALLBACK (janus_ice_cb_candidate_gathering_done), handle);
	g_signal_connect (G_OBJECT (handle->agent), "component-state-changed",
		G_CALLBACK (janus_ice_cb_component_state_changed), handle);
#ifndef HAVE_LIBNICE_TCP
	g_signal_connect (G_OBJECT (handle->agent), "new-selected-pair",
#else
	g_signal_connect (G_OBJECT (handle->agent), "new-selected-pair-full",
#endif
		G_CALLBACK (janus_ice_cb_new_selected_pair), handle);
	if(janus_full_trickle_enabled) {
#ifndef HAVE_LIBNICE_TCP
		g_signal_connect (G_OBJECT (handle->agent), "new-candidate",
#else
		g_signal_connect (G_OBJECT (handle->agent), "new-candidate-full",
#endif
			G_CALLBACK (janus_ice_cb_new_local_candidate), handle);
	}
#ifndef HAVE_LIBNICE_TCP
	g_signal_connect (G_OBJECT (handle->agent), "new-remote-candidate",
#else
	g_signal_connect (G_OBJECT (handle->agent), "new-remote-candidate-full",
#endif
		G_CALLBACK (janus_ice_cb_new_remote_candidate), handle);

	/* Add all local addresses, except those in the ignore list */
	struct ifaddrs *ifaddr, *ifa;
	int family, s, n;
	char host[NI_MAXHOST];
	if(getifaddrs(&ifaddr) == -1) {
		JANUS_LOG(LOG_ERR, "[%"SCNu64"] Error getting list of interfaces...", handle->handle_id);
	} else {
		for(ifa = ifaddr, n = 0; ifa != NULL; ifa = ifa->ifa_next, n++) {
			if(ifa->ifa_addr == NULL)
				continue;
			/* Skip interfaces which are not up and running */
			if(!((ifa->ifa_flags & IFF_UP) && (ifa->ifa_flags & IFF_RUNNING)))
				continue;
			/* Skip loopback interfaces */
			if(ifa->ifa_flags & IFF_LOOPBACK)
				continue;
			family = ifa->ifa_addr->sa_family;
			if(family != AF_INET && family != AF_INET6)
				continue;
			/* We only add IPv6 addresses if support for them has been explicitly enabled (still WIP, mostly) */
			if(family == AF_INET6 && !janus_ipv6_enabled)
				continue;
			/* Check the interface name first, we can ignore that as well: enforce list would be checked later */
			if(janus_ice_enforce_list == NULL && ifa->ifa_name != NULL && janus_ice_is_ignored(ifa->ifa_name))
				continue;
			s = getnameinfo(ifa->ifa_addr,
					(family == AF_INET) ? sizeof(struct sockaddr_in) : sizeof(struct sockaddr_in6),
					host, NI_MAXHOST, NULL, 0, NI_NUMERICHOST);
			if(s != 0) {
				JANUS_LOG(LOG_ERR, "[%"SCNu64"] getnameinfo() failed: %s\n", handle->handle_id, gai_strerror(s));
				continue;
			}
			/* Skip 0.0.0.0, :: and local scoped addresses  */
			if(!strcmp(host, "0.0.0.0") || !strcmp(host, "::") || !strncmp(host, "fe80:", 5))
				continue;
			/* Check if this IP address is in the ignore/enforce list, now: the enforce list has the precedence */
			if(janus_ice_enforce_list != NULL) {
				if(ifa->ifa_name != NULL && !janus_ice_is_enforced(ifa->ifa_name) && !janus_ice_is_enforced(host))
					continue;
			} else {
				if(janus_ice_is_ignored(host))
					continue;
			}
			/* Ok, add interface to the ICE agent */
			JANUS_LOG(LOG_VERB, "[%"SCNu64"] Adding %s to the addresses to gather candidates for\n", handle->handle_id, host);
			NiceAddress addr_local;
			nice_address_init (&addr_local);
			if(!nice_address_set_from_string (&addr_local, host)) {
				JANUS_LOG(LOG_WARN, "[%"SCNu64"] Skipping invalid address %s\n", handle->handle_id, host);
				continue;
			}
			nice_agent_add_local_address (handle->agent, &addr_local);
		}
		freeifaddrs(ifaddr);
	}

	handle->cdone = 0;
	handle->stream_id = 0;
	/* Now create an ICE stream for all the media we'll handle */
	handle->stream_id = nice_agent_add_stream(handle->agent, 1);
	janus_handle_webrtc *pc = g_malloc0(sizeof(janus_handle_webrtc));
	janus_refcount_init(&pc->ref, janus_handle_webrtc_free);
	janus_refcount_increase(&handle->ref);
	pc->stream_id = handle->stream_id;
	pc->handle = handle;
	/* FIXME By default, if we're being called we're DTLS clients, but this may be changed by ICE... */
	pc->dtls_role = offer ? JANUS_DTLS_ROLE_CLIENT : JANUS_DTLS_ROLE_ACTPASS;
	janus_mutex_init(&pc->mutex);
	if(!have_turnrest_credentials) {
		/* No TURN REST API server and credentials, any static ones? */
		if(janus_turn_server != NULL) {
			/* We need relay candidates as well */
			gboolean ok = nice_agent_set_relay_info(handle->agent, handle->stream_id, 1,
				janus_turn_server, janus_turn_port, janus_turn_user, janus_turn_pwd, janus_turn_type);
			if(!ok) {
				JANUS_LOG(LOG_WARN, "Could not set TURN server, is the address correct? (%s:%"SCNu16")\n",
					janus_turn_server, janus_turn_port);
			}
		}
#ifdef HAVE_TURNRESTAPI
	} else {
		/* We need relay candidates as well: add all those we got */
		GList *server = turnrest_credentials->servers;
		while(server != NULL) {
			janus_turnrest_instance *instance = (janus_turnrest_instance *)server->data;
			gboolean ok = nice_agent_set_relay_info(handle->agent, handle->stream_id, 1,
				instance->server, instance->port,
				turnrest_credentials->username, turnrest_credentials->password,
				instance->transport);
			if(!ok) {
				JANUS_LOG(LOG_WARN, "Could not set TURN server, is the address correct? (%s:%"SCNu16")\n",
					instance->server, instance->port);
			}
			server = server->next;
		}
#endif
	}
	handle->pc = pc;
#ifdef HAVE_PORTRANGE
	/* FIXME: libnice supports this since 0.1.0, but the 0.1.3 on Fedora fails with an undefined reference! */
	nice_agent_set_port_range(handle->agent, handle->stream_id, 1, rtp_range_min, rtp_range_max);
#endif
	nice_agent_gather_candidates(handle->agent, handle->stream_id);
	nice_agent_attach_recv(handle->agent, handle->stream_id, 1, g_main_loop_get_context(handle->mainloop),
		janus_ice_cb_nice_recv, pc);
#ifdef HAVE_TURNRESTAPI
	if(turnrest_credentials != NULL) {
		janus_turnrest_response_destroy(turnrest_credentials);
		turnrest_credentials = NULL;
	}
#endif
	/* Create DTLS-SRTP context, at last */
	pc->dtls = janus_dtls_srtp_create(pc, pc->dtls_role);
	if(!pc->dtls) {
		/* FIXME We should clear some resources... */
		JANUS_LOG(LOG_ERR, "[%"SCNu64"] Error creating DTLS-SRTP stack...\n", handle->handle_id);
		janus_flags_clear(&handle->webrtc_flags, JANUS_HANDLE_WEBRTC_HAS_AGENT);
		janus_refcount_decrease(&handle->ref);
		return -1;
	}
	janus_refcount_increase(&pc->dtls->ref);
	/* Create the media instances we need */
	pc->media = g_hash_table_new_full(NULL, NULL, NULL, (GDestroyNotify)janus_handle_webrtc_medium_destroy);
	pc->media_byssrc = g_hash_table_new_full(NULL, NULL, NULL, (GDestroyNotify)janus_handle_webrtc_medium_dereference);
	pc->media_bytype = g_hash_table_new_full(NULL, NULL, NULL, (GDestroyNotify)janus_handle_webrtc_medium_dereference);
	return 0;
}

void janus_handle_ice_restart(janus_handle *handle) {
	if(!handle || !handle->agent || !handle->pc)
		return;
	/* Restart ICE */
	if(nice_agent_restart(handle->agent) == FALSE) {
		JANUS_LOG(LOG_WARN, "[%"SCNu64"] ICE restart failed...\n", handle->handle_id);
	}
	janus_flags_clear(&handle->webrtc_flags, JANUS_HANDLE_WEBRTC_ICE_RESTART);
}

void janus_handle_resend_trickles(janus_handle *handle) {
	if(!handle || !handle->agent)
		return;
	janus_flags_clear(&handle->webrtc_flags, JANUS_HANDLE_WEBRTC_RESEND_TRICKLES);
	janus_handle_webrtc *pc = handle->pc;
	if(!pc)
		return;
	NiceAgent *agent = handle->agent;
	/* Iterate on all existing local candidates */
	gchar buffer[200];
	GSList *candidates, *i;
	candidates = nice_agent_get_local_candidates (agent, pc->stream_id, pc->component_id);
	JANUS_LOG(LOG_VERB, "[%"SCNu64"] We have %d candidates for Stream #%d, Component #%d\n",
		handle->handle_id, g_slist_length(candidates), pc->stream_id, pc->component_id);
	for(i = candidates; i; i = i->next) {
		NiceCandidate *c = (NiceCandidate *) i->data;
		if(c->type == NICE_CANDIDATE_TYPE_PEER_REFLEXIVE)
			continue;
		if(janus_ice_candidate_to_string(handle, c, buffer, sizeof(buffer), FALSE) == 0) {
			/* Candidate encoded, send a "trickle" event to the browser */
			janus_ice_notify_trickle(handle, buffer);
		}
		nice_candidate_free(c);
	}
	/* Send a "completed" trickle at the end */
	janus_ice_notify_trickle(handle, NULL);
}

static gint rtcp_transport_wide_cc_stats_comparator(gconstpointer item1, gconstpointer item2) {
	return ((rtcp_transport_wide_cc_stats*)item1)->transport_seq_num - ((rtcp_transport_wide_cc_stats*)item2)->transport_seq_num;
}
static gboolean janus_ice_outgoing_transport_wide_cc_feedback(gpointer user_data) {
	janus_handle *handle = (janus_handle *)user_data;
	janus_handle_webrtc *pc = handle->pc;
	janus_handle_webrtc_medium *medium = pc ? g_hash_table_lookup(pc->media_bytype, GINT_TO_POINTER(JANUS_MEDIA_VIDEO)) : NULL;
	if(pc && pc->do_transport_wide_cc && medium) {
		/* Create a transport wide feedback message */
		size_t size = 1300;
		char rtcpbuf[1300];
		/* Order packet list */
		pc->transport_wide_received_seq_nums = g_slist_sort(pc->transport_wide_received_seq_nums,
			rtcp_transport_wide_cc_stats_comparator);
		/* Create full stats queue */
		GQueue *packets = g_queue_new();
		/* For all packets */
		GSList *it = NULL;
		for(it = pc->transport_wide_received_seq_nums; it; it = it->next) {
			/* Get stat */
			janus_rtcp_transport_wide_cc_stats *stats = (janus_rtcp_transport_wide_cc_stats *)it->data;
			/* Get transport seq */
			guint32 transport_seq_num = stats->transport_seq_num;
			/* Check if it is an out of order  */
			if(transport_seq_num < pc->transport_wide_cc_last_feedback_seq_num) {
				/* Skip, it was already reported as lost */
				g_free(stats);
				continue;
			}
			/* If not first */
			if(pc->transport_wide_cc_last_feedback_seq_num) {
				/* For each lost */
				guint32 i = 0;
				for(i = pc->transport_wide_cc_last_feedback_seq_num+1; i<transport_seq_num; ++i) {
					/* Create new stat */
					janus_rtcp_transport_wide_cc_stats *missing = g_malloc(sizeof(janus_rtcp_transport_wide_cc_stats));
					/* Add missing packet */
					missing->transport_seq_num = i;
					missing->timestamp = 0;
					/* Add it */
					g_queue_push_tail(packets, missing);
				}
			}
			/* Store last */
			pc->transport_wide_cc_last_feedback_seq_num = transport_seq_num;
			/* Add this one */
			g_queue_push_tail(packets, stats);
		}
		/* Free and reset stats list */
		g_slist_free(pc->transport_wide_received_seq_nums);
		pc->transport_wide_received_seq_nums = NULL;
		/* Create and enqueue RTCP packets */
		guint packets_len = 0;
		while((packets_len = g_queue_get_length(packets)) > 0) {
			GQueue *packets_to_process;
			/* If we have more than 400 packets to acknowledge, let's send more than one message */
			if(packets_len > 400) {
				/* Split the queue into two */
				GList *new_head = g_queue_peek_nth_link(packets, 400);
				GList *new_tail = new_head->prev;
				new_head->prev = NULL;
				new_tail->next = NULL;
				packets_to_process = g_queue_new();
				packets_to_process->head = packets->head;
				packets_to_process->tail = new_tail;
				packets_to_process->length = 400;
				packets->head = new_head;
				/* packets->tail is unchanged */
				packets->length = packets_len - 400;
			} else {
				packets_to_process = packets;
			}
			/* Get feedback packet count and increase it for next one */
			guint8 feedback_packet_count = pc->transport_wide_cc_feedback_count++;
			/* Create RTCP packet */
			int len = janus_rtcp_transport_wide_cc_feedback(rtcpbuf, size,
				medium->ssrc, medium->ssrc_peer[0], feedback_packet_count, packets_to_process);
			/* Enqueue it, we'll send it later */
			janus_ice_relay_rtcp_internal(handle, medium->mindex, TRUE, rtcpbuf, len, FALSE);
			if(packets_to_process != packets) {
				g_queue_free(packets_to_process);
			}
		}
		/* Free mem */
		g_queue_free(packets);
	}
	return G_SOURCE_CONTINUE;
}

static gboolean janus_ice_outgoing_rtcp_handle(gpointer user_data) {
	janus_handle *handle = (janus_handle *)user_data;
	janus_handle_webrtc *pc = handle->pc;
	/* Iterate on all media */
	janus_handle_webrtc_medium *medium = NULL;
	uint mi=0;
	for(mi=0; mi<g_hash_table_size(pc->media); mi++) {
		medium = g_hash_table_lookup(pc->media, GUINT_TO_POINTER(mi));
		if(!medium)
			continue;
		if(medium->out_stats.info[0].packets > 0) {
			/* Create a SR/SDES compound */
			int srlen = 28;
			int sdeslen = 24;
			char rtcpbuf[srlen+sdeslen];
			memset(rtcpbuf, 0, sizeof(rtcpbuf));
			rtcp_sr *sr = (rtcp_sr *)&rtcpbuf;
			sr->header.version = 2;
			sr->header.type = RTCP_SR;
			sr->header.rc = 0;
			sr->header.length = htons((srlen/4)-1);
			sr->ssrc = htonl(medium->ssrc);
			struct timeval tv;
			gettimeofday(&tv, NULL);
			uint32_t s = tv.tv_sec + 2208988800u;
			uint32_t u = tv.tv_usec;
			uint32_t f = (u << 12) + (u << 8) - ((u * 3650) >> 6);
			sr->si.ntp_ts_msw = htonl(s);
			sr->si.ntp_ts_lsw = htonl(f);
			/* Compute an RTP timestamp coherent with the NTP one */
			rtcp_context *rtcp_ctx = medium->rtcp_ctx[0];
			if(rtcp_ctx == NULL) {
				sr->si.rtp_ts = htonl(medium->last_ts);	/* FIXME */
			} else {
				int64_t ntp = tv.tv_sec*G_USEC_PER_SEC + tv.tv_usec;
				uint32_t rtp_ts = ((ntp - medium->first_ntp_ts[0])*(rtcp_ctx->tb))/1000000 + medium->first_rtp_ts[0];
				sr->si.rtp_ts = htonl(rtp_ts);
			}
			sr->si.s_packets = htonl(medium->out_stats.info[0].packets);
			sr->si.s_octets = htonl(medium->out_stats.info[0].bytes);
			rtcp_sdes *sdes = (rtcp_sdes *)&rtcpbuf[28];
			janus_rtcp_sdes_cname((char *)sdes, sdeslen, "janus", 5);
			sdes->chunk.ssrc = htonl(medium->ssrc);
			/* Enqueue it, we'll send it later */
			janus_ice_relay_rtcp_internal(handle, medium->mindex, medium->type == JANUS_MEDIA_VIDEO, rtcpbuf, srlen+sdeslen, FALSE);
		}
		if(medium->recv) {
			/* Create a RR too (for each SSRC, if we're simulcasting) */
			int vindex=0;
			for(vindex=0; vindex<3; vindex++) {
				if(medium->rtcp_ctx[vindex] && medium->rtcp_ctx[vindex]->rtp_recvd) {
					/* Create a RR */
					int rrlen = 32;
					char rtcpbuf[32];
					memset(rtcpbuf, 0, sizeof(rtcpbuf));
					rtcp_rr *rr = (rtcp_rr *)&rtcpbuf;
					rr->header.version = 2;
					rr->header.type = RTCP_RR;
					rr->header.rc = 1;
					rr->header.length = htons((rrlen/4)-1);
					rr->ssrc = htonl(medium->ssrc);
					janus_rtcp_report_block(medium->rtcp_ctx[vindex], &rr->rb[0]);
					rr->rb[0].ssrc = htonl(medium->ssrc_peer[vindex]);
					/* Enqueue it, we'll send it later */
					janus_ice_relay_rtcp_internal(handle, medium->mindex, medium->type == JANUS_MEDIA_VIDEO, rtcpbuf, 32, FALSE);
				}
			}
		}
	}
	if(twcc_period == 1000) {
		/* The Transport Wide CC feedback period is 1s as well, send it here */
		janus_ice_outgoing_transport_wide_cc_feedback(handle);
	}
	return G_SOURCE_CONTINUE;
}

static gboolean janus_ice_outgoing_stats_handle(gpointer user_data) {
	janus_handle *handle = (janus_handle *)user_data;
	/* This callback is for stats and other things we need to do on a regular basis (typically called once per second) */
	janus_session *session = (janus_session *)handle->session;
	gint64 now = janus_get_monotonic_time();
	/* Reset the last second counters if too much time passed with no data in or out */
	janus_handle_webrtc *pc = handle->pc;
	if(pc == NULL)
		return G_SOURCE_CONTINUE;
	/* Iterate on all media */
	janus_handle_webrtc_medium *medium = NULL;
	uint mi=0;
	for(mi=0; mi<g_hash_table_size(pc->media); mi++) {
		medium = g_hash_table_lookup(pc->media, GUINT_TO_POINTER(mi));
		if(!medium)
			continue;
		int vindex = 0;
		for(vindex=0; vindex < 3; vindex++) {
			gint64 last = medium->in_stats.info[vindex].updated;
			if(last && now > last && now-last >= 2*G_USEC_PER_SEC && medium->in_stats.info[vindex].bytes_lastsec_temp > 0) {
				medium->in_stats.info[vindex].bytes_lastsec = 0;
				medium->in_stats.info[vindex].bytes_lastsec_temp = 0;
			}
			last = medium->out_stats.info[vindex].updated;
			if(last && now > last && now-last >= 2*G_USEC_PER_SEC && medium->out_stats.info[vindex].bytes_lastsec_temp > 0) {
				medium->out_stats.info[vindex].bytes_lastsec = 0;
				medium->out_stats.info[vindex].bytes_lastsec_temp = 0;
			}
		}
		/* Now let's see if we need to notify the user about no incoming audio or video */
		if(no_media_timer > 0 && pc->dtls->dtls_connected > 0 && (now - pc->dtls->dtls_connected >= G_USEC_PER_SEC)) {
			gint64 last = medium->in_stats.info[0].updated;
			if(!medium->in_stats.info[0].notified_lastsec && last &&
					!medium->in_stats.info[0].bytes_lastsec && !medium->in_stats.info[0].bytes_lastsec_temp &&
						now-last >= (gint64)no_media_timer*G_USEC_PER_SEC) {
				/* We missed more than no_second_timer seconds of video! */
				medium->in_stats.info[0].notified_lastsec = TRUE;
				JANUS_LOG(LOG_WARN, "[%"SCNu64"] Didn't receive video for more than a second...\n", handle->handle_id);
				janus_ice_notify_media(handle, medium->mid, medium->type == JANUS_MEDIA_VIDEO, FALSE);
			}
		}
		/* We also send live stats to event handlers every tot-seconds (configurable) */
		handle->last_event_stats++;
		if(janus_ice_event_stats_period > 0 && handle->last_event_stats >= janus_ice_event_stats_period) {
			handle->last_event_stats = 0;
			if(janus_events_is_enabled()) {
				int vindex=0;
				for(vindex=0; vindex<3; vindex++) {
					if(medium->rtcp_ctx[vindex]) {
						json_t *info = json_object();
						json_object_set_new(info, "mindex", json_integer(medium->mindex));
						if(vindex == 0)
							json_object_set_new(info, "media", json_string(medium->type == JANUS_MEDIA_VIDEO ? "video" : "audio"));
						else if(vindex == 1)
							json_object_set_new(info, "media", json_string("video-sim1"));
						else
							json_object_set_new(info, "media", json_string("video-sim2"));
						json_object_set_new(info, "base", json_integer(medium->rtcp_ctx[vindex]->tb));
						if(vindex == 0)
							json_object_set_new(info, "rtt", json_integer(janus_rtcp_context_get_rtt(medium->rtcp_ctx[vindex])));
						json_object_set_new(info, "lost", json_integer(janus_rtcp_context_get_lost_all(medium->rtcp_ctx[vindex], FALSE)));
						json_object_set_new(info, "lost-by-remote", json_integer(janus_rtcp_context_get_lost_all(medium->rtcp_ctx[vindex], TRUE)));
						json_object_set_new(info, "jitter-local", json_integer(janus_rtcp_context_get_jitter(medium->rtcp_ctx[vindex], FALSE)));
						json_object_set_new(info, "jitter-remote", json_integer(janus_rtcp_context_get_jitter(medium->rtcp_ctx[vindex], TRUE)));
						json_object_set_new(info, "in-link-quality", json_integer(janus_rtcp_context_get_in_link_quality(medium->rtcp_ctx[vindex])));
						json_object_set_new(info, "in-media-link-quality", json_integer(janus_rtcp_context_get_in_media_link_quality(medium->rtcp_ctx[vindex])));
						json_object_set_new(info, "out-link-quality", json_integer(janus_rtcp_context_get_out_link_quality(medium->rtcp_ctx[vindex])));
						json_object_set_new(info, "out-media-link-quality", json_integer(janus_rtcp_context_get_out_media_link_quality(medium->rtcp_ctx[vindex])));
						json_object_set_new(info, "packets-received", json_integer(medium->in_stats.info[vindex].packets));
						json_object_set_new(info, "packets-sent", json_integer(medium->out_stats.info[vindex].packets));
						json_object_set_new(info, "bytes-received", json_integer(medium->in_stats.info[vindex].bytes));
						json_object_set_new(info, "bytes-sent", json_integer(medium->out_stats.info[vindex].bytes));
						json_object_set_new(info, "bytes-received-lastsec", json_integer(medium->in_stats.info[vindex].bytes_lastsec));
						json_object_set_new(info, "bytes-sent-lastsec", json_integer(medium->out_stats.info[vindex].bytes_lastsec));
						json_object_set_new(info, "nacks-received", json_integer(medium->in_stats.info[vindex].nacks));
						json_object_set_new(info, "nacks-sent", json_integer(medium->out_stats.info[vindex].nacks));
						janus_events_notify_handlers(JANUS_EVENT_TYPE_MEDIA, session->session_id, handle->handle_id, handle->opaque_id, info);
					}
				}
			}
		}
	}
	/* Should we clean up old NACK buffers for any of the streams? */
	janus_cleanup_nack_buffer(now, handle->pc, TRUE, TRUE);
	/* Check if we should also print a summary of SRTP-related errors */
	handle->last_srtp_summary++;
	if(handle->last_srtp_summary == 0 || handle->last_srtp_summary == 2) {
		if(handle->srtp_errors_count > 0) {
			JANUS_LOG(LOG_ERR, "[%"SCNu64"] Got %d SRTP/SRTCP errors in the last few seconds (last error: %s)\n",
				handle->handle_id, handle->srtp_errors_count, janus_srtp_error_str(handle->last_srtp_error));
			handle->srtp_errors_count = 0;
			handle->last_srtp_error = 0;
		}
		handle->last_srtp_summary = 0;
	}
	return G_SOURCE_CONTINUE;
}

static gboolean janus_ice_outgoing_traffic_handle(janus_handle *handle, janus_ice_queued_packet *pkt) {
	janus_session *session = (janus_session *)handle->session;
	janus_handle_webrtc *pc = handle->pc;
	if(pkt == &janus_ice_dtls_handshake) {
		/* Start the DTLS handshake */
		janus_dtls_srtp_handshake(pc->dtls);
		/* Create retransmission timer */
		pc->dtlsrt_source = g_timeout_source_new(50);
		g_source_set_callback(pc->dtlsrt_source, janus_dtls_retry, pc->dtls, NULL);
		guint id = g_source_attach(pc->dtlsrt_source, handle->mainctx);
		JANUS_LOG(LOG_VERB, "[%"SCNu64"] Creating retransmission timer with ID %u\n", handle->handle_id, id);
		return G_SOURCE_CONTINUE;
	} else if(pkt == &janus_ice_hangup_peerconnection) {
		/* The media session is over, send an alert on all streams and components */
		if(handle->pc && janus_flags_is_set(&handle->webrtc_flags, JANUS_HANDLE_WEBRTC_READY)) {
			janus_dtls_srtp_send_alert(handle->pc->dtls);
		}
		/* Notify the plugin about the fact this PeerConnection has just gone */
		janus_plugin *plugin = (janus_plugin *)handle->app;
		JANUS_LOG(LOG_VERB, "[%"SCNu64"] Telling the plugin about the hangup (%s)\n",
			handle->handle_id, plugin ? plugin->get_name() : "??");
		if(plugin != NULL && handle->app_handle != NULL) {
			plugin->hangup_media(handle->app_handle);
		}
		/* Get rid of the attached sources */
		if(handle->rtcp_source) {
			g_source_destroy(handle->rtcp_source);
			g_source_unref(handle->rtcp_source);
			handle->rtcp_source = NULL;
		}
		if(handle->twcc_source) {
			g_source_destroy(handle->twcc_source);
			g_source_unref(handle->twcc_source);
			handle->twcc_source = NULL;
		}
		if(handle->stats_source) {
			g_source_destroy(handle->stats_source);
			g_source_unref(handle->stats_source);
			handle->stats_source = NULL;
		}
		/* If event handlers are active, send stats one last time */
		if(janus_events_is_enabled()) {
			handle->last_event_stats = janus_ice_event_stats_period;
			(void)janus_ice_outgoing_stats_handle(handle);
		}
		janus_ice_webrtc_free(handle);
		return G_SOURCE_CONTINUE;
	} else if(pkt == &janus_ice_detach_handle) {
		/* This handle has just been detached, notify the plugin */
		janus_plugin *plugin = (janus_plugin *)handle->app;
		JANUS_LOG(LOG_VERB, "[%"SCNu64"] Telling the plugin about the handle detach (%s)\n",
			handle->handle_id, plugin ? plugin->get_name() : "??");
		if(plugin != NULL && handle->app_handle != NULL) {
			int error = 0;
			plugin->destroy_session(handle->app_handle, &error);
		}
		handle->app_handle = NULL;
		/* TODO Get rid of the loop by removing the source */
		if(handle->rtp_source) {
			g_source_destroy(handle->rtp_source);
			g_source_unref(handle->rtp_source);
			handle->rtp_source = NULL;
		}
		/* Prepare JSON event to notify user/application */
		json_t *event = json_object();
		json_object_set_new(event, "janus", json_string("detached"));
		json_object_set_new(event, "session_id", json_integer(session->session_id));
		json_object_set_new(event, "sender", json_integer(handle->handle_id));
		if(opaqueid_in_api && handle->opaque_id != NULL)
			json_object_set_new(event, "opaque_id", json_string(handle->opaque_id));
		/* Send the event */
		JANUS_LOG(LOG_VERB, "[%"SCNu64"] Sending event to transport...; %p\n", handle->handle_id, handle);
		janus_session_notify_event(session, event);
		/* Notify event handlers as well */
		if(janus_events_is_enabled())
			janus_events_notify_handlers(JANUS_EVENT_TYPE_HANDLE,
				session->session_id, handle->handle_id, "detached",
				plugin ? plugin->get_package() : NULL, handle->opaque_id);
		return G_SOURCE_REMOVE;
	}
	if(!janus_flags_is_set(&handle->webrtc_flags, JANUS_HANDLE_WEBRTC_READY)) {
		janus_ice_free_queued_packet(pkt);
		return G_SOURCE_CONTINUE;
	}
	/* Now let's get on with the packet */
	if(pkt == NULL)
		return G_SOURCE_CONTINUE;
	if(pkt->data == NULL) {
		janus_ice_free_queued_packet(pkt);
		return G_SOURCE_CONTINUE;
	}
	gint64 age = (janus_get_monotonic_time() - pkt->added);
	if(age > G_USEC_PER_SEC) {
		JANUS_LOG(LOG_WARN, "[%"SCNu64"] Discarding too old outgoing packet (age=%"SCNi64"us)\n", handle->handle_id, age);
		janus_ice_free_queued_packet(pkt);
		return G_SOURCE_CONTINUE;
	}
	if(!pc->cdone) {
		if(!janus_flags_is_set(&handle->webrtc_flags, JANUS_HANDLE_WEBRTC_ALERT) && !pc->noerrorlog) {
			JANUS_LOG(LOG_ERR, "[%"SCNu64"] No candidates not gathered yet for stream??\n", handle->handle_id);
			pc->noerrorlog = TRUE;	/* Don't flood with the same error all over again */
		}
		janus_ice_free_queued_packet(pkt);
		return G_SOURCE_CONTINUE;
	}
	/* Find the right medium instance */
	janus_handle_webrtc_medium *medium = g_hash_table_lookup(pc->media, GINT_TO_POINTER(pkt->mindex));
	if(!medium) {
		JANUS_LOG(LOG_ERR, "[%"SCNu64"] No medium #%d associated to this packet??\n", handle->handle_id, pkt->mindex);
		janus_ice_free_queued_packet(pkt);
		return G_SOURCE_CONTINUE;
	}
	if(pkt->control) {
		/* RTCP */
		int video = (pkt->type == JANUS_ICE_PACKET_VIDEO);
		pc->noerrorlog = FALSE;
		if(!pc->dtls || !pc->dtls->srtp_valid || !pc->dtls->srtp_out) {
			if(!janus_flags_is_set(&handle->webrtc_flags, JANUS_HANDLE_WEBRTC_ALERT) && !medium->noerrorlog) {
				JANUS_LOG(LOG_WARN, "[%"SCNu64"] %s stream (#%u) component has no valid SRTP session (yet?)\n",
					handle->handle_id, video ? "video" : "audio", pc->stream_id);
				medium->noerrorlog = TRUE;	/* Don't flood with the same error all over again */
			}
			janus_ice_free_queued_packet(pkt);
			return G_SOURCE_CONTINUE;
		}
		medium->noerrorlog = FALSE;
		if(pkt->encrypted) {
			/* Already SRTCP */
			int sent = nice_agent_send(handle->agent, pc->stream_id, pc->component_id, pkt->length, (const gchar *)pkt->data);
			if(sent < pkt->length) {
				JANUS_LOG(LOG_ERR, "[%"SCNu64"] ... only sent %d bytes? (was %d)\n", handle->handle_id, sent, pkt->length);
			}
		} else {
			/* Check if there's anything we need to do before sending */
			uint32_t bitrate = janus_rtcp_get_remb(pkt->data, pkt->length);
			if(bitrate > 0) {
				/* There's a REMB, prepend a RR as it won't work otherwise */
				int rrlen = 8;
				char *rtcpbuf = g_malloc0(rrlen+pkt->length+SRTP_MAX_TAG_LEN+4);
				rtcp_rr *rr = (rtcp_rr *)rtcpbuf;
				rr->header.version = 2;
				rr->header.type = RTCP_RR;
				rr->header.rc = 0;
				rr->header.length = htons((rrlen/4)-1);
				/* Append REMB */
				memcpy(rtcpbuf+rrlen, pkt->data, pkt->length);
				/* If we're simulcasting, set the extra SSRCs (the first one will be set by janus_rtcp_fix_ssrc) */
				if(medium->ssrc_peer[1] && pkt->length >= 28) {
					rtcp_fb *rtcpfb = (rtcp_fb *)(rtcpbuf+rrlen);
					rtcp_remb *remb = (rtcp_remb *)rtcpfb->fci;
					remb->ssrc[1] = htonl(medium->ssrc_peer[1]);
					if(medium->ssrc_peer[2] && pkt->length >= 32) {
						remb->ssrc[2] = htonl(medium->ssrc_peer[2]);
					}
				}
				/* Free old packet and update */
				char *prev_data = pkt->data;
				pkt->data = rtcpbuf;
				pkt->length = rrlen+pkt->length;
				g_clear_pointer(&prev_data, g_free);
			}
			/* Do we need to dump this packet for debugging? */
			if(g_atomic_int_get(&handle->dump_packets))
				janus_text2pcap_dump(handle->text2pcap, JANUS_TEXT2PCAP_RTCP, FALSE, pkt->data, pkt->length,
					"[session=%"SCNu64"][handle=%"SCNu64"]", session->session_id, handle->handle_id);
			/* Encrypt SRTCP */
			int protected = pkt->length;
			int res = srtp_protect_rtcp(pc->dtls->srtp_out, pkt->data, &protected);
			if(res != srtp_err_status_ok) {
				/* We don't spam the logs for every SRTP error: just take note of this, and print a summary later */
				handle->srtp_errors_count++;
				handle->last_srtp_error = res;
				/* If we're debugging, though, print every occurrence */
				JANUS_LOG(LOG_DBG, "[%"SCNu64"] ... SRTCP protect error... %s (len=%d-->%d)...\n", handle->handle_id, janus_srtp_error_str(res), pkt->length, protected);
			} else {
				/* Shoot! */
				int sent = nice_agent_send(handle->agent, pc->stream_id, pc->component_id, protected, pkt->data);
				if(sent < protected) {
					JANUS_LOG(LOG_ERR, "[%"SCNu64"] ... only sent %d bytes? (was %d)\n", handle->handle_id, sent, protected);
				}
			}
		}
		janus_ice_free_queued_packet(pkt);
	} else {
		/* RTP or data */
		if(pkt->type == JANUS_ICE_PACKET_AUDIO || pkt->type == JANUS_ICE_PACKET_VIDEO) {
			/* RTP */
			int video = (pkt->type == JANUS_ICE_PACKET_VIDEO);
			if(!medium->send) {
				janus_ice_free_queued_packet(pkt);
				return G_SOURCE_CONTINUE;
			}
			if(!pc->dtls || !pc->dtls->srtp_valid || !pc->dtls->srtp_out) {
				if(!janus_flags_is_set(&handle->webrtc_flags, JANUS_HANDLE_WEBRTC_ALERT) && !medium->noerrorlog) {
					JANUS_LOG(LOG_WARN, "[%"SCNu64"] %s stream component has no valid SRTP session (yet?)\n",
						handle->handle_id, video ? "video" : "audio");
					medium->noerrorlog = TRUE;	/* Don't flood with the same error all over again */
				}
				janus_ice_free_queued_packet(pkt);
				return G_SOURCE_CONTINUE;
			}
			medium->noerrorlog = FALSE;
			if(pkt->encrypted) {
				/* Already RTP (probably a retransmission?) */
				janus_rtp_header *header = (janus_rtp_header *)pkt->data;
				JANUS_LOG(LOG_HUGE, "[%"SCNu64"] ... Retransmitting seq.nr %"SCNu16"\n\n", handle->handle_id, ntohs(header->seq_number));
				int sent = nice_agent_send(handle->agent, pc->stream_id, pc->component_id, pkt->length, (const gchar *)pkt->data);
				if(sent < pkt->length) {
					JANUS_LOG(LOG_ERR, "[%"SCNu64"] ... only sent %d bytes? (was %d)\n", handle->handle_id, sent, pkt->length);
				}
			} else {
				/* Overwrite SSRC */
				janus_rtp_header *header = (janus_rtp_header *)pkt->data;
				if(!pkt->retransmission) {
					/* ... but only if this isn't a retransmission (for those we already set it before) */
					header->ssrc = htonl(medium->ssrc);
				}
				/* Keep track of payload types too */
				if(medium->payload_type < 0) {
					medium->payload_type = header->type;
					if(janus_flags_is_set(&handle->webrtc_flags, JANUS_HANDLE_WEBRTC_RFC4588_RTX) &&
							medium->rtx_payload_types && g_hash_table_size(medium->rtx_payload_types) > 0) {
						medium->rtx_payload_type = GPOINTER_TO_INT(g_hash_table_lookup(medium->rtx_payload_types, GINT_TO_POINTER(medium->payload_type)));
						JANUS_LOG(LOG_HUGE, "[%"SCNu64"] Retransmissions will have payload type %d\n",
							handle->handle_id, medium->rtx_payload_type);
					}
					if(medium->codec == NULL) {
						const char *codec = janus_get_codec_from_pt(handle->local_sdp, medium->payload_type);
						if(codec != NULL)
							medium->codec = g_strdup(codec);
					}
					if(medium->video_is_keyframe == NULL && medium->codec != NULL) {
						if(!strcasecmp(medium->codec, "vp8"))
							medium->video_is_keyframe = &janus_vp8_is_keyframe;
						else if(!strcasecmp(medium->codec, "vp9"))
							medium->video_is_keyframe = &janus_vp9_is_keyframe;
						else if(!strcasecmp(medium->codec, "h264"))
							medium->video_is_keyframe = &janus_h264_is_keyframe;
					}
				}
				/* Do we need to dump this packet for debugging? */
				if(g_atomic_int_get(&handle->dump_packets))
					janus_text2pcap_dump(handle->text2pcap, JANUS_TEXT2PCAP_RTP, FALSE, pkt->data, pkt->length,
						"[session=%"SCNu64"][handle=%"SCNu64"]", session->session_id, handle->handle_id);
				/* If this is video, check if this is a keyframe: if so, we empty our retransmit buffer for incoming NACKs */
				if(video && medium->video_is_keyframe) {
					int plen = 0;
					char *payload = janus_rtp_payload(pkt->data, pkt->length, &plen);
					if(medium->video_is_keyframe(payload, plen)) {
						JANUS_LOG(LOG_HUGE, "[%"SCNu64"] Keyframe sent, cleaning retransmit buffer\n", handle->handle_id);
						janus_cleanup_nack_buffer(0, pc, FALSE, TRUE);
					}
				}
				/* Before encrypting, check if we need to copy the unencrypted payload (e.g., for rtx/90000) */
				janus_rtp_packet *p = NULL;
				if(max_nack_queue > 0 && !pkt->retransmission && pkt->type == JANUS_ICE_PACKET_VIDEO && medium->do_nacks &&
						janus_flags_is_set(&handle->webrtc_flags, JANUS_HANDLE_WEBRTC_RFC4588_RTX)) {
					/* Save the packet for retransmissions that may be needed later: start by
					 * making room for two more bytes to store the original sequence number */
					p = g_malloc(sizeof(janus_rtp_packet));
					janus_rtp_header *header = (janus_rtp_header *)pkt->data;
					guint16 original_seq = header->seq_number;
					p->data = g_malloc(pkt->length+2);
					p->length = pkt->length+2;
					/* Check where the payload starts */
					int plen = 0;
					char *payload = janus_rtp_payload(pkt->data, pkt->length, &plen);
					size_t hsize = payload - pkt->data;
					/* Copy the header first */
					memcpy(p->data, pkt->data, hsize);
					/* Copy the original sequence number */
					memcpy(p->data+hsize, &original_seq, 2);
					/* Copy the payload */
					memcpy(p->data+hsize+2, payload, pkt->length - hsize);
				}
				/* Encrypt SRTP */
				int protected = pkt->length;
				int res = srtp_protect(pc->dtls->srtp_out, pkt->data, &protected);
				if(res != srtp_err_status_ok) {
					/* We don't spam the logs for every SRTP error: just take note of this, and print a summary later */
					handle->srtp_errors_count++;
					handle->last_srtp_error = res;
					/* If we're debugging, though, print every occurrence */
					janus_rtp_header *header = (janus_rtp_header *)pkt->data;
					guint32 timestamp = ntohl(header->timestamp);
					guint16 seq = ntohs(header->seq_number);
					JANUS_LOG(LOG_DBG, "[%"SCNu64"] ... SRTP protect error... %s (len=%d-->%d, ts=%"SCNu32", seq=%"SCNu16")...\n",
						handle->handle_id, janus_srtp_error_str(res), pkt->length, protected, timestamp, seq);
					janus_rtp_packet_free(p);
				} else {
					/* Shoot! */
					int sent = nice_agent_send(handle->agent, pc->stream_id, pc->component_id, protected, pkt->data);
					if(sent < protected) {
						JANUS_LOG(LOG_ERR, "[%"SCNu64"] ... only sent %d bytes? (was %d)\n", handle->handle_id, sent, protected);
					}
					/* Update stats */
					if(sent > 0) {
						/* Update the RTCP context as well */
						janus_rtp_header *header = (janus_rtp_header *)pkt->data;
						guint32 timestamp = ntohl(header->timestamp);
						medium->out_stats.info[0].packets++;
						medium->out_stats.info[0].bytes += pkt->length;
						/* Last second outgoing audio */
						gint64 now = janus_get_monotonic_time();
						if(medium->out_stats.info[0].updated == 0)
							medium->out_stats.info[0].updated = now;
						if(now > medium->out_stats.info[0].updated &&
								now - medium->out_stats.info[0].updated >= G_USEC_PER_SEC) {
							medium->out_stats.info[0].bytes_lastsec = medium->out_stats.info[0].bytes_lastsec_temp;
							medium->out_stats.info[0].bytes_lastsec_temp = 0;
							medium->out_stats.info[0].updated = now;
						}
						medium->out_stats.info[0].bytes_lastsec_temp += pkt->length;
						medium->last_ts = timestamp;
						if(medium->first_ntp_ts[0] == 0) {
							struct timeval tv;
							gettimeofday(&tv, NULL);
							medium->first_ntp_ts[0] = (gint64)tv.tv_sec*G_USEC_PER_SEC + tv.tv_usec;
							medium->first_rtp_ts[0] = timestamp;
						}
						if(pkt->type == JANUS_ICE_PACKET_AUDIO) {
							/* Let's check if this was G.711: in case we may need to change the timestamp base */
							rtcp_context *rtcp_ctx = medium->rtcp_ctx[0];
							int pt = header->type;
							if((pt == 0 || pt == 8) && (rtcp_ctx->tb == 48000))
								rtcp_ctx->tb = 8000;
						}
						/* Update sent packets counter */
						rtcp_context *rtcp_ctx = medium->rtcp_ctx[0];
						g_atomic_int_inc(&rtcp_ctx->sent_packets_since_last_rr);
					}
					if(max_nack_queue > 0 && !pkt->retransmission) {
						/* Save the packet for retransmissions that may be needed later */
						if(!medium->do_nacks) {
							/* ... unless NACKs are disabled for this medium */
							janus_ice_free_queued_packet(pkt);
							return G_SOURCE_CONTINUE;
						}
						if(p == NULL) {
							/* If we're not doing RFC4588, we're saving the SRTP packet as it is */
							p = g_malloc(sizeof(janus_rtp_packet));
							p->data = g_malloc(protected);
							memcpy(p->data, pkt->data, protected);
							p->length = protected;
						}
						p->created = janus_get_monotonic_time();
						p->last_retransmit = 0;
						janus_rtp_header *header = (janus_rtp_header *)pkt->data;
						guint16 seq = ntohs(header->seq_number);
						if(medium->retransmit_buffer == NULL) {
							medium->retransmit_buffer = g_queue_new();
							medium->retransmit_seqs = g_hash_table_new(NULL, NULL);
						}
						g_queue_push_tail(medium->retransmit_buffer, p);
						/* Insert in the table too, for quick lookup */
						g_hash_table_insert(medium->retransmit_seqs, GUINT_TO_POINTER(seq), p);
					} else {
						janus_rtp_packet_free(p);
					}
				}
			}
		} else if(pkt->type == JANUS_ICE_PACKET_DATA) {
			/* Data */
			if(!janus_flags_is_set(&handle->webrtc_flags, JANUS_HANDLE_WEBRTC_DATA_CHANNELS)) {
				janus_ice_free_queued_packet(pkt);
				return G_SOURCE_CONTINUE;
			}
#ifdef HAVE_SCTP
			if(!pc->dtls) {
				if(!janus_flags_is_set(&handle->webrtc_flags, JANUS_HANDLE_WEBRTC_ALERT) && !medium->noerrorlog) {
					JANUS_LOG(LOG_WARN, "[%"SCNu64"] SCTP stream component has no valid DTLS session (yet?)\n", handle->handle_id);
					medium->noerrorlog = TRUE;	/* Don't flood with the same error all over again */
				}
				janus_ice_free_queued_packet(pkt);
				return G_SOURCE_CONTINUE;
			}
			medium->noerrorlog = FALSE;
			janus_dtls_wrap_sctp_data(pc->dtls, pkt->data, pkt->length);
#endif
		} else if(pkt->type == JANUS_ICE_PACKET_SCTP) {
			/* SCTP data to push */
			if(!janus_flags_is_set(&handle->webrtc_flags, JANUS_HANDLE_WEBRTC_DATA_CHANNELS)) {
				janus_ice_free_queued_packet(pkt);
				return G_SOURCE_CONTINUE;
			}
#ifdef HAVE_SCTP
			/* Encapsulate this data in DTLS and send it */
			if(!pc->dtls) {
				if(!janus_flags_is_set(&handle->webrtc_flags, JANUS_HANDLE_WEBRTC_ALERT) && !medium->noerrorlog) {
					JANUS_LOG(LOG_WARN, "[%"SCNu64"] SCTP stream component has no valid DTLS session (yet?)\n", handle->handle_id);
					medium->noerrorlog = TRUE;	/* Don't flood with the same error all over again */
				}
				janus_ice_free_queued_packet(pkt);
				return G_SOURCE_CONTINUE;
			}
			medium->noerrorlog = FALSE;
			janus_dtls_send_sctp_data(pc->dtls, pkt->data, pkt->length);
#endif
		} else {
			JANUS_LOG(LOG_WARN, "[%"SCNu64"] Unsupported packet type %d\n", handle->handle_id, pkt->type);
		}
		janus_ice_free_queued_packet(pkt);
	}
	return G_SOURCE_CONTINUE;
}

static void janus_ice_queue_packet(janus_handle *handle, janus_ice_queued_packet *pkt) {
	/* TODO: There is a potential race condition where the "queued_packets"
	 * could get released between the condition and pushing the packet. */
	if(handle->queued_packets != NULL) {
		g_async_queue_push(handle->queued_packets, pkt);
		g_main_context_wakeup(handle->mainctx);
	} else {
		janus_ice_free_queued_packet(pkt);
	}
}

void janus_ice_relay_rtp(janus_handle *handle, int mindex, gboolean video, char *buf, int len) {
	if(!handle || !handle->pc || handle->queued_packets == NULL || buf == NULL || len < 1)
		return;
	/* Find the right medium instance */
	janus_handle_webrtc_medium *medium = (mindex != -1 ?
			g_hash_table_lookup(handle->pc->media, GINT_TO_POINTER(mindex)) :
			g_hash_table_lookup(handle->pc->media_bytype,
				GINT_TO_POINTER(video ? JANUS_MEDIA_VIDEO : JANUS_MEDIA_AUDIO)));
	if(!medium)
		return;
	/* Queue this packet */
	janus_ice_queued_packet *pkt = g_malloc(sizeof(janus_ice_queued_packet));
	pkt->mindex = medium->mindex;
	pkt->data = g_malloc(len+SRTP_MAX_TAG_LEN);
	memcpy(pkt->data, buf, len);
	pkt->length = len;
	pkt->type = video ? JANUS_ICE_PACKET_VIDEO : JANUS_ICE_PACKET_AUDIO;
	pkt->control = FALSE;
	pkt->encrypted = FALSE;
	pkt->retransmission = FALSE;
	pkt->added = janus_get_monotonic_time();
	janus_ice_queue_packet(handle, pkt);
}

static void janus_ice_relay_rtcp_internal(janus_handle *handle, int mindex, gboolean video, char *buf, int len, gboolean filter_rtcp) {
	if(!handle || !handle->pc || handle->queued_packets == NULL || buf == NULL || len < 1)
		return;
	/* Find the right medium instance */
	janus_handle_webrtc_medium *medium = (mindex != -1 ?
			g_hash_table_lookup(handle->pc->media, GINT_TO_POINTER(mindex)) :
			g_hash_table_lookup(handle->pc->media_bytype,
				GINT_TO_POINTER(video ? JANUS_MEDIA_VIDEO : JANUS_MEDIA_AUDIO)));
	if(!medium)
		return;
	/* We use this internal method to check whether we need to filter RTCP (e.g., to make
	 * sure we don't just forward any SR/RR from peers/plugins, but use our own) or it has
	 * already been done, and so this is actually a packet added by the ICE send thread */
	char *rtcp_buf = buf;
	int rtcp_len = len;
	if(filter_rtcp) {
		/* FIXME Strip RR/SR/SDES/NACKs/etc. */
		rtcp_buf = janus_rtcp_filter(buf, len, &rtcp_len);
		if(rtcp_buf == NULL || rtcp_len < 1)
			return;
		/* Fix all SSRCs before enqueueing, as we need to use the ones for this media
		 * leg. Note that this is only needed for RTCP packets coming from plugins: the
		 * ones created by the core already have the right SSRCs in the right place */
		JANUS_LOG(LOG_HUGE, "[%"SCNu64"] Fixing SSRCs (local %u, peer %u)\n", handle->handle_id,
			medium->ssrc, medium->ssrc_peer[0]);
		janus_rtcp_fix_ssrc(NULL, rtcp_buf, rtcp_len, 1,
			medium->ssrc, medium->ssrc_peer[0]);
	}
	/* Queue this packet */
	janus_ice_queued_packet *pkt = g_malloc(sizeof(janus_ice_queued_packet));
	pkt->mindex = medium->mindex;
	pkt->data = g_malloc(rtcp_len+SRTP_MAX_TAG_LEN+4);
	memcpy(pkt->data, rtcp_buf, rtcp_len);
	pkt->length = rtcp_len;
	pkt->type = video ? JANUS_ICE_PACKET_VIDEO : JANUS_ICE_PACKET_AUDIO;
	pkt->control = TRUE;
	pkt->encrypted = FALSE;
	pkt->retransmission = FALSE;
	pkt->added = janus_get_monotonic_time();
	janus_ice_queue_packet(handle, pkt);
	if(rtcp_buf != buf) {
		/* We filtered the original packet, deallocate it */
		g_free(rtcp_buf);
	}
}

void janus_ice_relay_rtcp(janus_handle *handle, int mindex, gboolean video, char *buf, int len) {
	janus_ice_relay_rtcp_internal(handle, mindex, video, buf, len, TRUE);
}

#ifdef HAVE_SCTP
void janus_ice_relay_data(janus_handle *handle, char *buf, int len) {
	if(!handle || !handle->pc || handle->queued_packets == NULL || buf == NULL || len < 1)
		return;
	/* Find the right medium instance */
	janus_handle_webrtc_medium *medium = g_hash_table_lookup(handle->pc->media_bytype,
		GINT_TO_POINTER(JANUS_MEDIA_DATA));
	if(!medium)
		return;
	/* Queue this packet */
	janus_ice_queued_packet *pkt = g_malloc(sizeof(janus_ice_queued_packet));
	pkt->mindex = medium->mindex;
	pkt->data = g_malloc(len);
	memcpy(pkt->data, buf, len);
	pkt->length = len;
	pkt->type = JANUS_ICE_PACKET_DATA;
	pkt->control = FALSE;
	pkt->encrypted = FALSE;
	pkt->retransmission = FALSE;
	pkt->added = janus_get_monotonic_time();
	janus_ice_queue_packet(handle, pkt);
}
#endif

void janus_ice_relay_sctp(janus_handle *handle, char *buffer, int length) {
#ifdef HAVE_SCTP
	if(!handle || !handle->pc || handle->queued_packets == NULL || buffer == NULL || length < 1)
		return;
	/* Find the right medium instance */
	janus_handle_webrtc_medium *medium = g_hash_table_lookup(handle->pc->media_bytype,
		GINT_TO_POINTER(JANUS_MEDIA_DATA));
	if(!medium)
		return;
	/* Queue this packet */
	janus_ice_queued_packet *pkt = g_malloc(sizeof(janus_ice_queued_packet));
	pkt->mindex = medium->mindex;
	pkt->data = g_malloc(length);
	memcpy(pkt->data, buffer, length);
	pkt->length = length;
	pkt->type = JANUS_ICE_PACKET_SCTP;
	pkt->control = FALSE;
	pkt->encrypted = FALSE;
	pkt->retransmission = FALSE;
	pkt->added = janus_get_monotonic_time();
	janus_ice_queue_packet(handle, pkt);
#endif
}

void janus_handle_dtls_handshake_done(janus_handle *handle) {
	if(!handle)
		return;
	JANUS_LOG(LOG_VERB, "[%"SCNu64"] The DTLS handshake for the component %d in stream %d has been completed\n",
		handle->handle_id, handle->pc->component_id, handle->pc->stream_id);
	janus_mutex_lock(&handle->mutex);
	if(janus_flags_is_set(&handle->webrtc_flags, JANUS_HANDLE_WEBRTC_READY)) {
		/* Already notified */
		janus_mutex_unlock(&handle->mutex);
		return;
	}
	janus_flags_set(&handle->webrtc_flags, JANUS_HANDLE_WEBRTC_READY);
	/* Create a source for RTCP and one for stats */
	handle->rtcp_source = g_timeout_source_new_seconds(1);
	g_source_set_priority(handle->rtcp_source, G_PRIORITY_DEFAULT);
	g_source_set_callback(handle->rtcp_source, janus_ice_outgoing_rtcp_handle, handle, NULL);
	g_source_attach(handle->rtcp_source, handle->mainctx);
	if(twcc_period != 1000) {
		/* The Transport Wide CC feedback period is different, create another source */
		handle->twcc_source = g_timeout_source_new(twcc_period);
		g_source_set_priority(handle->twcc_source, G_PRIORITY_DEFAULT);
		g_source_set_callback(handle->twcc_source, janus_ice_outgoing_transport_wide_cc_feedback, handle, NULL);
		g_source_attach(handle->twcc_source, handle->mainctx);
	}
	handle->last_event_stats = 0;
	handle->last_srtp_summary = -1;
	handle->stats_source = g_timeout_source_new_seconds(1);
	g_source_set_callback(handle->stats_source, janus_ice_outgoing_stats_handle, handle, NULL);
	g_source_set_priority(handle->stats_source, G_PRIORITY_DEFAULT);
	g_source_attach(handle->stats_source, handle->mainctx);
	janus_mutex_unlock(&handle->mutex);
	JANUS_LOG(LOG_INFO, "[%"SCNu64"] The DTLS handshake has been completed\n", handle->handle_id);
	/* Notify the plugin that the WebRTC PeerConnection is ready to be used */
	janus_plugin *plugin = (janus_plugin *)handle->app;
	if(plugin != NULL) {
		JANUS_LOG(LOG_VERB, "[%"SCNu64"] Telling the plugin about it (%s)\n", handle->handle_id, plugin->get_name());
		if(plugin && plugin->setup_media && janus_plugin_session_is_alive(handle->app_handle))
			plugin->setup_media(handle->app_handle);
	}
	/* Also prepare JSON event to notify user/application */
	janus_session *session = (janus_session *)handle->session;
	if(session == NULL)
		return;
	json_t *event = json_object();
	json_object_set_new(event, "janus", json_string("webrtcup"));
	json_object_set_new(event, "session_id", json_integer(session->session_id));
	json_object_set_new(event, "sender", json_integer(handle->handle_id));
	if(opaqueid_in_api && handle->opaque_id != NULL)
		json_object_set_new(event, "opaque_id", json_string(handle->opaque_id));
	/* Send the event */
	JANUS_LOG(LOG_VERB, "[%"SCNu64"] Sending event to transport...; %p\n", handle->handle_id, handle);
	janus_session_notify_event(session, event);
	/* Notify event handlers as well */
	if(janus_events_is_enabled()) {
		json_t *info = json_object();
		json_object_set_new(info, "connection", json_string("webrtcup"));
		janus_events_notify_handlers(JANUS_EVENT_TYPE_WEBRTC, session->session_id, handle->handle_id, handle->opaque_id, info);
	}
}<|MERGE_RESOLUTION|>--- conflicted
+++ resolved
@@ -1369,6 +1369,7 @@
 	/* Remove all media instances */
 	g_hash_table_remove_all(pc->media);
 	g_hash_table_remove_all(pc->media_byssrc);
+	g_hash_table_remove_all(pc->media_bymid);
 	g_hash_table_remove_all(pc->media_bytype);
 	//~ janus_dtls_srtp_destroy(pc->dtls);
 	janus_handle *handle = pc->handle;
@@ -1383,6 +1384,10 @@
 	janus_handle_webrtc *pc = janus_refcount_containerof(pc_ref, janus_handle_webrtc, ref);
 	/* This PeerConnection can be destroyed, free all the resources */
 	pc->handle = NULL;
+	g_hash_table_destroy(pc->media);
+	g_hash_table_destroy(pc->media_byssrc);
+	g_hash_table_destroy(pc->media_bymid);
+	g_hash_table_destroy(pc->media_bytype);
 	if(pc->icestate_source != NULL) {
 		g_source_destroy(pc->icestate_source);
 		g_source_unref(pc->icestate_source);
@@ -2138,78 +2143,25 @@
 			guint32 packet_ssrc = ntohl(header->ssrc);
 			/* Which medium does this refer to? Is this audio or video? */
 			int video = 0, vindex = 0, rtx = 0;
-<<<<<<< HEAD
 			janus_handle_webrtc_medium *medium = g_hash_table_lookup(pc->media_byssrc, GINT_TO_POINTER(packet_ssrc));
+			if(medium == NULL) {
+				/* SSRC not found, try the mid RTP extension if in use */
+				if(pc->mid_ext_id > 0) {
+					char sdes_item[16];
+					if(janus_rtp_header_extension_parse_mid(buf, len, pc->mid_ext_id, sdes_item, sizeof(sdes_item)) == 0) {
+						medium = g_hash_table_lookup(pc->media_bymid, sdes_item);
+						if(medium != NULL) {
+							/* Found! Associate this SSRC to this stream */
+							g_hash_table_insert(pc->media_byssrc, GINT_TO_POINTER(packet_ssrc), medium);
+							janus_refcount_increase(&medium->ref);
+						}
+					}
+				}
+			}
 			if(medium == NULL) {
 				JANUS_LOG(LOG_WARN, "[%"SCNu64"] Unknown SSRC, dropping packet (SSRC %"SCNu32")...\n",
 					handle->handle_id, packet_ssrc);
 				return;
-=======
-			/* Bundled streams, check SSRC */
-			video = ((stream->video_ssrc_peer[0] == packet_ssrc
-				|| stream->video_ssrc_peer_rtx[0] == packet_ssrc
-				|| stream->video_ssrc_peer[1] == packet_ssrc
-				|| stream->video_ssrc_peer_rtx[1] == packet_ssrc
-				|| stream->video_ssrc_peer[2] == packet_ssrc
-				|| stream->video_ssrc_peer_rtx[2] == packet_ssrc) ? 1 : 0);
-			if(!video && stream->audio_ssrc_peer != packet_ssrc) {
-				/* FIXME In case it happens, we should check what it is */
-				if(stream->audio_ssrc_peer == 0 || stream->video_ssrc_peer[0] == 0) {
-					/* Apparently we were not told the peer SSRCs, try the RTP mid extension (or payload types) */
-					gboolean found = FALSE;
-					guint16 pt = header->type;
-					if(handle->stream->mid_ext_id > 0) {
-						char sdes_item[16];
-						if(janus_rtp_header_extension_parse_mid(buf, len, handle->stream->mid_ext_id, sdes_item, sizeof(sdes_item)) == 0) {
-							if(handle->audio_mid && !strcmp(handle->audio_mid, sdes_item)) {
-								/* It's audio */
-								JANUS_LOG(LOG_VERB, "[%"SCNu64"] Unadvertized SSRC (%"SCNu32") is audio! (mid %s)\n", handle->handle_id, packet_ssrc, sdes_item);
-								video = 0;
-								stream->audio_ssrc_peer = packet_ssrc;
-								found = TRUE;
-							} else if(handle->video_mid && !strcmp(handle->video_mid, sdes_item)) {
-								/* It's video */
-								JANUS_LOG(LOG_VERB, "[%"SCNu64"] Unadvertized SSRC (%"SCNu32") is video! (mid %s)\n", handle->handle_id, packet_ssrc, sdes_item);
-								video = 1;
-								stream->video_ssrc_peer[0] = packet_ssrc;
-								found = TRUE;
-							}
-						}
-					}
-					if(!found && stream->audio_ssrc_peer == 0 && stream->audio_payload_types) {
-						GList *pts = stream->audio_payload_types;
-						while(pts) {
-							guint16 audio_pt = GPOINTER_TO_UINT(pts->data);
-							if(pt == audio_pt) {
-								JANUS_LOG(LOG_VERB, "[%"SCNu64"] Unadvertized SSRC (%"SCNu32") is audio! (payload type %"SCNu16")\n", handle->handle_id, packet_ssrc, pt);
-								video = 0;
-								stream->audio_ssrc_peer = packet_ssrc;
-								found = TRUE;
-								break;
-							}
-							pts = pts->next;
-						}
-					}
-					if(!found && stream->video_ssrc_peer[0] == 0 && stream->video_payload_types) {
-						GList *pts = stream->video_payload_types;
-						while(pts) {
-							guint16 video_pt = GPOINTER_TO_UINT(pts->data);
-							if(pt == video_pt) {
-								JANUS_LOG(LOG_VERB, "[%"SCNu64"] Unadvertized SSRC (%"SCNu32") is video! (payload type %"SCNu16")\n", handle->handle_id, packet_ssrc, pt);
-								video = 1;
-								stream->video_ssrc_peer[0] = packet_ssrc;
-								found = TRUE;
-								break;
-							}
-							pts = pts->next;
-						}
-					}
-				}
-				if(!video && stream->audio_ssrc_peer != packet_ssrc) {
-					JANUS_LOG(LOG_WARN, "[%"SCNu64"] Not video and not audio? dropping (SSRC %"SCNu32")...\n", handle->handle_id, packet_ssrc);
-					return;
-				}
->>>>>>> 4371d012
 			}
 			video = (medium->type == JANUS_MEDIA_VIDEO);
 			/* Make sure we're prepared to receive this media packet */
@@ -3202,6 +3154,8 @@
 	/* Create the media instances we need */
 	pc->media = g_hash_table_new_full(NULL, NULL, NULL, (GDestroyNotify)janus_handle_webrtc_medium_destroy);
 	pc->media_byssrc = g_hash_table_new_full(NULL, NULL, NULL, (GDestroyNotify)janus_handle_webrtc_medium_dereference);
+	pc->media_bymid = g_hash_table_new_full(g_str_hash, g_str_equal,
+		(GDestroyNotify)g_free, (GDestroyNotify)janus_handle_webrtc_medium_dereference);
 	pc->media_bytype = g_hash_table_new_full(NULL, NULL, NULL, (GDestroyNotify)janus_handle_webrtc_medium_dereference);
 	return 0;
 }
