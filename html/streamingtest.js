--- conflicted
+++ resolved
@@ -174,7 +174,7 @@
 													Janus.debug(jsep);
 													var body = { "request": "start" };
 													streaming.send({"message": body, "jsep": jsep});
-													$('#watch').html("Stop").removeAttr('disabled').click(stopStream);
+													$('#watch').html("Stop").removeAttr('disabled').unbind('click').click(stopStream);
 												},
 												error: function(error) {
 													Janus.error("WebRTC error:", error);
@@ -349,7 +349,7 @@
 	Janus.debug("Sending message (" + JSON.stringify(body) + ")");
 	streaming.send({"message": body, success: function(result) {
 		setTimeout(function() {
-			$('#update-streams').removeClass('fa-spin').click(updateStreamsList);
+			$('#update-streams').removeClass('fa-spin').unbind('click').click(updateStreamsList);
 		}, 500);
 		if(result === null || result === undefined) {
 			bootbox.alert("Got no response to our query for available streams");
@@ -473,7 +473,6 @@
 	var body = { "request": "stop" };
 	streaming.send({"message": body});
 	streaming.hangup();
-<<<<<<< HEAD
 }
 
 // Helper to add a new panel to the 'videos' div
@@ -492,21 +491,6 @@
 		'	</div>' +
 		'</div>'
 	);
-=======
-	$('#streamset').removeAttr('disabled');
-	$('#streamslist').removeAttr('disabled');
-	$('#watch').html("Watch or Listen").removeAttr('disabled').unbind('click').click(startStream);
-	$('#status').empty().hide();
-	$('#bitrate').attr('disabled', true);
-	$('#bitrateset').html('Bandwidth<span class="caret"></span>');
-	$('#curbitrate').hide();
-	if(bitrateTimer !== null && bitrateTimer !== undefined)
-		clearInterval(bitrateTimer);
-	bitrateTimer = null;
-	$('#curres').empty().hide();
-	$('#simulcast').remove();
-	simulcastStarted = false;
->>>>>>> 82e5db8f
 }
 
 // Helpers to create Simulcast-related UI, if enabled
