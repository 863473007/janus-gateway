--- conflicted
+++ resolved
@@ -230,9 +230,7 @@
 									Janus.log(" ::: Got a cleanup notification :::");
 									$('#waitingvideo').remove();
 									$('#remotevideo').remove();
-<<<<<<< HEAD
 									$('.no-video-container').remove();
-=======
 									$('#bitrate').attr('disabled', true);
 									$('#bitrateset').html('Bandwidth<span class="caret"></span>');
 									$('#curbitrate').hide();
@@ -242,7 +240,6 @@
 									$('#curres').hide();
 									$('#simulcast').remove();
 									simulcastStarted = false;
->>>>>>> 073a486b
 								}
 							});
 					},
