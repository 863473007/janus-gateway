--- conflicted
+++ resolved
@@ -2415,15 +2415,8 @@
 		}
 		// https://code.google.com/p/webrtc/issues/detail?id=3508
 		var mediaConstraints = {};
-<<<<<<< HEAD
 		if(Janus.unifiedPlan) {
 			// Unified Plan is supported, we can use transceivers
-=======
-		if((Janus.webRTCAdapter.browserDetails.browser === "firefox" && Janus.webRTCAdapter.browserDetails.version >= 59) ||
-				(Janus.webRTCAdapter.browserDetails.browser === "safari" && window.RTCRtpSender.prototype.replaceTrack) ||
-				(Janus.webRTCAdapter.browserDetails.browser === "chrome" && Janus.webRTCAdapter.browserDetails.version >= 72)) {
-			// Firefox >= 59, Safari and Chrome >= 72 use Transceivers
->>>>>>> e3e3e9c5
 			var audioTransceiver = null, videoTransceiver = null;
 			var transceivers = config.pc.getTransceivers();
 			if(transceivers && transceivers.length > 0) {
@@ -2620,15 +2613,8 @@
 			Janus.log("Creating answer (iceDone=" + config.iceDone + ", simulcast=" + simulcast + ")");
 		}
 		var mediaConstraints = null;
-<<<<<<< HEAD
 		if(Janus.unifiedPlan) {
 			// Unified Plan is supported, we can use transceivers
-=======
-		if((Janus.webRTCAdapter.browserDetails.browser === "firefox" && Janus.webRTCAdapter.browserDetails.version >= 59) ||
-				(Janus.webRTCAdapter.browserDetails.browser === "safari" && window.RTCRtpSender.prototype.replaceTrack) ||
-				(Janus.webRTCAdapter.browserDetails.browser === "chrome" && Janus.webRTCAdapter.browserDetails.version >= 72)) {
-			// Firefox >= 59, Safari and Chrome >= 72 use Transceivers
->>>>>>> e3e3e9c5
 			mediaConstraints = {};
 			var audioTransceiver = null, videoTransceiver = null;
 			var transceivers = config.pc.getTransceivers();
