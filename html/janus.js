--- conflicted
+++ resolved
@@ -1596,34 +1596,8 @@
 			if(((!media.update && isAudioSendEnabled(media)) || (media.update && (media.addAudio || media.replaceAudio))) &&
 					stream.getAudioTracks() && stream.getAudioTracks().length) {
 				config.myStream.addTrack(stream.getAudioTracks()[0]);
-<<<<<<< HEAD
-				if(media.replaceAudio && Janus.unifiedPlan) {
-					Janus.log("Replacing audio track:", stream.getAudioTracks()[0]);
-					for(var index in config.pc.getSenders()) {
-						var s = config.pc.getSenders()[index];
-						if(s && s.track && s.track.kind === "audio") {
-							s.replaceTrack(stream.getAudioTracks()[0]);
-						}
-					}
-				} else {
-					if(Janus.unifiedPlan) {
-						// Unified Plan is supported, we can use transceivers
-						Janus.log((media.replaceAudio ? "Replacing" : "Adding") + " audio track:", stream.getAudioTracks()[0]);
-						var audioTransceiver = null;
-						var transceivers = config.pc.getTransceivers();
-						if(transceivers && transceivers.length > 0) {
-							for(var i in transceivers) {
-								var t = transceivers[i];
-								if((t.sender && t.sender.track && t.sender.track.kind === "audio") ||
-										(t.receiver && t.receiver.track && t.receiver.track.kind === "audio")) {
-									audioTransceiver = t;
-									break;
-								}
-=======
-				if((Janus.webRTCAdapter.browserDetails.browser === "firefox" && Janus.webRTCAdapter.browserDetails.version >= 59) ||
-						(Janus.webRTCAdapter.browserDetails.browser === "safari" && window.RTCRtpSender.prototype.replaceTrack) ||
-						(Janus.webRTCAdapter.browserDetails.browser === "chrome" && Janus.webRTCAdapter.browserDetails.version >= 72)) {
-					// Use Transceivers
+				if(Janus.unifiedPlan) {
+					// Unified Plan is supported, we can use transceivers
 					Janus.log((media.replaceAudio ? "Replacing" : "Adding") + " audio track:", stream.getAudioTracks()[0]);
 					var audioTransceiver = null;
 					var transceivers = config.pc.getTransceivers();
@@ -1634,51 +1608,21 @@
 									(t.receiver && t.receiver.track && t.receiver.track.kind === "audio")) {
 								audioTransceiver = t;
 								break;
->>>>>>> b810e602
 							}
 						}
 					}
-					if(audioTransceiver && audioTransceiver.sender) {
-						audioTransceiver.sender.replaceTrack(stream.getAudioTracks()[0]);
-					} else {
-						config.pc.addTrack(stream.getAudioTracks()[0], stream);
-					}
+				}
+				if(audioTransceiver && audioTransceiver.sender) {
+					audioTransceiver.sender.replaceTrack(stream.getAudioTracks()[0]);
 				} else {
-					Janus.log((media.replaceAudio ? "Replacing" : "Adding") + " audio track:", stream.getAudioTracks()[0]);
 					config.pc.addTrack(stream.getAudioTracks()[0], stream);
 				}
 			}
 			if(((!media.update && isVideoSendEnabled(media)) || (media.update && (media.addVideo || media.replaceVideo))) &&
 					stream.getVideoTracks() && stream.getVideoTracks().length) {
 				config.myStream.addTrack(stream.getVideoTracks()[0]);
-<<<<<<< HEAD
-				if(media.replaceVideo && Janus.unifiedPlan) {
-					Janus.log("Replacing video track:", stream.getVideoTracks()[0]);
-					for(var index in config.pc.getSenders()) {
-						var s = config.pc.getSenders()[index];
-						if(s && s.track && s.track.kind === "video") {
-							s.replaceTrack(stream.getVideoTracks()[0]);
-						}
-					}
-				} else {
-					if(Janus.unifiedPlan) {
-						// Unified Plan is supported, we can use transceivers
-						Janus.log((media.replaceVideo ? "Replacing" : "Adding") + " video track:", stream.getVideoTracks()[0]);
-						var videoTransceiver = null;
-						var transceivers = config.pc.getTransceivers();
-						if(transceivers && transceivers.length > 0) {
-							for(var i in transceivers) {
-								var t = transceivers[i];
-								if((t.sender && t.sender.track && t.sender.track.kind === "video") ||
-										(t.receiver && t.receiver.track && t.receiver.track.kind === "video")) {
-									videoTransceiver = t;
-									break;
-								}
-=======
-				if((Janus.webRTCAdapter.browserDetails.browser === "firefox" && Janus.webRTCAdapter.browserDetails.version >= 59) ||
-						(Janus.webRTCAdapter.browserDetails.browser === "safari" && window.RTCRtpSender.prototype.replaceTrack) ||
-						(Janus.webRTCAdapter.browserDetails.browser === "chrome" && Janus.webRTCAdapter.browserDetails.version >= 72)) {
-					// Use Transceivers
+				if(Janus.unifiedPlan) {
+					// Unified Plan is supported, we can use transceivers
 					Janus.log((media.replaceVideo ? "Replacing" : "Adding") + " video track:", stream.getVideoTracks()[0]);
 					var videoTransceiver = null;
 					var transceivers = config.pc.getTransceivers();
@@ -1689,17 +1633,13 @@
 									(t.receiver && t.receiver.track && t.receiver.track.kind === "video")) {
 								videoTransceiver = t;
 								break;
->>>>>>> b810e602
 							}
 						}
 					}
-					if(videoTransceiver && videoTransceiver.sender) {
-						videoTransceiver.sender.replaceTrack(stream.getVideoTracks()[0]);
-					} else {
-						config.pc.addTrack(stream.getVideoTracks()[0], stream);
-					}
+				}
+				if(videoTransceiver && videoTransceiver.sender) {
+					videoTransceiver.sender.replaceTrack(stream.getVideoTracks()[0]);
 				} else {
-					Janus.log((media.replaceVideo ? "Replacing" : "Adding") + " video track:", stream.getVideoTracks()[0]);
 					config.pc.addTrack(stream.getVideoTracks()[0], stream);
 				}
 			}
@@ -2618,15 +2558,8 @@
 			Janus.log("Creating answer (iceDone=" + config.iceDone + ", simulcast=" + simulcast + ")");
 		}
 		var mediaConstraints = null;
-<<<<<<< HEAD
 		if(Janus.unifiedPlan) {
 			// Unified Plan is supported, we can use transceivers
-=======
-		if((Janus.webRTCAdapter.browserDetails.browser === "firefox" && Janus.webRTCAdapter.browserDetails.version >= 59) ||
-				(Janus.webRTCAdapter.browserDetails.browser === "safari" && window.RTCRtpSender.prototype.replaceTrack) ||
-				(Janus.webRTCAdapter.browserDetails.browser === "chrome" && Janus.webRTCAdapter.browserDetails.version >= 72)) {
-			// Firefox >= 59 and Chrome >= 72 use Transceivers
->>>>>>> b810e602
 			mediaConstraints = {};
 			var audioTransceiver = null, videoTransceiver = null;
 			var transceivers = config.pc.getTransceivers();
