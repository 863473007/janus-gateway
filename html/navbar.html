--- conflicted
+++ resolved
@@ -28,11 +28,8 @@
 					<li><a href="nosiptest.html">NoSIP (SDP/RTP)</a></li>
 					<li class="divider"></li>
 					<li><a href="devicetest.html">Device Selection</a></li>
-<<<<<<< HEAD
 					<li><a href="e2etest.html">End-to-end Encryption</a></li>
-=======
 					<li><a href="multiopus.html">Multichannel Opus (surround)</a></li>
->>>>>>> cd463f78
 					<li><a href="vp9svctest.html">VP9-SVC Video Room</a></li>
 					<li class="divider"></li>
 					<li><a href="admin.html">Admin/Monitor</a></li>
