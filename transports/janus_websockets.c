--- conflicted
+++ resolved
@@ -130,22 +130,8 @@
 } janus_websockets_client;
 
 
-<<<<<<< HEAD
-/* libwebsockets WS context(s) */
-#ifdef HAVE_LIBWEBSOCKETS_NEWAPI
-static struct lws_context *wss = NULL, *swss = NULL,
-	*admin_wss = NULL, *admin_swss = NULL;
-#else
-static struct libwebsocket_context *wss = NULL, *swss = NULL,
-	*admin_wss = NULL, *admin_swss = NULL;
-#endif
-=======
 /* libwebsockets WS context */
 static struct lws_context *wsc = NULL;
-/* libwebsockets sessions that have been closed */
-static GList *old_wss;
-static janus_mutex old_wss_mutex = JANUS_MUTEX_INITIALIZER;
->>>>>>> 9bc69c13
 /* Callbacks for HTTP-related events (automatically rejected) */
 static int janus_websockets_callback_http(
 		struct lws *wsi,
@@ -721,13 +707,6 @@
 	/* Cleanup */
 	janus_mutex_lock(&ws_client->ts->mutex);
 	JANUS_LOG(LOG_INFO, "[%s-%p] Destroying WebSocket client\n", log_prefix, wsi);
-<<<<<<< HEAD
-#ifndef HAVE_LIBWEBSOCKETS_NEWAPI
-	ws_client->context = NULL;
-#endif
-=======
-	ws_client->destroy = 1;
->>>>>>> 9bc69c13
 	ws_client->wsi = NULL;
 	/* Notify handlers about this transport being gone */
 	if(notify_events && gateway->events_is_enabled()) {
@@ -802,16 +781,9 @@
 		json_decref(message);
 		return -1;
 	}
-<<<<<<< HEAD
 	janus_mutex_lock(&transport->mutex);
 	janus_websockets_client *client = (janus_websockets_client *)transport->transport_p;
 	if(!client) {
-=======
-	/* Make sure this is not related to a closed /freed WebSocket session */
-	janus_mutex_lock(&old_wss_mutex);
-	janus_websockets_client *client = (janus_websockets_client *)transport;
-	if(g_list_find(old_wss, client) != NULL || !client->wsi) {
->>>>>>> 9bc69c13
 		json_decref(message);
 		janus_mutex_unlock(&transport->mutex);
 		return -1;
@@ -820,15 +792,7 @@
 	char *payload = json_dumps(message, json_format);
 	g_async_queue_push(client->messages, payload);
 	lws_callback_on_writable(client->wsi);
-<<<<<<< HEAD
-#else
-	libwebsocket_callback_on_writable(client->context, client->wsi);
-#endif
 	janus_mutex_unlock(&transport->mutex);
-=======
-	janus_mutex_unlock(&client->mutex);
-	janus_mutex_unlock(&old_wss_mutex);
->>>>>>> 9bc69c13
 	json_decref(message);
 	return 0;
 }
@@ -842,31 +806,13 @@
 		return;
 	janus_mutex_lock(&transport->mutex);
 	/* We only care if it's a timeout: if so, close the connection */
-<<<<<<< HEAD
 	janus_websockets_client *client = (janus_websockets_client *)transport->transport_p;
 	if(!client) {
 		janus_mutex_unlock(&transport->mutex);
 		return;
 	}
 	g_atomic_int_set(&client->session_timeout, 1);
-#ifdef HAVE_LIBWEBSOCKETS_NEWAPI
 	lws_callback_on_writable(client->wsi);
-#else
-	libwebsocket_callback_on_writable(client->context, client->wsi);
-#endif
-	janus_mutex_unlock(&transport->mutex);
-=======
-	janus_websockets_client *client = (janus_websockets_client *)transport;
-	/* Make sure this is not related to a closed WebSocket session */
-	janus_mutex_lock(&old_wss_mutex);
-	if(g_list_find(old_wss, client) == NULL && client->wsi){
-		janus_mutex_lock(&client->mutex);
-		client->session_timeout = 1;
-		lws_callback_on_writable(client->wsi);
-		janus_mutex_unlock(&client->mutex);
-	}
-	janus_mutex_unlock(&old_wss_mutex);
->>>>>>> 9bc69c13
 }
 
 
@@ -1051,14 +997,7 @@
 					}
 					/* Done for this round, check the next response/notification later */
 					lws_callback_on_writable(wsi);
-<<<<<<< HEAD
-#else
-					libwebsocket_callback_on_writable(this, wsi);
-#endif
 					janus_mutex_unlock(&ws_client->ts->mutex);
-=======
-					janus_mutex_unlock(&ws_client->mutex);
->>>>>>> 9bc69c13
 					return 0;
 				}
 				/* Shoot all the pending messages */
@@ -1102,14 +1041,7 @@
 					free(response);
 					/* Done for this round, check the next response/notification later */
 					lws_callback_on_writable(wsi);
-<<<<<<< HEAD
-#else
-					libwebsocket_callback_on_writable(this, wsi);
-#endif
 					janus_mutex_unlock(&ws_client->ts->mutex);
-=======
-					janus_mutex_unlock(&ws_client->mutex);
->>>>>>> 9bc69c13
 					return 0;
 				}
 				janus_mutex_unlock(&ws_client->ts->mutex);
