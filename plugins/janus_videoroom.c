--- conflicted
+++ resolved
@@ -1944,18 +1944,6 @@
 	session->started = TRUE;
 
 	if(session->participant) {
-<<<<<<< HEAD
-		if(session->participant_type == janus_videoroom_p_type_publisher) {
-			/* Also notify event handlers */
-			if(gateway->events_is_enabled()) {
-				janus_videoroom_participant *participant = (janus_videoroom_participant *)session->participant;
-				json_t *info = json_object();
-				json_object_set_new(info, "event", json_string("published"));
-				json_object_set_new(info, "room", json_integer(participant->room->room_id));
-				json_object_set_new(info, "id", json_integer(participant->user_id));
-				gateway->notify_event(session->handle, info);
-			}
-=======
 		/* If this is a publisher, notify all listeners about the fact they can
 		 * now subscribe; if this is a listener, instead, ask the publisher a FIR */
 		if(session->participant_type == janus_videoroom_p_type_publisher) {
@@ -1989,7 +1977,14 @@
 			}
 			g_free(pub_text);
 			janus_mutex_unlock(&videoroom->participants_mutex);
->>>>>>> 0e0f399d
+			/* Also notify event handlers */
+			if(gateway->events_is_enabled()) {
+				json_t *info = json_object();
+				json_object_set_new(info, "event", json_string("published"));
+				json_object_set_new(info, "room", json_integer(participant->room->room_id));
+				json_object_set_new(info, "id", json_integer(participant->user_id));
+				gateway->notify_event(session->handle, info);
+			}
 		} else if(session->participant_type == janus_videoroom_p_type_subscriber) {
 			janus_videoroom_listener *l = (janus_videoroom_listener *)session->participant;
 			if(l && l->feed) {
