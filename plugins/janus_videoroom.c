/*! \file   janus_videoroom.c
 * \author Lorenzo Miniero <lorenzo@meetecho.com>
 * \copyright GNU General Public License v3
 * \brief  Janus VideoRoom plugin
 * \details  This is a plugin implementing a videoconferencing SFU
 * (Selective Forwarding Unit) for Janus, that is an audio/video router.
 * This means that the plugin implements a virtual conferencing room peers
 * can join and leave at any time. This room is based on a Publish/Subscribe
 * pattern. Each peer can publish his/her own live audio/video feeds: this
 * feed becomes an available stream in the room the other participants can
 * attach to. This means that this plugin allows the realization of several
 * different scenarios, ranging from a simple webinar (one speaker, several
 * watchers) to a fully meshed video conference (each peer sending and
 * receiving to and from all the others).
 * 
 * Considering that this plugin allows for several different WebRTC PeerConnections
 * to be on at the same time for the same peer (specifically, each peer
 * potentially has 1 PeerConnection on for publishing and N on for subscriptions
 * from other peers), each peer may need to attach several times to the same
 * plugin for every stream: this means that each peer needs to have at least one
 * handle active for managing its relation with the plugin (joining a room,
 * leaving a room, muting/unmuting, publishing, receiving events), and needs
 * to open a new one each time he/she wants to subscribe to a feed from
 * another publisher participant. The handle used for a subscription,
 * however, would be logically a "slave" to the master one used for
 * managing the room: this means that it cannot be used, for instance,
 * to unmute in the room, as its only purpose would be to provide a
 * context in which creating the recvonly PeerConnection for the
 * subscription to an active publisher participant.
 * 
 * \note Work is going on to implement SSRC multiplexing (Unified Plan),
 * meaning that in the future you'll be able to use the same
 * Janus handle/VideoRoom subscriber/PeerConnection to receive multiple
 * publishers at the same time.
 * 
 * Rooms to make available are listed in the plugin configuration file.
 * A pre-filled configuration file is provided in \c conf/janus.plugin.videoroom.cfg
 * and includes a demo room for testing. The same plugin is also used
 * dynamically (that is, with rooms created on the fly via API) in the
 * Screen Sharing demo as well.
 * 
 * To add more rooms or modify the existing one, you can use the following
 * syntax:
 * 
 * \verbatim
[<unique room ID>]
description = This is my awesome room
is_private = yes|no (private rooms don't appear when you do a 'list' request)
secret = <optional password needed for manipulating (e.g. destroying) the room>
pin = <optional password needed for joining the room>
publishers = <max number of concurrent senders> (e.g., 6 for a video
             conference or 1 for a webinar)
bitrate = <max video bitrate for senders> (e.g., 128000)
fir_freq = <send a FIR to publishers every fir_freq seconds> (0=disable)
audiocodec = opus|isac32|isac16|pcmu|pcma (audio codec to force on publishers, default=opus)
videocodec = vp8|vp9|h264 (video codec to force on publishers, default=vp8)
record = true|false (whether this room should be recorded, default=false)
rec_dir = <folder where recordings should be stored, when enabled>
\endverbatim
 *
 * Note that recording will work with all codecs except iSAC.
 *
 * \section sfuapi Video Room API
 * 
 * The Video Room API supports several requests, some of which are
 * synchronous and some asynchronous. There are some situations, though,
 * (invalid JSON, invalid request) which will always result in a
 * synchronous error response even for asynchronous requests. 
 * 
 * \c create , \c destroy , \c exists, \c list and \c listparticipants
 * are synchronous requests, which means you'll
 * get a response directly within the context of the transaction.
 * \c create allows you to create a new video room dynamically, as an
 * alternative to using the configuration file; \c destroy removes a
 * video room and destroys it, kicking all the users out as part of the
 * process; \c exists allows you to check whether a specific video room
 * exists; finally, \c list lists all the available rooms, while \c
 * listparticipants lists all the active (as in currentòy publishing
 * something) participants of a specific room and their details.
 * 
 * The \c join , \c joinandconfigure , \c configure , \c publish ,
 * \c unpublish , \c start , \c pause , \c switch , \c stop and \c leave
 * requests instead are all asynchronous, which
 * means you'll get a notification about their success or failure in
 * an event. \c join allows you to join a specific video room, specifying
 * whether that specific PeerConnection will be used for publishing or
 * watching; \c configure can be used to modify some of the participation
 * settings (e.g., bitrate cap); \c joinandconfigure combines the previous
 * two requests in a single one (just for publishers); \c publish can be
 * used to start sending media to broadcast to the other participants,
 * while \c unpublish does the opposite; \c start allows you to start
 * receiving media from a publisher you've subscribed to previously by
 * means of a \c join , while \c pause pauses the delivery of the media;
 * the \c switch request can be used to change the source of the media
 * flowing over a specific PeerConnection (e.g., I was watching Alice,
 * I want to watch Bob now) without having to create a new handle for
 * that; \c stop interrupts a viewer instance; finally, \c leave allows
 * you to leave a video room for good.
 * 
 * Notice that, in general, all users can create rooms. If you want to
 * limit this functionality, you can configure an admin \c admin_key in
 * the plugin settings. When configured, only "create" requests that
 * include the correct \c admin_key value in an "admin_key" property
 * will succeed, and will be rejected otherwise.
 * 
 * Actual API docs: TBD.
 * 
 * \ingroup plugins
 * \ref plugins
 */

#include "plugin.h"

#include <jansson.h>

#include "../debug.h"
#include "../apierror.h"
#include "../config.h"
#include "../mutex.h"
#include "../rtp.h"
#include "../rtcp.h"
#include "../record.h"
#include "../sdp-utils.h"
#include "../utils.h"
#include <sys/types.h>
#include <sys/socket.h>


/* Plugin information */
#define JANUS_VIDEOROOM_VERSION			7
#define JANUS_VIDEOROOM_VERSION_STRING	"0.0.7"
#define JANUS_VIDEOROOM_DESCRIPTION		"This is a plugin implementing a videoconferencing SFU (Selective Forwarding Unit) for Janus, that is an audio/video router."
#define JANUS_VIDEOROOM_NAME			"JANUS VideoRoom plugin"
#define JANUS_VIDEOROOM_AUTHOR			"Meetecho s.r.l."
#define JANUS_VIDEOROOM_PACKAGE			"janus.plugin.videoroom"

/* Plugin methods */
janus_plugin *create(void);
int janus_videoroom_init(janus_callbacks *callback, const char *config_path);
void janus_videoroom_destroy(void);
int janus_videoroom_get_api_compatibility(void);
int janus_videoroom_get_version(void);
const char *janus_videoroom_get_version_string(void);
const char *janus_videoroom_get_description(void);
const char *janus_videoroom_get_name(void);
const char *janus_videoroom_get_author(void);
const char *janus_videoroom_get_package(void);
void janus_videoroom_create_session(janus_plugin_session *handle, int *error);
struct janus_plugin_result *janus_videoroom_handle_message(janus_plugin_session *handle, char *transaction, json_t *message, json_t *jsep);
void janus_videoroom_setup_media(janus_plugin_session *handle);
void janus_videoroom_incoming_rtp(janus_plugin_session *handle, int video, char *buf, int len);
void janus_videoroom_incoming_rtcp(janus_plugin_session *handle, int video, char *buf, int len);
void janus_videoroom_incoming_data(janus_plugin_session *handle, char *buf, int len);
void janus_videoroom_slow_link(janus_plugin_session *handle, int uplink, int video);
void janus_videoroom_hangup_media(janus_plugin_session *handle);
void janus_videoroom_destroy_session(janus_plugin_session *handle, int *error);
json_t *janus_videoroom_query_session(janus_plugin_session *handle);

/* Plugin setup */
static janus_plugin janus_videoroom_plugin =
	JANUS_PLUGIN_INIT (
		.init = janus_videoroom_init,
		.destroy = janus_videoroom_destroy,

		.get_api_compatibility = janus_videoroom_get_api_compatibility,
		.get_version = janus_videoroom_get_version,
		.get_version_string = janus_videoroom_get_version_string,
		.get_description = janus_videoroom_get_description,
		.get_name = janus_videoroom_get_name,
		.get_author = janus_videoroom_get_author,
		.get_package = janus_videoroom_get_package,
		
		.create_session = janus_videoroom_create_session,
		.handle_message = janus_videoroom_handle_message,
		.setup_media = janus_videoroom_setup_media,
		.incoming_rtp = janus_videoroom_incoming_rtp,
		.incoming_rtcp = janus_videoroom_incoming_rtcp,
		.incoming_data = janus_videoroom_incoming_data,
		.slow_link = janus_videoroom_slow_link,
		.hangup_media = janus_videoroom_hangup_media,
		.destroy_session = janus_videoroom_destroy_session,
		.query_session = janus_videoroom_query_session,
	);

/* Plugin creator */
janus_plugin *create(void) {
	JANUS_LOG(LOG_VERB, "%s created!\n", JANUS_VIDEOROOM_NAME);
	return &janus_videoroom_plugin;
}

/* Parameter validation */
static struct janus_json_parameter request_parameters[] = {
	{"request", JSON_STRING, JANUS_JSON_PARAM_REQUIRED}
};
static struct janus_json_parameter adminkey_parameters[] = {
	{"admin_key", JSON_STRING, JANUS_JSON_PARAM_REQUIRED}
};
static struct janus_json_parameter create_parameters[] = {
	{"room", JSON_INTEGER, JANUS_JSON_PARAM_POSITIVE},
	{"description", JSON_STRING, 0},
	{"is_private", JANUS_JSON_BOOL, 0},
	{"secret", JSON_STRING, 0},
	{"pin", JSON_STRING, 0},
	{"bitrate", JSON_INTEGER, JANUS_JSON_PARAM_POSITIVE},
	{"fir_freq", JSON_INTEGER, JANUS_JSON_PARAM_POSITIVE},
	{"publishers", JSON_INTEGER, JANUS_JSON_PARAM_POSITIVE},
	{"audiocodec", JSON_STRING, 0},
	{"videocodec", JSON_STRING, 0},
	{"record", JANUS_JSON_BOOL, 0},
	{"rec_dir", JSON_STRING, 0},
	{"permanent", JANUS_JSON_BOOL, 0}
};
static struct janus_json_parameter room_parameters[] = {
	{"room", JSON_INTEGER, JANUS_JSON_PARAM_REQUIRED | JANUS_JSON_PARAM_POSITIVE}
};
static struct janus_json_parameter destroy_parameters[] = {
	{"room", JSON_INTEGER, JANUS_JSON_PARAM_REQUIRED | JANUS_JSON_PARAM_POSITIVE},
	{"permanent", JANUS_JSON_BOOL, 0}
};
static struct janus_json_parameter join_parameters[] = {
	{"room", JSON_INTEGER, JANUS_JSON_PARAM_REQUIRED | JANUS_JSON_PARAM_POSITIVE},
	{"ptype", JSON_STRING, JANUS_JSON_PARAM_REQUIRED},
	{"audio", JANUS_JSON_BOOL, 0},
	{"video", JANUS_JSON_BOOL, 0},
	{"bitrate", JSON_INTEGER, JANUS_JSON_PARAM_POSITIVE},
	{"record", JANUS_JSON_BOOL, 0},
	{"filename", JSON_STRING, 0}
};
static struct janus_json_parameter publish_parameters[] = {
	{"audio", JANUS_JSON_BOOL, 0},
	{"video", JANUS_JSON_BOOL, 0},
	{"bitrate", JSON_INTEGER, JANUS_JSON_PARAM_POSITIVE},
	{"record", JANUS_JSON_BOOL, 0},
	{"filename", JSON_STRING, 0}
};
static struct janus_json_parameter rtp_forward_parameters[] = {
	{"room", JSON_INTEGER, JANUS_JSON_PARAM_REQUIRED | JANUS_JSON_PARAM_POSITIVE},
	{"publisher_id", JSON_INTEGER, JANUS_JSON_PARAM_REQUIRED | JANUS_JSON_PARAM_POSITIVE},
	{"video_port", JSON_INTEGER, JANUS_JSON_PARAM_POSITIVE},
	{"audio_port", JSON_INTEGER, JANUS_JSON_PARAM_POSITIVE},
	{"host", JSON_STRING, JANUS_JSON_PARAM_REQUIRED}
};
static struct janus_json_parameter stop_rtp_forward_parameters[] = {
	{"room", JSON_INTEGER, JANUS_JSON_PARAM_REQUIRED | JANUS_JSON_PARAM_POSITIVE},
	{"publisher_id", JSON_INTEGER, JANUS_JSON_PARAM_REQUIRED | JANUS_JSON_PARAM_POSITIVE},
	{"stream_id", JSON_INTEGER, JANUS_JSON_PARAM_REQUIRED | JANUS_JSON_PARAM_POSITIVE}
};
static struct janus_json_parameter publisher_parameters[] = {
	{"id", JSON_INTEGER, JANUS_JSON_PARAM_POSITIVE},
	{"display", JSON_STRING, 0}
};
static struct janus_json_parameter configure_parameters[] = {
	{"audio", JANUS_JSON_BOOL, 0},
	{"video", JANUS_JSON_BOOL, 0},
	{"data", JANUS_JSON_BOOL, 0}
};
static struct janus_json_parameter subscriber_parameters[] = {
	{"feed", JSON_INTEGER, JANUS_JSON_PARAM_REQUIRED | JANUS_JSON_PARAM_POSITIVE},
	{"audio", JANUS_JSON_BOOL, 0},
	{"video", JANUS_JSON_BOOL, 0},
	{"data", JANUS_JSON_BOOL, 0}
};

/* Static configuration instance */
static janus_config *config = NULL;
static const char *config_folder = NULL;
static janus_mutex config_mutex;

/* Useful stuff */
static volatile gint initialized = 0, stopping = 0;
static janus_callbacks *gateway = NULL;
static GThread *handler_thread;
<<<<<<< HEAD
static su_home_t *sdphome = NULL;
=======
static GThread *watchdog;
>>>>>>> 9a872e85
static void *janus_videoroom_handler(void *data);
static void janus_videoroom_relay_rtp_packet(gpointer data, gpointer user_data);
static void janus_videoroom_relay_data_packet(gpointer data, gpointer user_data);

typedef enum janus_videoroom_p_type {
	janus_videoroom_p_type_none = 0,
	janus_videoroom_p_type_subscriber,			/* Generic subscriber */
	janus_videoroom_p_type_publisher,			/* Participant (for receiving events) and optionally publisher */
} janus_videoroom_p_type;

typedef struct janus_videoroom_message {
	janus_plugin_session *handle;
	char *transaction;
	json_t *message;
	json_t *jsep;
} janus_videoroom_message;
static GAsyncQueue *messages = NULL;
static janus_videoroom_message exit_message;


typedef enum janus_videoroom_audiocodec {
	JANUS_VIDEOROOM_OPUS,		/* Publishers will have to use OPUS 	*/
	JANUS_VIDEOROOM_ISAC_32K,	/* Publishers will have to use ISAC 32K */
	JANUS_VIDEOROOM_ISAC_16K,	/* Publishers will have to use ISAC 16K */
	JANUS_VIDEOROOM_PCMU,		/* Publishers will have to use PCMU 8K 	*/
	JANUS_VIDEOROOM_PCMA		/* Publishers will have to use PCMA 8K 	*/
} janus_videoroom_audiocodec;
static const char *janus_videoroom_audiocodec_name(janus_videoroom_audiocodec acodec) {
	switch(acodec) {
		case JANUS_VIDEOROOM_OPUS:
			return "opus";
		case JANUS_VIDEOROOM_ISAC_32K:
			return "isac32";
		case JANUS_VIDEOROOM_ISAC_16K:
			return "isac16";
		case JANUS_VIDEOROOM_PCMU:
			return "pcmu";
		case JANUS_VIDEOROOM_PCMA:
			return "pcma";
		default:
			/* Shouldn't happen */
			return "opus";
	}
}

typedef enum janus_videoroom_videocodec {
	JANUS_VIDEOROOM_VP8,	/* Publishers will have to use VP8 */
	JANUS_VIDEOROOM_VP9,	/* Publishers will have to use VP9 */
	JANUS_VIDEOROOM_H264	/* Publishers will have to use H264 */
} janus_videoroom_videocodec;
static const char *janus_videoroom_videocodec_name(janus_videoroom_videocodec vcodec) {
	switch(vcodec) {
		case JANUS_VIDEOROOM_VP8:
			return "vp8";
		case JANUS_VIDEOROOM_VP9:
			return "vp9";
		case JANUS_VIDEOROOM_H264:
			return "h264";
		default:
			/* Shouldn't happen */
			return "vp8";
	}
}

typedef struct janus_videoroom {
	guint64 room_id;			/* Unique room ID */
	gchar *room_name;			/* Room description */
	gchar *room_secret;			/* Secret needed to manipulate (e.g., destroy) this room */
	gchar *room_pin;			/* Password needed to join this room, if any */
	gboolean is_private;		/* Whether this room is 'private' (as in hidden) or not */
	int max_publishers;			/* Maximum number of concurrent publishers */
	uint64_t bitrate;			/* Global bitrate limit */
	uint16_t fir_freq;			/* Regular FIR frequency (0=disabled) */
	janus_videoroom_audiocodec acodec;	/* Audio codec to force on publishers*/
	janus_videoroom_videocodec vcodec;	/* Video codec to force on publishers*/
	gboolean record;			/* Whether the feeds from publishers in this room should be recorded */
	char *rec_dir;				/* Where to save the recordings of this room, if enabled */
	GHashTable *participants;	/* Map of potential publishers (we get subscribers from them) */
	volatile gint destroyed;	/* Whether this room has been destroyed */
	janus_mutex mutex;			/* Mutex to lock this room instance */
	janus_refcount ref;			/* Reference counter for this room */
} janus_videoroom;
static GHashTable *rooms;
static janus_mutex rooms_mutex;
static char *admin_key = NULL;

typedef struct janus_videoroom_session {
	janus_plugin_session *handle;
	janus_videoroom_p_type participant_type;
	gpointer participant;
	gboolean started;
	gboolean stopping;
	volatile gint hangingup;
	volatile gint destroyed;
	janus_refcount ref;
} janus_videoroom_session;
static GHashTable *sessions;
static janus_mutex sessions_mutex;


/* A host whose ports gets streamed rtp packets of the corresponding type. */
typedef struct rtp_forwarder {
	int is_video;
	struct sockaddr_in serv_addr;
} rtp_forwarder;

typedef struct janus_videoroom_publisher {
	janus_videoroom_session *session;
	janus_videoroom *room;	/* Room */
	guint64 user_id;	/* Unique ID in the room */
	gchar *display;	/* Display name (just for fun) */
	gchar *sdp;			/* The SDP this publisher negotiated, if any */
	gboolean audio, video, data;		/* Whether audio, video and/or data is going to be sent by this publisher */
	guint32 audio_pt;		/* Audio payload type (Opus) */
	guint32 video_pt;		/* Video payload type (depends on room configuration) */
	guint32 audio_ssrc;		/* Audio SSRC of this publisher */
	guint32 video_ssrc;		/* Video SSRC of this publisher */
	gboolean audio_active;
	gboolean video_active;
	gboolean firefox;	/* We send Firefox users a different kind of FIR */
	uint64_t bitrate;
	gint64 remb_startup;/* Incremental changes on REMB to reach the target at startup */
	gint64 remb_latest;	/* Time of latest sent REMB (to avoid flooding) */
	gint64 fir_latest;	/* Time of latest sent FIR (to avoid flooding) */
	gint fir_seq;		/* FIR sequence number */
	gboolean recording_active;	/* Whether this publisher has to be recorded or not */
	gchar *recording_base;	/* Base name for the recording (e.g., /path/to/filename, will generate /path/to/filename-audio.mjr and/or /path/to/filename-video.mjr */
	janus_recorder *arc;	/* The Janus recorder instance for this publisher's audio, if enabled */
	janus_recorder *vrc;	/* The Janus recorder instance for this publisher's video, if enabled */
	janus_mutex rec_mutex;	/* Mutex to protect the recorders from race conditions */
	GSList *subscribers;
	janus_mutex subscribers_mutex;
	GHashTable *rtp_forwarders;
	janus_mutex rtp_forwarders_mutex;
	int udp_sock; /* The udp socket on which to forward rtp packets */
	volatile gint destroyed;
	janus_refcount ref;
} janus_videoroom_publisher;
static void janus_rtp_forwarder_free_helper(gpointer data);
static guint32 janus_rtp_forwarder_add_helper(janus_videoroom_publisher *p, const gchar* host, int port, int is_video);
typedef struct janus_videoroom_subscriber_context {
	/* Needed to fix seq and ts in case of publisher switching */
	uint32_t a_last_ssrc, a_last_ts, a_base_ts, a_base_ts_prev,
			v_last_ssrc, v_last_ts, v_base_ts, v_base_ts_prev;
	uint16_t a_last_seq, a_base_seq, a_base_seq_prev,
			v_last_seq, v_base_seq, v_base_seq_prev;
	gboolean a_seq_reset, v_seq_reset;
} janus_videoroom_subscriber_context;

typedef struct janus_videoroom_subscriber {
	janus_videoroom_session *session;
	janus_videoroom *room;	/* Room */
	janus_videoroom_publisher *feed;	/* Participant this subscriber is subscribed to */
	janus_videoroom_subscriber_context context;	/* Needed in case there are publisher switches on this subscriber */
	gboolean audio, video, data;		/* Whether audio, video and/or data must be sent to this publisher */
	gboolean paused;
	volatile gint destroyed;
	janus_refcount ref;
} janus_videoroom_subscriber;

typedef struct janus_videoroom_rtp_relay_packet {
	rtp_header *data;
	gint length;
	gint is_video;
	uint32_t timestamp;
	uint16_t seq_number;
} janus_videoroom_rtp_relay_packet;


/* Freeing stuff */
static void janus_videoroom_subscriber_destroy(janus_videoroom_subscriber *s) {
	if(s && g_atomic_int_compare_and_exchange(&s->destroyed, 0, 1))
		janus_refcount_decrease(&s->ref);
}

static void janus_videoroom_subscriber_free(const janus_refcount *s_ref) {
	janus_videoroom_subscriber *s = janus_refcount_containerof(s_ref, janus_videoroom_subscriber, ref);
	/* This subscriber can be destroyed, free all the resources */
	g_free(s);
}

static void janus_videoroom_publisher_dereference(janus_videoroom_publisher *p) {
	if(p)
		janus_refcount_decrease(&p->ref);
}

static void janus_videoroom_publisher_destroy(janus_videoroom_publisher *p) {
	if(p && g_atomic_int_compare_and_exchange(&p->destroyed, 0, 1))
		janus_refcount_decrease(&p->ref);
}

static void janus_videoroom_publisher_free(const janus_refcount *p_ref) {
	janus_videoroom_publisher *p = janus_refcount_containerof(p_ref, janus_videoroom_publisher, ref);
	g_free(p->display);
	g_free(p->sdp);

	g_free(p->recording_base);
	janus_recorder_free(p->arc);
	janus_recorder_free(p->vrc);

	if(p->udp_sock > 0)
		close(p->udp_sock);
	g_hash_table_destroy(p->rtp_forwarders);
	p->rtp_forwarders = NULL;
	g_slist_free(p->subscribers);

	janus_mutex_destroy(&p->subscribers_mutex);
	janus_mutex_destroy(&p->rtp_forwarders_mutex);
	g_free(p);
}

static void janus_videoroom_session_destroy(janus_videoroom_session *session) {
	if(session && g_atomic_int_compare_and_exchange(&session->destroyed, 0, 1))
		janus_refcount_decrease(&session->ref);
}

static void janus_videoroom_session_free(const janus_refcount *session_ref) {
	janus_videoroom_session *session = janus_refcount_containerof(session_ref, janus_videoroom_session, ref);
	/* Remove the reference to the core plugin session */
	janus_refcount_decrease(&session->handle->ref);
	/* This session can be destroyed, free all the resources */
	g_free(session);
}

static void janus_videoroom_room_destroy(janus_videoroom *room) {
	if(room && g_atomic_int_compare_and_exchange(&room->destroyed, 0, 1))
		janus_refcount_decrease(&room->ref);
}

static void janus_videoroom_room_free(const janus_refcount *room_ref) {
	janus_videoroom *room = janus_refcount_containerof(room_ref, janus_videoroom, ref);
	/* This room can be destroyed, free all the resources */
	g_free(room->room_name);
	g_free(room->room_secret);
	g_free(room->room_pin);
	g_free(room->rec_dir);
	g_hash_table_destroy(room->participants);
}

static void janus_videoroom_message_free(janus_videoroom_message *msg) {
	if(!msg || msg == &exit_message)
		return;

	if(msg->handle && msg->handle->plugin_handle) {
		janus_videoroom_session *session = (janus_videoroom_session *)msg->handle->plugin_handle;
		janus_refcount_decrease(&session->ref);
	}
	msg->handle = NULL;

	g_free(msg->transaction);
	msg->transaction = NULL;
	if(msg->message)
		json_decref(msg->message);
	msg->message = NULL;
	if(msg->jsep)
		json_decref(msg->jsep);
	msg->jsep = NULL;

	g_free(msg);
}


/* SDP offer/answer templates */
#define OPUS_PT	111
#define ISAC32_PT	104
#define ISAC16_PT	103
#define PCMU_PT	0
#define PCMA_PT	8
#define VP8_PT		100
#define VP9_PT		101
#define H264_PT	107
#define sdp_template \
		"v=0\r\n" \
		"o=- %"SCNu64" %"SCNu64" IN IP4 127.0.0.1\r\n"	/* We need current time here */ \
		"s=%s\r\n"							/* Video room name */ \
		"t=0 0\r\n" \
		"%s%s%s"				/* Audio, video and/or data channel m-lines */
#define sdp_a_template_opus \
		"m=audio 1 RTP/SAVPF %d\r\n"		/* Opus payload type */ \
		"c=IN IP4 1.1.1.1\r\n" \
		"a=%s\r\n"							/* Media direction */ \
		"a=rtpmap:%d opus/48000/2\r\n"		/* Opus payload type */
#define sdp_a_template_isac32 \
		"m=audio 1 RTP/SAVPF %d\r\n"		/* ISAC32_PT payload type */ \
		"c=IN IP4 1.1.1.1\r\n" \
		"a=%s\r\n"							/* Media direction */ \
		"a=rtpmap:%d ISAC/32000\r\n"		/* ISAC32_PT payload type */
#define sdp_a_template_isac16 \
		"m=audio 1 RTP/SAVPF %d\r\n"		/* ISAC16_PT payload type */ \
		"c=IN IP4 1.1.1.1\r\n" \
		"a=%s\r\n"							/* Media direction */ \
		"a=rtpmap:%d ISAC/16000\r\n"		/* ISAC16_PT payload type */
#define sdp_a_template_pcmu \
		"m=audio 1 RTP/SAVPF %d\r\n"		/* PCMU_PT payload type */ \
		"c=IN IP4 1.1.1.1\r\n" \
		"a=%s\r\n"							/* Media direction */ \
		"a=rtpmap:%d PCMU/8000\r\n"		    /* PCMU_PT payload type */
#define sdp_a_template_pcma \
		"m=audio 1 RTP/SAVPF %d\r\n"		/* PCMA_PT payload type */ \
		"c=IN IP4 1.1.1.1\r\n" \
		"a=%s\r\n"							/* Media direction */ \
		"a=rtpmap:%d PCMA/8000\r\n"		    /* PCMA_PT payload type */
#define sdp_v_template_vp8 \
		"m=video 1 RTP/SAVPF %d\r\n"		/* VP8 payload type */ \
		"c=IN IP4 1.1.1.1\r\n" \
		"b=AS:%d\r\n"						/* Bandwidth */ \
		"a=%s\r\n"							/* Media direction */ \
		"a=rtpmap:%d VP8/90000\r\n"			/* VP8 payload type */ \
		"a=rtcp-fb:%d ccm fir\r\n"			/* VP8 payload type */ \
		"a=rtcp-fb:%d nack\r\n"				/* VP8 payload type */ \
		"a=rtcp-fb:%d nack pli\r\n"			/* VP8 payload type */ \
		"a=rtcp-fb:%d goog-remb\r\n"		/* VP8 payload type */
#define sdp_v_template_vp9 \
		"m=video 1 RTP/SAVPF %d\r\n"		/* VP9 payload type */ \
		"c=IN IP4 1.1.1.1\r\n" \
		"b=AS:%d\r\n"						/* Bandwidth */ \
		"a=%s\r\n"							/* Media direction */ \
		"a=rtpmap:%d VP9/90000\r\n"			/* VP9 payload type */ \
		"a=rtcp-fb:%d ccm fir\r\n"			/* VP9 payload type */ \
		"a=rtcp-fb:%d nack\r\n"				/* VP9 payload type */ \
		"a=rtcp-fb:%d nack pli\r\n"			/* VP9 payload type */ \
		"a=rtcp-fb:%d goog-remb\r\n"		/* VP9 payload type */
#define sdp_v_template_h264 \
		"m=video 1 RTP/SAVPF %d\r\n"		/* H264 payload type */ \
		"c=IN IP4 1.1.1.1\r\n" \
		"b=AS:%d\r\n"						/* Bandwidth */ \
		"a=%s\r\n"							/* Media direction */ \
		"a=rtpmap:%d H264/90000\r\n"		/* H264 payload type */ \
		"a=fmtp:%d profile-level-id=42e01f;packetization-mode=1\r\n" \
		"a=rtcp-fb:%d ccm fir\r\n"			/* H264 payload type */ \
		"a=rtcp-fb:%d nack\r\n"				/* H264 payload type */ \
		"a=rtcp-fb:%d nack pli\r\n"			/* H264 payload type */ \
		"a=rtcp-fb:%d goog-remb\r\n"		/* H264 payload type */
#ifdef HAVE_SCTP
#define sdp_d_template \
		"m=application 1 DTLS/SCTP 5000\r\n" \
		"c=IN IP4 1.1.1.1\r\n" \
		"a=sctpmap:5000 webrtc-datachannel 16\r\n"
#else
#define sdp_d_template \
		"m=application 0 DTLS/SCTP 0\r\n" \
		"c=IN IP4 1.1.1.1\r\n"
#endif


/* Error codes */
#define JANUS_VIDEOROOM_ERROR_UNKNOWN_ERROR		499
#define JANUS_VIDEOROOM_ERROR_NO_MESSAGE		421
#define JANUS_VIDEOROOM_ERROR_INVALID_JSON		422
#define JANUS_VIDEOROOM_ERROR_INVALID_REQUEST	423
#define JANUS_VIDEOROOM_ERROR_JOIN_FIRST		424
#define JANUS_VIDEOROOM_ERROR_ALREADY_JOINED	425
#define JANUS_VIDEOROOM_ERROR_NO_SUCH_ROOM		426
#define JANUS_VIDEOROOM_ERROR_ROOM_EXISTS		427
#define JANUS_VIDEOROOM_ERROR_NO_SUCH_FEED		428
#define JANUS_VIDEOROOM_ERROR_MISSING_ELEMENT	429
#define JANUS_VIDEOROOM_ERROR_INVALID_ELEMENT	430
#define JANUS_VIDEOROOM_ERROR_INVALID_SDP_TYPE	431
#define JANUS_VIDEOROOM_ERROR_PUBLISHERS_FULL	432
#define JANUS_VIDEOROOM_ERROR_UNAUTHORIZED		433
#define JANUS_VIDEOROOM_ERROR_ALREADY_PUBLISHED	434
#define JANUS_VIDEOROOM_ERROR_NOT_PUBLISHED		435
#define JANUS_VIDEOROOM_ERROR_ID_EXISTS			436
#define JANUS_VIDEOROOM_ERROR_INVALID_SDP		437


static guint32 janus_rtp_forwarder_add_helper(janus_videoroom_publisher *p, const gchar* host, int port, int is_video) {
	if(!p || !host) {
		return 0;
	}
	rtp_forwarder *forward = g_malloc0(sizeof(rtp_forwarder));
	forward->is_video = is_video;
	forward->serv_addr.sin_family = AF_INET;
	inet_pton(AF_INET, host, &(forward->serv_addr.sin_addr));
	forward->serv_addr.sin_port = htons(port);
	janus_mutex_lock(&p->rtp_forwarders_mutex);
	guint32 stream_id = janus_random_uint32();
	while(g_hash_table_lookup(p->rtp_forwarders, GUINT_TO_POINTER(stream_id)) != NULL) {
		stream_id = janus_random_uint32();
	}
	g_hash_table_insert(p->rtp_forwarders, GUINT_TO_POINTER(stream_id), forward);
	janus_mutex_unlock(&p->rtp_forwarders_mutex);
	JANUS_LOG(LOG_VERB, "Added %s rtp_forward to participant %"SCNu64" host: %s:%d stream_id: %"SCNu32"\n", is_video ? "video":"audio", p->user_id, host, port, stream_id);
	return stream_id;
}

static void janus_rtp_forwarder_free_helper(gpointer data) {
	if(data) {
		rtp_forwarder* forward = (rtp_forwarder*)data;
		g_free(forward);
		forward = NULL;
	}
}


/* Plugin implementation */
int janus_videoroom_init(janus_callbacks *callback, const char *config_path) {
	if(g_atomic_int_get(&stopping)) {
		/* Still stopping from before */
		return -1;
	}
	if(callback == NULL || config_path == NULL) {
		/* Invalid arguments */
		return -1;
	}

	/* Read configuration */
	char filename[255];
	g_snprintf(filename, 255, "%s/%s.cfg", config_path, JANUS_VIDEOROOM_PACKAGE);
	JANUS_LOG(LOG_VERB, "Configuration file: %s\n", filename);
	config = janus_config_parse(filename);
	config_folder = config_path;
	if(config != NULL)
		janus_config_print(config);
	janus_mutex_init(&config_mutex);

	rooms = g_hash_table_new_full(g_int64_hash, g_int64_equal,
		(GDestroyNotify)g_free, (GDestroyNotify) janus_videoroom_room_destroy);
	janus_mutex_init(&rooms_mutex);
	sessions = g_hash_table_new_full(NULL, NULL, NULL, (GDestroyNotify)janus_videoroom_session_destroy);
	janus_mutex_init(&sessions_mutex);

	messages = g_async_queue_new_full((GDestroyNotify) janus_videoroom_message_free);

	/* This is the callback we'll need to invoke to contact the gateway */
	gateway = callback;

	/* Parse configuration to populate the rooms list */
	if(config != NULL) {
		/* Any admin key to limit who can "create"? */
		janus_config_item *key = janus_config_get_item_drilldown(config, "general", "admin_key");
		if(key != NULL && key->value != NULL)
			admin_key = g_strdup(key->value);
		/* Iterate on all rooms */
		GList *cl = janus_config_get_categories(config);
		while(cl != NULL) {
			janus_config_category *cat = (janus_config_category *)cl->data;
			if(cat->name == NULL || !strcasecmp(cat->name, "general")) {
				cl = cl->next;
				continue;
			}
			JANUS_LOG(LOG_VERB, "Adding video room '%s'\n", cat->name);
			janus_config_item *desc = janus_config_get_item(cat, "description");
			janus_config_item *priv = janus_config_get_item(cat, "is_private");
			janus_config_item *secret = janus_config_get_item(cat, "secret");
			janus_config_item *pin = janus_config_get_item(cat, "pin");
			janus_config_item *bitrate = janus_config_get_item(cat, "bitrate");
			janus_config_item *maxp = janus_config_get_item(cat, "publishers");
			janus_config_item *firfreq = janus_config_get_item(cat, "fir_freq");
			janus_config_item *audiocodec = janus_config_get_item(cat, "audiocodec");
			janus_config_item *videocodec = janus_config_get_item(cat, "videocodec");
			janus_config_item *record = janus_config_get_item(cat, "record");
			janus_config_item *rec_dir = janus_config_get_item(cat, "rec_dir");
			/* Create the video room */
			janus_videoroom *videoroom = g_malloc0(sizeof(janus_videoroom));
			videoroom->room_id = g_ascii_strtoull(cat->name, NULL, 0);
			char *description = NULL;
			if(desc != NULL && desc->value != NULL && strlen(desc->value) > 0)
				description = g_strdup(desc->value);
			else
				description = g_strdup(cat->name);
			videoroom->room_name = description;
			if(secret != NULL && secret->value != NULL) {
				videoroom->room_secret = g_strdup(secret->value);
			}
			if(pin != NULL && pin->value != NULL) {
				videoroom->room_pin = g_strdup(pin->value);
			}
			videoroom->is_private = priv && priv->value && janus_is_true(priv->value);
			videoroom->max_publishers = 3;	/* FIXME How should we choose a default? */
			if(maxp != NULL && maxp->value != NULL)
				videoroom->max_publishers = atol(maxp->value);
			if(videoroom->max_publishers < 0)
				videoroom->max_publishers = 3;	/* FIXME How should we choose a default? */
			videoroom->bitrate = 0;
			if(bitrate != NULL && bitrate->value != NULL)
				videoroom->bitrate = atol(bitrate->value);
			if(videoroom->bitrate > 0 && videoroom->bitrate < 64000)
				videoroom->bitrate = 64000;	/* Don't go below 64k */
			videoroom->fir_freq = 0;
			if(firfreq != NULL && firfreq->value != NULL)
				videoroom->fir_freq = atol(firfreq->value);
			videoroom->acodec = JANUS_VIDEOROOM_OPUS;
			if(audiocodec && audiocodec->value) {
				if(!strcasecmp(audiocodec->value, "opus"))
					videoroom->acodec = JANUS_VIDEOROOM_OPUS;
				else if(!strcasecmp(audiocodec->value, "isac32"))
					videoroom->acodec = JANUS_VIDEOROOM_ISAC_32K;
				else if(!strcasecmp(audiocodec->value, "isac16"))
					videoroom->acodec = JANUS_VIDEOROOM_ISAC_16K;
				else if(!strcasecmp(audiocodec->value, "pcmu"))
					videoroom->acodec = JANUS_VIDEOROOM_PCMU;
				else if(!strcasecmp(audiocodec->value, "pcma"))
					videoroom->acodec = JANUS_VIDEOROOM_PCMA;
				else {
					JANUS_LOG(LOG_WARN, "Unsupported audio codec '%s', falling back to OPUS\n", audiocodec->value);
					videoroom->acodec = JANUS_VIDEOROOM_OPUS;
				}
			}
			videoroom->vcodec = JANUS_VIDEOROOM_VP8;
			if(videocodec && videocodec->value) {
				if(!strcasecmp(videocodec->value, "vp8"))
					videoroom->vcodec = JANUS_VIDEOROOM_VP8;
				else if(!strcasecmp(videocodec->value, "vp9"))
					videoroom->vcodec = JANUS_VIDEOROOM_VP9;
				else if(!strcasecmp(videocodec->value, "h264"))
					videoroom->vcodec = JANUS_VIDEOROOM_H264;
				else {
					JANUS_LOG(LOG_WARN, "Unsupported video codec '%s', falling back to VP8\n", videocodec->value);
					videoroom->vcodec = JANUS_VIDEOROOM_VP8;
				}
			}
			if(record && record->value) {
				videoroom->record = janus_is_true(record->value);
			}
			if(rec_dir && rec_dir->value) {
				videoroom->rec_dir = g_strdup(rec_dir->value);
			}
			g_atomic_int_set(&videoroom->destroyed, 0);
			janus_mutex_init(&videoroom->mutex);
			janus_refcount_init(&videoroom->ref, janus_videoroom_room_free);
			videoroom->participants = g_hash_table_new_full(g_int64_hash, g_int64_equal, (GDestroyNotify)g_free, (GDestroyNotify)janus_videoroom_publisher_dereference);
			janus_mutex_lock(&rooms_mutex);
			g_hash_table_insert(rooms, janus_uint64_dup(videoroom->room_id), videoroom);
			janus_mutex_unlock(&rooms_mutex);
			JANUS_LOG(LOG_VERB, "Created videoroom: %"SCNu64" (%s, %s, %s/%s codecs, secret: %s, pin: %s)\n",
				videoroom->room_id, videoroom->room_name,
				videoroom->is_private ? "private" : "public",
				janus_videoroom_audiocodec_name(videoroom->acodec),
				janus_videoroom_videocodec_name(videoroom->vcodec),
				videoroom->room_secret ? videoroom->room_secret : "no secret",
				videoroom->room_pin ? videoroom->room_pin : "no pin");
			if(videoroom->record) {
				JANUS_LOG(LOG_VERB, "  -- Room is going to be recorded in %s\n", videoroom->rec_dir ? videoroom->rec_dir : "the current folder");
			}
			cl = cl->next;
		}
		/* Done: we keep the configuration file open in case we get a "create" or "destroy" with permanent=true */
	}

	/* Show available rooms */
	janus_mutex_lock(&rooms_mutex);
	GHashTableIter iter;
	gpointer value;
	g_hash_table_iter_init(&iter, rooms);
	while (g_hash_table_iter_next(&iter, NULL, &value)) {
		janus_videoroom *vr = value;
		JANUS_LOG(LOG_VERB, "  ::: [%"SCNu64"][%s] %"SCNu64", max %d publishers, FIR frequency of %d seconds, %s audio codec, %s video codec\n",
			vr->room_id, vr->room_name, vr->bitrate, vr->max_publishers, vr->fir_freq,
			janus_videoroom_audiocodec_name(vr->acodec), janus_videoroom_videocodec_name(vr->vcodec));
	}
	janus_mutex_unlock(&rooms_mutex);

	g_atomic_int_set(&initialized, 1);

	/* Launch the thread that will handle incoming messages */
	GError *error = NULL;
	handler_thread = g_thread_try_new("videoroom handler", janus_videoroom_handler, NULL, &error);
	if(error != NULL) {
		g_atomic_int_set(&initialized, 0);
		JANUS_LOG(LOG_ERR, "Got error %d (%s) trying to launch the VideoRoom handler thread...\n", error->code, error->message ? error->message : "??");
		janus_config_destroy(config);
		return -1;
	}
	JANUS_LOG(LOG_INFO, "%s initialized!\n", JANUS_VIDEOROOM_NAME);
	return 0;
}

void janus_videoroom_destroy(void) {
	if(!g_atomic_int_get(&initialized))
		return;
	g_atomic_int_set(&stopping, 1);

	g_async_queue_push(messages, &exit_message);
	if(handler_thread != NULL) {
		g_thread_join(handler_thread);
		handler_thread = NULL;
	}
<<<<<<< HEAD
	su_home_deinit(sdphome);
	su_home_unref(sdphome);
	sdphome = NULL;
=======
	if(watchdog != NULL) {
		g_thread_join(watchdog);
		watchdog = NULL;
	}
>>>>>>> 9a872e85

	/* FIXME We should destroy the sessions cleanly */
	janus_mutex_lock(&sessions_mutex);
	g_hash_table_destroy(sessions);
	janus_mutex_unlock(&sessions_mutex);

	janus_mutex_lock(&rooms_mutex);
	g_hash_table_destroy(rooms);
	janus_mutex_unlock(&rooms_mutex);

	g_async_queue_unref(messages);
	messages = NULL;

	janus_config_destroy(config);
	g_free(admin_key);

	g_atomic_int_set(&initialized, 0);
	g_atomic_int_set(&stopping, 0);
	JANUS_LOG(LOG_INFO, "%s destroyed!\n", JANUS_VIDEOROOM_NAME);
}

int janus_videoroom_get_api_compatibility(void) {
	/* Important! This is what your plugin MUST always return: don't lie here or bad things will happen */
	return JANUS_PLUGIN_API_VERSION;
}

int janus_videoroom_get_version(void) {
	return JANUS_VIDEOROOM_VERSION;
}

const char *janus_videoroom_get_version_string(void) {
	return JANUS_VIDEOROOM_VERSION_STRING;
}

const char *janus_videoroom_get_description(void) {
	return JANUS_VIDEOROOM_DESCRIPTION;
}

const char *janus_videoroom_get_name(void) {
	return JANUS_VIDEOROOM_NAME;
}

const char *janus_videoroom_get_author(void) {
	return JANUS_VIDEOROOM_AUTHOR;
}

const char *janus_videoroom_get_package(void) {
	return JANUS_VIDEOROOM_PACKAGE;
}

void janus_videoroom_create_session(janus_plugin_session *handle, int *error) {
	if(g_atomic_int_get(&stopping) || !g_atomic_int_get(&initialized)) {
		*error = -1;
		return;
	}	
	janus_videoroom_session *session = (janus_videoroom_session *)g_malloc0(sizeof(janus_videoroom_session));
	session->handle = handle;
	session->participant_type = janus_videoroom_p_type_none;
	session->participant = NULL;
	g_atomic_int_set(&session->hangingup, 0);
	g_atomic_int_set(&session->destroyed, 0);
	handle->plugin_handle = session;
	janus_refcount_init(&session->ref, janus_videoroom_session_free);

	janus_mutex_lock(&sessions_mutex);
	g_hash_table_insert(sessions, handle, session);
	janus_mutex_unlock(&sessions_mutex);

	return;
}

static void janus_videoroom_notify_participants(janus_videoroom_publisher *participant, json_t *msg) {
	/* participant->room->mutex has to be locked. */
	GHashTableIter iter;
	gpointer value;
	g_hash_table_iter_init(&iter, participant->room->participants);
	while (!participant->room->destroyed && g_hash_table_iter_next(&iter, NULL, &value)) {
		janus_videoroom_publisher *p = value;
		if(p && p->session && p != participant) {
			JANUS_LOG(LOG_VERB, "Notifying participant %"SCNu64" (%s)\n", p->user_id, p->display ? p->display : "??");
			int ret = gateway->push_event(p->session->handle, &janus_videoroom_plugin, NULL, msg, NULL);
			JANUS_LOG(LOG_VERB, "  >> %d (%s)\n", ret, janus_get_api_error(ret));
		}
	}
}

static void janus_videoroom_leave_or_unpublish(janus_videoroom_publisher *participant, gboolean is_leaving) {
	json_t *event = json_object();
	json_object_set_new(event, "videoroom", json_string("event"));
	json_object_set_new(event, "room", json_integer(participant->room->room_id));
	json_object_set_new(event, is_leaving ? "leaving" : "unpublished", json_integer(participant->user_id));
	/* we need to check if the room still exists, may have been destroyed already */
	if(participant->room) {
		if(!participant->room->destroyed) {
			janus_mutex_lock(&participant->room->mutex);
			janus_videoroom_notify_participants(participant, event);
			if(is_leaving) {
				g_hash_table_remove(participant->room->participants, &participant->user_id);
			}
			janus_mutex_unlock(&participant->room->mutex);
		}
	}
	json_decref(event);
}

void janus_videoroom_destroy_session(janus_plugin_session *handle, int *error) {
	if(g_atomic_int_get(&stopping) || !g_atomic_int_get(&initialized)) {
		*error = -1;
		return;
	}	
	janus_videoroom_session *session = (janus_videoroom_session *)handle->plugin_handle; 
	if(!session) {
		JANUS_LOG(LOG_ERR, "No VideoRoom session associated with this handle...\n");
		*error = -2;
		return;
	}
	if(g_atomic_int_get(&session->destroyed)) {
		JANUS_LOG(LOG_WARN, "VideoRoom session already marked as destroyed...\n");
		return;
	}
	JANUS_LOG(LOG_VERB, "Removing VideoRoom session...\n");
	/* Cleaning up and removing the session is done in a lazy way */
	janus_mutex_lock(&sessions_mutex);
	if(!g_atomic_int_get(&session->destroyed)) {
		/* Any related WebRTC PeerConnection is not available anymore either */
		janus_videoroom_hangup_media(handle);
		handle->plugin_handle = NULL;
		if(session->participant_type == janus_videoroom_p_type_publisher) {
			/* Get rid of publisher */
			janus_videoroom_publisher *p = (janus_videoroom_publisher *)session->participant;
			session->participant = NULL;
			if(p->room) {
				janus_refcount_decrease(&p->room->ref);
			}
			janus_videoroom_leave_or_unpublish(p, TRUE);
			janus_videoroom_publisher_destroy(p);
		} else if(session->participant_type == janus_videoroom_p_type_subscriber) {
			janus_videoroom_subscriber *s = (janus_videoroom_subscriber *)session->participant;
			session->participant = NULL;
			if(s->room) {
				janus_refcount_decrease(&s->room->ref);
			}
			janus_videoroom_subscriber_destroy(s);
		}
		g_hash_table_remove(sessions, handle);
	}
	janus_mutex_unlock(&sessions_mutex);

	return;
}

json_t *janus_videoroom_query_session(janus_plugin_session *handle) {
	if(g_atomic_int_get(&stopping) || !g_atomic_int_get(&initialized)) {
		return NULL;
	}	
	janus_videoroom_session *session = (janus_videoroom_session *)handle->plugin_handle;
	if(!session) {
		JANUS_LOG(LOG_ERR, "No session associated with this handle...\n");
		return NULL;
	}
	janus_refcount_increase(&session->ref);
	/* Show the participant/room info, if any */
	json_t *info = json_object();
	if(session->participant) {
		if(session->participant_type == janus_videoroom_p_type_none) {
			json_object_set_new(info, "type", json_string("none"));
		} else if(session->participant_type == janus_videoroom_p_type_publisher) {
			json_object_set_new(info, "type", json_string("publisher"));
			janus_videoroom_publisher *participant = (janus_videoroom_publisher *)session->participant;
			if(participant) {
				janus_videoroom *room = participant->room; 
				json_object_set_new(info, "room", room ? json_integer(room->room_id) : NULL);
				json_object_set_new(info, "id", json_integer(participant->user_id));
				if(participant->display)
					json_object_set_new(info, "display", json_string(participant->display));
				if(participant->subscribers)
					json_object_set_new(info, "viewers", json_integer(g_slist_length(participant->subscribers)));
				json_t *media = json_object();
				json_object_set_new(media, "audio", json_integer(participant->audio));
				json_object_set_new(media, "video", json_integer(participant->video));
				json_object_set_new(media, "data", json_integer(participant->data));
				json_object_set_new(info, "media", media);
				json_object_set_new(info, "bitrate", json_integer(participant->bitrate));
				if(participant->arc || participant->vrc) {
					json_t *recording = json_object();
					if(participant->arc && participant->arc->filename)
						json_object_set_new(recording, "audio", json_string(participant->arc->filename));
					if(participant->vrc && participant->vrc->filename)
						json_object_set_new(recording, "video", json_string(participant->vrc->filename));
					json_object_set_new(info, "recording", recording);
				}
			}
		} else if(session->participant_type == janus_videoroom_p_type_subscriber) {
			json_object_set_new(info, "type", json_string("subscriber"));
			janus_videoroom_subscriber *participant = (janus_videoroom_subscriber *)session->participant;
			if(participant) {
				janus_videoroom_publisher *feed = (janus_videoroom_publisher *)participant->feed;
				if(feed) {
					janus_videoroom *room = feed->room; 
					json_object_set_new(info, "room", room ? json_integer(room->room_id) : NULL);
					json_object_set_new(info, "feed_id", json_integer(feed->user_id));
					if(feed->display)
						json_object_set_new(info, "feed_display", json_string(feed->display));
				}
				json_t *media = json_object();
				json_object_set_new(media, "audio", json_integer(participant->audio));
				json_object_set_new(media, "video", json_integer(participant->video));
				json_object_set_new(media, "data", json_integer(participant->data));
				json_object_set_new(info, "media", media);
			}
		}
	}
	json_object_set_new(info, "hangingup", json_integer(g_atomic_int_get(&session->hangingup)));
	json_object_set_new(info, "destroyed", json_integer(g_atomic_int_get(&session->destroyed)));
	janus_refcount_decrease(&session->ref);
	return info;
}

static int janus_videoroom_access_room(json_t *root, gboolean check_secret, gboolean check_pin, janus_videoroom **videoroom, char *error_cause, int error_cause_size) {
	/* rooms_mutex has to be locked */
	int error_code = 0;
	json_t *room = json_object_get(root, "room");
	guint64 room_id = json_integer_value(room);
	*videoroom = g_hash_table_lookup(rooms, &room_id);
	if(*videoroom == NULL) {
		JANUS_LOG(LOG_ERR, "No such room (%"SCNu64")\n", room_id);
		error_code = JANUS_VIDEOROOM_ERROR_NO_SUCH_ROOM;
		if(error_cause)
			g_snprintf(error_cause, error_cause_size, "No such room (%"SCNu64")", room_id);
		return error_code;
	}
	if((*videoroom)->destroyed) {
		JANUS_LOG(LOG_ERR, "No such room (%"SCNu64")\n", room_id);
		error_code = JANUS_VIDEOROOM_ERROR_NO_SUCH_ROOM;
		if(error_cause)
			g_snprintf(error_cause, error_cause_size, "No such room (%"SCNu64")", room_id);
		return error_code;
	}
	if(check_secret) {
		char error_cause2[100];
		JANUS_CHECK_SECRET((*videoroom)->room_secret, root, "secret", error_code, error_cause2,
			JANUS_VIDEOROOM_ERROR_MISSING_ELEMENT, JANUS_VIDEOROOM_ERROR_INVALID_ELEMENT, JANUS_VIDEOROOM_ERROR_UNAUTHORIZED);
		if(error_code != 0) {
			g_strlcpy(error_cause, error_cause2, error_cause_size);
			return error_code;
		}
	}
	if(check_pin) {
		char error_cause2[100];
		JANUS_CHECK_SECRET((*videoroom)->room_pin, root, "pin", error_code, error_cause2,
			JANUS_VIDEOROOM_ERROR_MISSING_ELEMENT, JANUS_VIDEOROOM_ERROR_INVALID_ELEMENT, JANUS_VIDEOROOM_ERROR_UNAUTHORIZED);
		if(error_code != 0) {
			g_strlcpy(error_cause, error_cause2, error_cause_size);
			return error_code;
		}
	}
	return 0;
}

struct janus_plugin_result *janus_videoroom_handle_message(janus_plugin_session *handle, char *transaction, json_t *message, json_t *jsep) {
	if(g_atomic_int_get(&stopping) || !g_atomic_int_get(&initialized))
		return janus_plugin_result_new(JANUS_PLUGIN_ERROR, g_atomic_int_get(&stopping) ? "Shutting down" : "Plugin not initialized", NULL);
	janus_videoroom_session *session = (janus_videoroom_session *)handle->plugin_handle;
	if(!session)
		return janus_plugin_result_new(JANUS_PLUGIN_ERROR, "No session associated with this handle", NULL);
	
	/* Pre-parse the message */
	int error_code = 0;
	char error_cause[512];
	json_t *root = message;
	json_t *response = NULL;

	if(message == NULL) {
		JANUS_LOG(LOG_ERR, "No message??\n");
		error_code = JANUS_VIDEOROOM_ERROR_NO_MESSAGE;
		g_snprintf(error_cause, 512, "%s", "No message??");
		goto plugin_response;
	}

	if(g_atomic_int_get(&session->destroyed)) {
		JANUS_LOG(LOG_ERR, "Session has already been marked as destroyed...\n");
		error_code = JANUS_VIDEOROOM_ERROR_UNKNOWN_ERROR;
		g_snprintf(error_cause, 512, "%s", "Session has already been marked as destroyed...");
		goto plugin_response;
	}

	/* Increase the reference counter for this session: we'll decrease it after we handle the message */
	janus_refcount_increase(&session->ref);

	if(!json_is_object(root)) {
		JANUS_LOG(LOG_ERR, "JSON error: not an object\n");
		error_code = JANUS_VIDEOROOM_ERROR_INVALID_JSON;
		g_snprintf(error_cause, 512, "JSON error: not an object");
		goto plugin_response;
	}
	/* Get the request first */
	JANUS_VALIDATE_JSON_OBJECT(root, request_parameters,
		error_code, error_cause, TRUE,
		JANUS_VIDEOROOM_ERROR_MISSING_ELEMENT, JANUS_VIDEOROOM_ERROR_INVALID_ELEMENT);
	if(error_code != 0)
		goto plugin_response;
	json_t *request = json_object_get(root, "request");
	/* Some requests ('create', 'destroy', 'exists', 'list') can be handled synchronously */
	const char *request_text = json_string_value(request);
	if(!strcasecmp(request_text, "create")) {
		/* Create a new videoroom */
		JANUS_LOG(LOG_VERB, "Creating a new videoroom\n");
		JANUS_VALIDATE_JSON_OBJECT(root, create_parameters,
			error_code, error_cause, TRUE,
			JANUS_VIDEOROOM_ERROR_MISSING_ELEMENT, JANUS_VIDEOROOM_ERROR_INVALID_ELEMENT);
		if(error_code != 0)
			goto plugin_response;
		if(admin_key != NULL) {
			/* An admin key was specified: make sure it was provided, and that it's valid */
			JANUS_VALIDATE_JSON_OBJECT(root, adminkey_parameters,
				error_code, error_cause, TRUE,
				JANUS_VIDEOROOM_ERROR_MISSING_ELEMENT, JANUS_VIDEOROOM_ERROR_INVALID_ELEMENT);
			if(error_code != 0)
				goto plugin_response;
			JANUS_CHECK_SECRET(admin_key, root, "admin_key", error_code, error_cause,
				JANUS_VIDEOROOM_ERROR_MISSING_ELEMENT, JANUS_VIDEOROOM_ERROR_INVALID_ELEMENT, JANUS_VIDEOROOM_ERROR_UNAUTHORIZED);
			if(error_code != 0)
				goto plugin_response;
		}
		json_t *desc = json_object_get(root, "description");
		json_t *is_private = json_object_get(root, "is_private");
		json_t *secret = json_object_get(root, "secret");
		json_t *pin = json_object_get(root, "pin");
		json_t *bitrate = json_object_get(root, "bitrate");
		json_t *fir_freq = json_object_get(root, "fir_freq");
		json_t *publishers = json_object_get(root, "publishers");
		json_t *audiocodec = json_object_get(root, "audiocodec");
		if(audiocodec) {
			const char *audiocodec_value = json_string_value(audiocodec);
			if(!strcasecmp(audiocodec_value, "opus") && !strcasecmp(audiocodec_value, "isac32") && !strcasecmp(audiocodec_value, "isac16") && !strcasecmp(audiocodec_value, "pcmu") && !strcasecmp(audiocodec_value, "pcma")) {
				JANUS_LOG(LOG_ERR, "Invalid element (audiocodec can only be opus, isac32, isac16, pcmu, or pcma)\n");
				error_code = JANUS_VIDEOROOM_ERROR_INVALID_ELEMENT;
				g_snprintf(error_cause, 512, "Invalid element (audiocodec can only be opus, isac32, isac16, pcmu, or pcma)");
				goto plugin_response;
			}
		}
		json_t *videocodec = json_object_get(root, "videocodec");
		if(videocodec) {
			const char *videocodec_value = json_string_value(videocodec);
			if(!strcasecmp(videocodec_value, "vp8") && !strcasecmp(videocodec_value, "vp9") && !strcasecmp(videocodec_value, "h264")) {
				JANUS_LOG(LOG_ERR, "Invalid element (videocodec can only be vp8, vp9 or h264)\n");
				error_code = JANUS_VIDEOROOM_ERROR_INVALID_ELEMENT;
				g_snprintf(error_cause, 512, "Invalid element (videocodec can only be vp8, vp9 or h264)");
				goto plugin_response;
			}
		}
		json_t *record = json_object_get(root, "record");
		json_t *rec_dir = json_object_get(root, "rec_dir");
		json_t *permanent = json_object_get(root, "permanent");
		gboolean save = permanent ? json_is_true(permanent) : FALSE;
		if(save && config == NULL) {
			JANUS_LOG(LOG_ERR, "No configuration file, can't create permanent room\n");
			error_code = JANUS_VIDEOROOM_ERROR_UNKNOWN_ERROR;
			g_snprintf(error_cause, 512, "No configuration file, can't create permanent room");
			goto plugin_response;
		}
		guint64 room_id = 0;
		json_t *room = json_object_get(root, "room");
		if(room) {
			room_id = json_integer_value(room);
			if(room_id == 0) {
				JANUS_LOG(LOG_WARN, "Desired room ID is 0, which is not allowed... picking random ID instead\n");
			}
		}
		janus_mutex_lock(&rooms_mutex);
		if(room_id > 0) {
			/* Let's make sure the room doesn't exist already */
			if(g_hash_table_lookup(rooms, &room_id) != NULL) {
				/* It does... */
				janus_mutex_unlock(&rooms_mutex);
				JANUS_LOG(LOG_ERR, "Room %"SCNu64" already exists!\n", room_id);
				error_code = JANUS_VIDEOROOM_ERROR_ROOM_EXISTS;
				g_snprintf(error_cause, 512, "Room %"SCNu64" already exists", room_id);
				goto plugin_response;
			}
		}
		/* Create the room */
		janus_videoroom *videoroom = g_malloc0(sizeof(janus_videoroom));
		/* Generate a random ID */
		if(room_id == 0) {
			while(room_id == 0) {
				room_id = janus_random_uint64();
				if(g_hash_table_lookup(rooms, &room_id) != NULL) {
					/* Room ID already taken, try another one */
					room_id = 0;
				}
			}
		}
		videoroom->room_id = room_id;
		char *description = NULL;
		if(desc != NULL && strlen(json_string_value(desc)) > 0) {
			description = g_strdup(json_string_value(desc));
		} else {
			char roomname[255];
			g_snprintf(roomname, 255, "Room %"SCNu64"", videoroom->room_id);
			description = g_strdup(roomname);
		}
		videoroom->room_name = description;
		videoroom->is_private = is_private ? json_is_true(is_private) : FALSE;
		if(secret)
			videoroom->room_secret = g_strdup(json_string_value(secret));
		if(pin)
			videoroom->room_pin = g_strdup(json_string_value(pin));
		videoroom->max_publishers = 3;	/* FIXME How should we choose a default? */
		if(publishers)
			videoroom->max_publishers = json_integer_value(publishers);
		if(videoroom->max_publishers < 0)
			videoroom->max_publishers = 3;	/* FIXME How should we choose a default? */
		videoroom->bitrate = 0;
		if(bitrate)
			videoroom->bitrate = json_integer_value(bitrate);
		if(videoroom->bitrate > 0 && videoroom->bitrate < 64000)
			videoroom->bitrate = 64000;	/* Don't go below 64k */
		videoroom->fir_freq = 0;
		if(fir_freq)
			videoroom->fir_freq = json_integer_value(fir_freq);
		videoroom->acodec = JANUS_VIDEOROOM_OPUS;
		if(audiocodec) {
			const char *audiocodec_value = json_string_value(audiocodec);
			if(!strcasecmp(audiocodec_value, "opus"))
				videoroom->acodec = JANUS_VIDEOROOM_OPUS;
			else if(!strcasecmp(audiocodec_value, "isac32"))
				videoroom->acodec = JANUS_VIDEOROOM_ISAC_32K;
			else if(!strcasecmp(audiocodec_value, "isac16"))
				videoroom->acodec = JANUS_VIDEOROOM_ISAC_16K;
			else if(!strcasecmp(audiocodec_value, "pcmu"))
				videoroom->acodec = JANUS_VIDEOROOM_PCMU;
			else if(!strcasecmp(audiocodec_value, "pcma"))
				videoroom->acodec = JANUS_VIDEOROOM_PCMA;
			else {
				JANUS_LOG(LOG_WARN, "Unsupported audio codec '%s', falling back to OPUS\n", audiocodec_value);
				videoroom->acodec = JANUS_VIDEOROOM_OPUS;
			}
		}
		videoroom->vcodec = JANUS_VIDEOROOM_VP8;
		if(videocodec) {
			const char *videocodec_value = json_string_value(videocodec);
			if(!strcasecmp(videocodec_value, "vp8"))
				videoroom->vcodec = JANUS_VIDEOROOM_VP8;
			else if(!strcasecmp(videocodec_value, "vp9"))
				videoroom->vcodec = JANUS_VIDEOROOM_VP9;
			else if(!strcasecmp(videocodec_value, "h264"))
				videoroom->vcodec = JANUS_VIDEOROOM_H264;
			else {
				JANUS_LOG(LOG_WARN, "Unsupported video codec '%s', falling back to VP8\n", videocodec_value);
				videoroom->vcodec = JANUS_VIDEOROOM_VP8;
			}
		}
		if(record) {
			videoroom->record = json_is_true(record);
		}
		if(rec_dir) {
			videoroom->rec_dir = g_strdup(json_string_value(rec_dir));
		}
		g_atomic_int_set(&videoroom->destroyed, 0);
		janus_mutex_init(&videoroom->mutex);
		janus_refcount_init(&videoroom->ref, janus_videoroom_room_free);
		videoroom->participants = g_hash_table_new_full(g_int64_hash, g_int64_equal, (GDestroyNotify)g_free, NULL);
		JANUS_LOG(LOG_VERB, "Created videoroom: %"SCNu64" (%s, %s, %s/%s codecs, secret: %s, pin: %s)\n",
			videoroom->room_id, videoroom->room_name,
			videoroom->is_private ? "private" : "public",
			janus_videoroom_audiocodec_name(videoroom->acodec),
			janus_videoroom_videocodec_name(videoroom->vcodec),
			videoroom->room_secret ? videoroom->room_secret : "no secret",
			videoroom->room_pin ? videoroom->room_pin : "no pin");
		if(videoroom->record) {
			JANUS_LOG(LOG_VERB, "  -- Room is going to be recorded in %s\n", videoroom->rec_dir ? videoroom->rec_dir : "the current folder");
		}
		if(save) {
			/* This room is permanent: save to the configuration file too
			 * FIXME: We should check if anything fails... */
			JANUS_LOG(LOG_VERB, "Saving room %"SCNu64" permanently in config file\n", videoroom->room_id);
			janus_mutex_lock(&config_mutex);
			char cat[BUFSIZ], value[BUFSIZ];
			/* The room ID is the category */
			g_snprintf(cat, BUFSIZ, "%"SCNu64, videoroom->room_id);
			janus_config_add_category(config, cat);
			/* Now for the values */
			janus_config_add_item(config, cat, "description", videoroom->room_name);
			if(videoroom->is_private)
				janus_config_add_item(config, cat, "is_private", "yes");
			g_snprintf(value, BUFSIZ, "%"SCNu64, videoroom->bitrate);
			janus_config_add_item(config, cat, "bitrate", value);
			g_snprintf(value, BUFSIZ, "%d", videoroom->max_publishers);
			janus_config_add_item(config, cat, "publishers", value);
			if(videoroom->fir_freq) {
				g_snprintf(value, BUFSIZ, "%"SCNu16, videoroom->fir_freq);
				janus_config_add_item(config, cat, "fir_freq", value);
			}
			janus_config_add_item(config, cat, "audiocodec", janus_videoroom_audiocodec_name(videoroom->acodec));
			janus_config_add_item(config, cat, "videocodec", janus_videoroom_videocodec_name(videoroom->vcodec));
			if(videoroom->room_secret)
				janus_config_add_item(config, cat, "secret", videoroom->room_secret);
			if(videoroom->room_pin)
				janus_config_add_item(config, cat, "pin", videoroom->room_pin);
			if(videoroom->record)
				janus_config_add_item(config, cat, "record", "yes");
			if(videoroom->rec_dir)
				janus_config_add_item(config, cat, "rec_dir", videoroom->rec_dir);
			/* Save modified configuration */
			janus_config_save(config, config_folder, JANUS_VIDEOROOM_PACKAGE);
			janus_mutex_unlock(&config_mutex);
		}
		/* Show updated rooms list */
		GHashTableIter iter;
		gpointer value;
		g_hash_table_insert(rooms, janus_uint64_dup(videoroom->room_id), videoroom);
		g_hash_table_iter_init(&iter, rooms);
		while (g_hash_table_iter_next(&iter, NULL, &value)) {
			janus_videoroom *vr = value;
			JANUS_LOG(LOG_VERB, "  ::: [%"SCNu64"][%s] %"SCNu64", max %d publishers, FIR frequency of %d seconds\n", vr->room_id, vr->room_name, vr->bitrate, vr->max_publishers, vr->fir_freq);
		}
		janus_mutex_unlock(&rooms_mutex);
		/* Send info back */
		response = json_object();
		json_object_set_new(response, "videoroom", json_string("created"));
		json_object_set_new(response, "room", json_integer(videoroom->room_id));
		goto plugin_response;
	} else if(!strcasecmp(request_text, "destroy")) {
		JANUS_LOG(LOG_VERB, "Attempt to destroy an existing videoroom room\n");
		JANUS_VALIDATE_JSON_OBJECT(root, destroy_parameters,
			error_code, error_cause, TRUE,
			JANUS_VIDEOROOM_ERROR_MISSING_ELEMENT, JANUS_VIDEOROOM_ERROR_INVALID_ELEMENT);
		if(error_code != 0)
			goto plugin_response;
		json_t *room = json_object_get(root, "room");
		json_t *permanent = json_object_get(root, "permanent");
		gboolean save = permanent ? json_is_true(permanent) : FALSE;
		if(save && config == NULL) {
			JANUS_LOG(LOG_ERR, "No configuration file, can't destroy room permanently\n");
			error_code = JANUS_VIDEOROOM_ERROR_UNKNOWN_ERROR;
			g_snprintf(error_cause, 512, "No configuration file, can't destroy room permanently");
			goto plugin_response;
		}
		guint64 room_id = json_integer_value(room);
		janus_mutex_lock(&rooms_mutex);
		janus_videoroom *videoroom = NULL;
		error_code = janus_videoroom_access_room(root, TRUE, FALSE, &videoroom, error_cause, sizeof(error_cause));
		if(error_code != 0) {
			janus_mutex_unlock(&rooms_mutex);
			goto plugin_response;
		}
		/* Remove room */
		g_hash_table_remove(rooms, GUINT_TO_POINTER(room_id));
		/* Notify all participants that the fun is over, and that they'll be kicked */
		JANUS_LOG(LOG_VERB, "Notifying all participants\n");
		json_t *destroyed = json_object();
		json_object_set_new(destroyed, "videoroom", json_string("destroyed"));
		json_object_set_new(destroyed, "room", json_integer(videoroom->room_id));
		GHashTableIter iter;
		gpointer value;
		janus_mutex_lock(&videoroom->mutex);
		g_hash_table_iter_init(&iter, videoroom->participants);
		while (g_hash_table_iter_next(&iter, NULL, &value)) {
			janus_videoroom_publisher *p = value;
			if(p && p->session) {
				/* Notify the user we're going to destroy the room... */
				int ret = gateway->push_event(p->session->handle, &janus_videoroom_plugin, NULL, destroyed, NULL);
				JANUS_LOG(LOG_VERB, "  >> %d (%s)\n", ret, janus_get_api_error(ret));
				/* ... and then ask the core to remove the handle */
				gateway->end_session(p->session->handle);
			}
		}
		json_decref(destroyed);
		janus_mutex_unlock(&videoroom->mutex);
		janus_mutex_unlock(&rooms_mutex);
		if(save) {
			/* This change is permanent: save to the configuration file too
			 * FIXME: We should check if anything fails... */
			JANUS_LOG(LOG_VERB, "Destroying room %"SCNu64" permanently in config file\n", room_id);
			janus_mutex_lock(&config_mutex);
			char cat[BUFSIZ];
			/* The room ID is the category */
			g_snprintf(cat, BUFSIZ, "%"SCNu64, room_id);
			janus_config_remove_category(config, cat);
			/* Save modified configuration */
			janus_config_save(config, config_folder, JANUS_VIDEOROOM_PACKAGE);
			janus_mutex_unlock(&config_mutex);
		}
		/* Done */
		response = json_object();
		json_object_set_new(response, "videoroom", json_string("destroyed"));
		json_object_set_new(response, "room", json_integer(room_id));
		goto plugin_response;
	} else if(!strcasecmp(request_text, "list")) {
		/* List all rooms (but private ones) and their details (except for the secret, of course...) */
		json_t *list = json_array();
		JANUS_LOG(LOG_VERB, "Getting the list of video rooms\n");
		janus_mutex_lock(&rooms_mutex);
		GHashTableIter iter;
		gpointer value;
		g_hash_table_iter_init(&iter, rooms);
		while(g_hash_table_iter_next(&iter, NULL, &value)) {
			janus_videoroom *room = value;
			if(!room)
				continue;
			janus_refcount_increase(&room->ref);
			if(room->is_private) {
				/* Skip private room */
				janus_refcount_decrease(&room->ref);
				JANUS_LOG(LOG_VERB, "Skipping private room '%s'\n", room->room_name);
				continue;
			}
			if(!g_atomic_int_get(&room->destroyed)) {
				json_t *rl = json_object();
				json_object_set_new(rl, "room", json_integer(room->room_id));
				json_object_set_new(rl, "description", json_string(room->room_name));
				json_object_set_new(rl, "max_publishers", json_integer(room->max_publishers));
				json_object_set_new(rl, "bitrate", json_integer(room->bitrate));
				json_object_set_new(rl, "fir_freq", json_integer(room->fir_freq));
				json_object_set_new(rl, "audiocodec", json_string(janus_videoroom_audiocodec_name(room->acodec)));
				json_object_set_new(rl, "videocodec", json_string(janus_videoroom_videocodec_name(room->vcodec)));
				json_object_set_new(rl, "record", room->record ? json_true() : json_false());
				json_object_set_new(rl, "rec_dir", json_string(room->rec_dir));
				/* TODO: Should we list participants as well? or should there be a separate API call on a specific room for this? */
				json_object_set_new(rl, "num_participants", json_integer(g_hash_table_size(room->participants)));
				json_array_append_new(list, rl);
			}
			janus_refcount_decrease(&room->ref);
		}
		janus_mutex_unlock(&rooms_mutex);
		response = json_object();
		json_object_set_new(response, "videoroom", json_string("success"));
		json_object_set_new(response, "list", list);
		goto plugin_response;
	} else if(!strcasecmp(request_text, "rtp_forward")) {
		JANUS_VALIDATE_JSON_OBJECT(root, rtp_forward_parameters,
			error_code, error_cause, TRUE,
			JANUS_VIDEOROOM_ERROR_MISSING_ELEMENT, JANUS_VIDEOROOM_ERROR_INVALID_ELEMENT);
		if(error_code != 0)
			goto plugin_response;
		json_t *room = json_object_get(root, "room");
		json_t *pub_id = json_object_get(root, "publisher_id");
		int video_port = -1;
		int audio_port = -1;
		json_t *vid_port = json_object_get(root, "video_port");
		if(vid_port) {
			video_port = json_integer_value(vid_port);
		}
		json_t *au_port = json_object_get(root, "audio_port");
		if(au_port) {
			audio_port = json_integer_value(au_port);
		}
		json_t *json_host = json_object_get(root, "host");
		
		guint64 room_id = json_integer_value(room);
		guint64 publisher_id = json_integer_value(pub_id);
		const gchar* host = json_string_value(json_host);
		janus_mutex_lock(&rooms_mutex);
		janus_videoroom *videoroom = NULL;
		error_code = janus_videoroom_access_room(root, TRUE, FALSE, &videoroom, error_cause, sizeof(error_cause));
		janus_mutex_unlock(&rooms_mutex);
		if(error_code != 0)
			goto plugin_response;
		janus_refcount_increase(&videoroom->ref);
		janus_mutex_lock(&videoroom->mutex);
		janus_videoroom_publisher *publisher = g_hash_table_lookup(videoroom->participants, &publisher_id);
		if(publisher == NULL) {
			janus_refcount_decrease(&videoroom->ref);
			janus_mutex_unlock(&videoroom->mutex);
			JANUS_LOG(LOG_ERR, "No such publisher (%"SCNu64")\n", publisher_id);
			error_code = JANUS_VIDEOROOM_ERROR_NO_SUCH_FEED;
			g_snprintf(error_cause, 512, "No such feed (%"SCNu64")", publisher_id);
			goto plugin_response;
		}
		janus_refcount_increase(&publisher->ref);	/* This is just to handle the request for now */
		if(publisher->udp_sock <= 0) {
			publisher->udp_sock = socket(AF_INET, SOCK_DGRAM, IPPROTO_UDP);
			if(publisher->udp_sock <= 0) {
				janus_refcount_decrease(&publisher->ref);
				janus_refcount_decrease(&videoroom->ref);
				janus_mutex_unlock(&videoroom->mutex);
				JANUS_LOG(LOG_ERR, "Could not open UDP socket for rtp stream for publisher (%"SCNu64")\n", publisher_id);
				error_code = JANUS_VIDEOROOM_ERROR_UNKNOWN_ERROR;
				g_snprintf(error_cause, 512, "Could not open UDP socket for rtp stream");
				goto plugin_response;
			}
		}
		guint32 audio_handle = 0;
		guint32 video_handle = 0;
		if(audio_port > 0) {
			audio_handle = janus_rtp_forwarder_add_helper(publisher, host, audio_port, 0);
		}
		if(video_port > 0) {
			video_handle = janus_rtp_forwarder_add_helper(publisher, host, video_port, 1);
		}
		janus_mutex_unlock(&videoroom->mutex);
		response = json_object();
		json_t* rtp_stream = json_object();
		if(audio_handle > 0) {
			json_object_set_new(rtp_stream, "audio_stream_id", json_integer(audio_handle));
			json_object_set_new(rtp_stream, "audio", json_integer(audio_port));
		}
		if(video_handle > 0) {
			/* Send a FIR to the new RTP forward publisher */
			char buf[20];
			memset(buf, 0, 20);
			janus_rtcp_fir((char *)&buf, 20, &publisher->fir_seq);
			JANUS_LOG(LOG_VERB, "New RTP forward publisher, sending FIR to %"SCNu64" (%s)\n", publisher->user_id, publisher->display ? publisher->display : "??");
			gateway->relay_rtcp(publisher->session->handle, 1, buf, 20);
			/* Send a PLI too, just in case... */
			memset(buf, 0, 12);
			janus_rtcp_pli((char *)&buf, 12);
			JANUS_LOG(LOG_VERB, "New RTP forward publisher, sending PLI to %"SCNu64" (%s)\n", publisher->user_id, publisher->display ? publisher->display : "??");
			gateway->relay_rtcp(publisher->session->handle, 1, buf, 12);
			/* Done */
			json_object_set_new(rtp_stream, "video_stream_id", json_integer(video_handle));
			json_object_set_new(rtp_stream, "video", json_integer(video_port));
		}
		janus_refcount_decrease(&publisher->ref);	/* These two unrefs are related to the message handling */
		janus_refcount_decrease(&videoroom->ref);
		json_object_set_new(rtp_stream, "host", json_string(host));
		json_object_set_new(response, "publisher_id", json_integer(publisher_id));
		json_object_set_new(response, "rtp_stream", rtp_stream);
		json_object_set_new(response, "room", json_integer(room_id));
		json_object_set_new(response, "videoroom", json_string("rtp_forward"));
		goto plugin_response;
	} else if(!strcasecmp(request_text, "stop_rtp_forward")) {
		JANUS_VALIDATE_JSON_OBJECT(root, stop_rtp_forward_parameters,
			error_code, error_cause, TRUE,
			JANUS_VIDEOROOM_ERROR_MISSING_ELEMENT, JANUS_VIDEOROOM_ERROR_INVALID_ELEMENT);
		if(error_code != 0)
			goto plugin_response;
		json_t *room = json_object_get(root, "room");
		json_t *pub_id = json_object_get(root, "publisher_id");
		json_t *id = json_object_get(root, "stream_id");

		guint64 room_id = json_integer_value(room);
		guint64 publisher_id = json_integer_value(pub_id);
		guint32 stream_id = json_integer_value(id);
		janus_mutex_lock(&rooms_mutex);
		janus_videoroom *videoroom = NULL;
		error_code = janus_videoroom_access_room(root, TRUE, FALSE, &videoroom, error_cause, sizeof(error_cause));
		janus_mutex_unlock(&rooms_mutex);
		if(error_code != 0)
			goto plugin_response;
		janus_mutex_lock(&videoroom->mutex);
		janus_refcount_increase(&videoroom->ref);
		janus_videoroom_publisher *publisher = g_hash_table_lookup(videoroom->participants, &publisher_id);
		if(publisher == NULL) {
			janus_mutex_unlock(&videoroom->mutex);
			janus_refcount_decrease(&videoroom->ref);
			JANUS_LOG(LOG_ERR, "No such publisher (%"SCNu64")\n", publisher_id);
			error_code = JANUS_VIDEOROOM_ERROR_NO_SUCH_FEED;
			g_snprintf(error_cause, 512, "No such feed (%"SCNu64")", publisher_id);
			goto plugin_response;
		}
		janus_refcount_increase(&publisher->ref);	/* Just to handle the message now */
		janus_mutex_lock(&publisher->rtp_forwarders_mutex);
		if(!g_hash_table_remove(publisher->rtp_forwarders, GUINT_TO_POINTER(stream_id))) {
			janus_refcount_decrease(&publisher->ref);
			janus_refcount_decrease(&videoroom->ref);
			janus_mutex_unlock(&publisher->rtp_forwarders_mutex);
			janus_mutex_unlock(&videoroom->mutex);
			JANUS_LOG(LOG_ERR, "No such stream (%"SCNu32")\n", stream_id);
			error_code = JANUS_VIDEOROOM_ERROR_NO_SUCH_FEED;
			g_snprintf(error_cause, 512, "No such stream (%"SCNu32")", stream_id);
			goto plugin_response;
		}
		janus_refcount_decrease(&publisher->ref);
		janus_refcount_decrease(&videoroom->ref);
		janus_mutex_unlock(&publisher->rtp_forwarders_mutex);
		janus_mutex_unlock(&videoroom->mutex);
		response = json_object();
		json_object_set_new(response, "videoroom", json_string("stop_rtp_forward"));
		json_object_set_new(response, "room", json_integer(room_id));
		json_object_set_new(response, "publisher_id", json_integer(publisher_id));
		json_object_set_new(response, "stream_id", json_integer(stream_id));
		goto plugin_response;
	} else if(!strcasecmp(request_text, "exists")) {
		/* Check whether a given room exists or not, returns true/false */	
		JANUS_VALIDATE_JSON_OBJECT(root, room_parameters,
			error_code, error_cause, TRUE,
			JANUS_VIDEOROOM_ERROR_MISSING_ELEMENT, JANUS_VIDEOROOM_ERROR_INVALID_ELEMENT);
		if(error_code != 0)
			goto plugin_response;
		json_t *room = json_object_get(root, "room");
		guint64 room_id = json_integer_value(room);
		janus_mutex_lock(&rooms_mutex);
		gboolean room_exists = g_hash_table_contains(rooms, &room_id);
		janus_mutex_unlock(&rooms_mutex);
		response = json_object();
		json_object_set_new(response, "videoroom", json_string("success"));
		json_object_set_new(response, "room", json_integer(room_id));
		json_object_set_new(response, "exists", room_exists ? json_true() : json_false());
		goto plugin_response;
	} else if(!strcasecmp(request_text, "listparticipants")) {
		/* List all participants in a room, specifying whether they're publishers or just attendees */	
		JANUS_VALIDATE_JSON_OBJECT(root, room_parameters,
			error_code, error_cause, TRUE,
			JANUS_VIDEOROOM_ERROR_MISSING_ELEMENT, JANUS_VIDEOROOM_ERROR_INVALID_ELEMENT);
		if(error_code != 0)
			goto plugin_response;
		json_t *room = json_object_get(root, "room");
		guint64 room_id = json_integer_value(room);
		janus_mutex_lock(&rooms_mutex);
		janus_videoroom *videoroom = NULL;
		error_code = janus_videoroom_access_room(root, FALSE, FALSE, &videoroom, error_cause, sizeof(error_cause));
		janus_mutex_unlock(&rooms_mutex);
		if(error_code != 0)
			goto plugin_response;
		janus_refcount_increase(&videoroom->ref);
		/* Return a list of all participants (whether they're publishing or not) */
		json_t *list = json_array();
		GHashTableIter iter;
		gpointer value;
		janus_mutex_lock(&videoroom->mutex);
		g_hash_table_iter_init(&iter, videoroom->participants);
		while (!g_atomic_int_get(&videoroom->destroyed) && g_hash_table_iter_next(&iter, NULL, &value)) {
			janus_videoroom_publisher *p = value;
			json_t *pl = json_object();
			json_object_set_new(pl, "id", json_integer(p->user_id));
			if(p->display)
				json_object_set_new(pl, "display", json_string(p->display));
			json_object_set_new(pl, "publisher", (p->sdp && p->session->started) ? json_true() : json_false());
			json_array_append_new(list, pl);
		}
		janus_mutex_unlock(&videoroom->mutex);
		janus_refcount_decrease(&videoroom->ref);
		response = json_object();
		json_object_set_new(response, "videoroom", json_string("participants"));
		json_object_set_new(response, "room", json_integer(room_id));
		json_object_set_new(response, "participants", list);
		goto plugin_response;
	} else if(!strcasecmp(request_text, "listforwarders")) {
		/* List all forwarders in a room */	
		JANUS_VALIDATE_JSON_OBJECT(root, room_parameters,
			error_code, error_cause, TRUE,
			JANUS_VIDEOROOM_ERROR_MISSING_ELEMENT, JANUS_VIDEOROOM_ERROR_INVALID_ELEMENT);
		if(error_code != 0)
			goto plugin_response;
		json_t *room = json_object_get(root, "room");
		guint64 room_id = json_integer_value(room);
		janus_mutex_lock(&rooms_mutex);
		janus_videoroom *videoroom = g_hash_table_lookup(rooms, &room_id);
		if(videoroom == NULL) {
			JANUS_LOG(LOG_ERR, "No such room (%"SCNu64")\n", room_id);
			error_code = JANUS_VIDEOROOM_ERROR_NO_SUCH_ROOM;
			g_snprintf(error_cause, 512, "No such room (%"SCNu64")", room_id);
			janus_mutex_unlock(&rooms_mutex);
			goto plugin_response;
		}
		if(videoroom->destroyed) {
			JANUS_LOG(LOG_ERR, "No such room (%"SCNu64")\n", room_id);
			error_code = JANUS_VIDEOROOM_ERROR_NO_SUCH_ROOM;
			g_snprintf(error_cause, 512, "No such room (%"SCNu64")", room_id);
			janus_mutex_unlock(&rooms_mutex);
			goto plugin_response;
		}
		/* A secret may be required for this action */
		JANUS_CHECK_SECRET(videoroom->room_secret, root, "secret", error_code, error_cause,
			JANUS_VIDEOROOM_ERROR_MISSING_ELEMENT, JANUS_VIDEOROOM_ERROR_INVALID_ELEMENT, JANUS_VIDEOROOM_ERROR_UNAUTHORIZED);
		if(error_code != 0) {
			janus_mutex_unlock(&rooms_mutex);
			goto plugin_response;
		}
		/* Return a list of all forwarders */
		json_t *list = json_array();
		GHashTableIter iter;
		gpointer value;
		janus_mutex_lock(&videoroom->mutex);
		g_hash_table_iter_init(&iter, videoroom->participants);
		while (!videoroom->destroyed && g_hash_table_iter_next(&iter, NULL, &value)) {
			janus_videoroom_publisher *p = value;
			if(g_hash_table_size(p->rtp_forwarders) == 0)
				continue;
			json_t *pl = json_object();
			json_object_set_new(pl, "publisher_id", json_integer(p->user_id));
			if(p->display)
				json_object_set_new(pl, "display", json_string(p->display));
			json_t *flist = json_array();
			GHashTableIter iter_f;
			gpointer key_f, value_f;			
			g_hash_table_iter_init(&iter_f, p->rtp_forwarders);
			janus_mutex_lock(&p->rtp_forwarders_mutex);
			while(g_hash_table_iter_next(&iter_f, &key_f, &value_f)) {				
				json_t *fl = json_object();
				guint32 rpk = GPOINTER_TO_UINT(key_f);
				rtp_forwarder *rpv = value_f;
				json_object_set_new(fl, "ip", json_string(inet_ntoa(rpv->serv_addr.sin_addr)));
				if(rpv->is_video > 0) {
					json_object_set_new(fl, "video_stream_id", json_integer(rpk));
					json_object_set_new(fl, "port", json_integer(ntohs(rpv->serv_addr.sin_port)));
				} else {
					json_object_set_new(fl, "audio_stream_id", json_integer(rpk));
					json_object_set_new(fl, "port", json_integer(ntohs(rpv->serv_addr.sin_port)));
				}
				json_array_append_new(flist, fl);
			}		
			janus_mutex_unlock(&p->rtp_forwarders_mutex);
			json_object_set_new(pl, "rtp_forwarder", flist);
			json_array_append_new(list, pl);
		}
		janus_mutex_unlock(&videoroom->mutex);
		janus_mutex_unlock(&rooms_mutex);
		response = json_object();
		json_object_set_new(response, "room", json_integer(room_id));
		json_object_set_new(response, "rtp_forwarders", list);
		goto plugin_response;
	} else if(!strcasecmp(request_text, "join") || !strcasecmp(request_text, "joinandconfigure")
			|| !strcasecmp(request_text, "configure") || !strcasecmp(request_text, "publish") || !strcasecmp(request_text, "unpublish")
			|| !strcasecmp(request_text, "start") || !strcasecmp(request_text, "pause") || !strcasecmp(request_text, "switch")
			|| !strcasecmp(request_text, "stop") || !strcasecmp(request_text, "leave")) {
		/* These messages are handled asynchronously */

		janus_videoroom_message *msg = g_malloc0(sizeof(janus_videoroom_message));
		msg->handle = handle;
		msg->transaction = transaction;
		msg->message = root;
		msg->jsep = jsep;
		g_async_queue_push(messages, msg);

		return janus_plugin_result_new(JANUS_PLUGIN_OK_WAIT, NULL, NULL);
	} else {
		JANUS_LOG(LOG_VERB, "Unknown request '%s'\n", request_text);
		error_code = JANUS_VIDEOROOM_ERROR_INVALID_REQUEST;
		g_snprintf(error_cause, 512, "Unknown request '%s'", request_text);
	}

plugin_response:
		{
			if(error_code == 0 && !response) {
				error_code = JANUS_VIDEOROOM_ERROR_UNKNOWN_ERROR;
				g_snprintf(error_cause, 512, "Invalid response");
			}
			if(error_code != 0) {
				/* Prepare JSON error event */
				json_t *event = json_object();
				json_object_set_new(event, "videoroom", json_string("event"));
				json_object_set_new(event, "error_code", json_integer(error_code));
				json_object_set_new(event, "error", json_string(error_cause));
				response = event;
			}
			if(root != NULL)
				json_decref(root);
			if(jsep != NULL)
				json_decref(jsep);
			g_free(transaction);

			janus_refcount_decrease(&session->ref);
			return janus_plugin_result_new(JANUS_PLUGIN_OK, NULL, response);
		}

}

void janus_videoroom_setup_media(janus_plugin_session *handle) {
	JANUS_LOG(LOG_INFO, "[%s-%p] WebRTC media is now available\n", JANUS_VIDEOROOM_PACKAGE, handle);
	if(g_atomic_int_get(&stopping) || !g_atomic_int_get(&initialized))
		return;
	janus_videoroom_session *session = (janus_videoroom_session *)handle->plugin_handle;	
	if(!session) {
		JANUS_LOG(LOG_ERR, "No session associated with this handle...\n");
		return;
	}
	if(g_atomic_int_get(&session->destroyed))
		return;
	g_atomic_int_set(&session->hangingup, 0);

	/* Media relaying can start now */
	session->started = TRUE;
	if(session->participant) {
		/* If this is a publisher, notify all subscribers about the fact they can
		 * now subscribe; if this is a subscriber, instead, ask the publisher a FIR */
		if(session->participant_type == janus_videoroom_p_type_publisher) {
			janus_videoroom_publisher *participant = (janus_videoroom_publisher *)session->participant;
			/* Notify all other participants that there's a new boy in town */
			json_t *list = json_array();
			json_t *pl = json_object();
			json_object_set_new(pl, "id", json_integer(participant->user_id));
			if(participant->display)
				json_object_set_new(pl, "display", json_string(participant->display));
			json_array_append_new(list, pl);
			json_t *pub = json_object();
			json_object_set_new(pub, "videoroom", json_string("event"));
			json_object_set_new(pub, "room", json_integer(participant->room->room_id));
			json_object_set_new(pub, "publishers", list);
			GHashTableIter iter;
			gpointer value;
			janus_videoroom *videoroom = participant->room;
			janus_mutex_lock(&videoroom->mutex);
			g_hash_table_iter_init(&iter, videoroom->participants);
			while (!videoroom->destroyed && g_hash_table_iter_next(&iter, NULL, &value)) {
				janus_videoroom_publisher *p = value;
				if(p == participant) {
					continue;	/* Skip the new publisher itself */
				}
				JANUS_LOG(LOG_VERB, "Notifying participant %"SCNu64" (%s)\n", p->user_id, p->display ? p->display : "??");
				int ret = gateway->push_event(p->session->handle, &janus_videoroom_plugin, NULL, pub, NULL);
				JANUS_LOG(LOG_VERB, "  >> %d (%s)\n", ret, janus_get_api_error(ret));
			}
			json_decref(pub);
			janus_mutex_unlock(&videoroom->mutex);
		} else if(session->participant_type == janus_videoroom_p_type_subscriber) {
			janus_videoroom_subscriber *s = (janus_videoroom_subscriber *)session->participant;
			if(s && s->feed) {
				janus_videoroom_publisher *p = s->feed;
				if(p && p->session) {
					/* Send a FIR */
					char buf[20];
					memset(buf, 0, 20);
					janus_rtcp_fir((char *)&buf, 20, &p->fir_seq);
					JANUS_LOG(LOG_VERB, "New subscriber available, sending FIR to %"SCNu64" (%s)\n", p->user_id, p->display ? p->display : "??");
					gateway->relay_rtcp(p->session->handle, 1, buf, 20);
					/* Send a PLI too, just in case... */
					memset(buf, 0, 12);
					janus_rtcp_pli((char *)&buf, 12);
					JANUS_LOG(LOG_VERB, "New subscriber available, sending PLI to %"SCNu64" (%s)\n", p->user_id, p->display ? p->display : "??");
					gateway->relay_rtcp(p->session->handle, 1, buf, 12);
				}
			}
		}
	}
}

void janus_videoroom_incoming_rtp(janus_plugin_session *handle, int video, char *buf, int len) {
	if(handle == NULL || g_atomic_int_get(&handle->stopped) || g_atomic_int_get(&stopping) || !g_atomic_int_get(&initialized) || !gateway)
		return;
	janus_videoroom_session *session = (janus_videoroom_session *)handle->plugin_handle;
	if(!session || g_atomic_int_get(&session->destroyed) || session->participant_type != janus_videoroom_p_type_publisher)
		return;
	janus_videoroom_publisher *participant = (janus_videoroom_publisher *)session->participant;
	if(participant == NULL || g_atomic_int_get(&participant->destroyed))
		return;
	if((!video && participant->audio_active) || (video && participant->video_active)) {
		/* Update payload type and SSRC */
		rtp_header *rtp = (rtp_header *)buf;
		rtp->type = video ? participant->video_pt : participant->audio_pt;
		rtp->ssrc = htonl(video ? participant->video_ssrc : participant->audio_ssrc);
		/* Forward RTP to the appropriate port for the rtp_forwarders associated with this publisher, if there are any */
		GHashTableIter iter;
		gpointer value;
		g_hash_table_iter_init(&iter, participant->rtp_forwarders);
		janus_mutex_lock(&participant->rtp_forwarders_mutex);
		while(participant->udp_sock > 0 && g_hash_table_iter_next(&iter, NULL, &value)) {
			rtp_forwarder* rtp_forward = (rtp_forwarder*)value;
			if(video && rtp_forward->is_video) {
				sendto(participant->udp_sock, buf, len, 0, (struct sockaddr*)&rtp_forward->serv_addr, sizeof(rtp_forward->serv_addr));
			}
			else if(!video && !rtp_forward->is_video) {
				sendto(participant->udp_sock, buf, len, 0, (struct sockaddr*)&rtp_forward->serv_addr, sizeof(rtp_forward->serv_addr));
			}
		}
		janus_mutex_unlock(&participant->rtp_forwarders_mutex);
		/* Save the frame if we're recording */
		janus_recorder_save_frame(video ? participant->vrc : participant->arc, buf, len);
		/* Done, relay it */
		janus_videoroom_rtp_relay_packet packet;
		packet.data = rtp;
		packet.length = len;
		packet.is_video = video;
		/* Backup the actual timestamp and sequence number set by the publisher, in case switching is involved */
		packet.timestamp = ntohl(packet.data->timestamp);
		packet.seq_number = ntohs(packet.data->seq_number);
		/* Go */
		g_slist_foreach(participant->subscribers, janus_videoroom_relay_rtp_packet, &packet);
		
		/* Check if we need to send any REMB, FIR or PLI back to this publisher */
		if(video && participant->video_active) {
			/* Did we send a REMB already, or is it time to send one? */
			gboolean send_remb = FALSE;
			if(participant->remb_latest == 0 && participant->remb_startup > 0) {
				/* Still in the starting phase, send the ramp-up REMB feedback */
				send_remb = TRUE;
			} else if(participant->remb_latest > 0 && janus_get_monotonic_time()-participant->remb_latest >= 5*G_USEC_PER_SEC) {
				/* 5 seconds have passed since the last REMB, send a new one */
				send_remb = TRUE;
			}		
			if(send_remb) {
				/* We send a few incremental REMB messages at startup */
				uint64_t bitrate = (participant->bitrate ? participant->bitrate : 256*1024);
				if(participant->remb_startup > 0) {
					bitrate = bitrate/participant->remb_startup;
					participant->remb_startup--;
				}
				JANUS_LOG(LOG_VERB, "Sending REMB (%s, %"SCNu64")\n", participant->display, bitrate);
				char rtcpbuf[24];
				janus_rtcp_remb((char *)(&rtcpbuf), 24, bitrate);
				gateway->relay_rtcp(handle, video, rtcpbuf, 24);
				if(participant->remb_startup == 0)
					participant->remb_latest = janus_get_monotonic_time();
			}
			/* Generate FIR/PLI too, if needed */
			if(video && participant->video_active && (participant->room->fir_freq > 0)) {
				/* FIXME Very ugly hack to generate RTCP every tot seconds/frames */
				gint64 now = janus_get_monotonic_time();
				if((now-participant->fir_latest) >= (participant->room->fir_freq*G_USEC_PER_SEC)) {
					/* FIXME We send a FIR every tot seconds */
					participant->fir_latest = now;
					char rtcpbuf[24];
					memset(rtcpbuf, 0, 24);
					janus_rtcp_fir((char *)&rtcpbuf, 20, &participant->fir_seq);
					JANUS_LOG(LOG_VERB, "Sending FIR to %"SCNu64" (%s)\n", participant->user_id, participant->display ? participant->display : "??");
					gateway->relay_rtcp(handle, video, rtcpbuf, 20);
					/* Send a PLI too, just in case... */
					memset(rtcpbuf, 0, 12);
					janus_rtcp_pli((char *)&rtcpbuf, 12);
					JANUS_LOG(LOG_VERB, "Sending PLI to %"SCNu64" (%s)\n", participant->user_id, participant->display ? participant->display : "??");
					gateway->relay_rtcp(handle, video, rtcpbuf, 12);
				}
			}
		}
	}
}

void janus_videoroom_incoming_rtcp(janus_plugin_session *handle, int video, char *buf, int len) {
	if(g_atomic_int_get(&stopping) || !g_atomic_int_get(&initialized))
		return;
	janus_videoroom_session *session = (janus_videoroom_session *)handle->plugin_handle;	
	if(!session) {
		JANUS_LOG(LOG_ERR, "No session associated with this handle...\n");
		return;
	}
	if(g_atomic_int_get(&session->destroyed))
		return;
	if(session->participant_type == janus_videoroom_p_type_subscriber) {
		/* A subscriber sent some RTCP, check what it is and if we need to forward it to the publisher */
		janus_videoroom_subscriber *s = (janus_videoroom_subscriber *)session->participant;
		if(s == NULL || g_atomic_int_get(&s->destroyed))
			return;
		if(!s->video)
			return;	/* The only feedback we handle is video related anyway... */
		if(janus_rtcp_has_fir(buf, len)) {
			/* We got a FIR, forward it to the publisher */
			if(s && s->feed) {
				janus_videoroom_publisher *p = s->feed;
				if(p && p->session) {
					char rtcpbuf[20];
					memset(rtcpbuf, 0, 20);
					janus_rtcp_fir((char *)&rtcpbuf, 20, &p->fir_seq);
					JANUS_LOG(LOG_VERB, "Got a FIR from a subscriber, forwarding it to %"SCNu64" (%s)\n", p->user_id, p->display ? p->display : "??");
					gateway->relay_rtcp(p->session->handle, 1, rtcpbuf, 20);
				}
			}
		}
		if(janus_rtcp_has_pli(buf, len)) {
			/* We got a PLI, forward it to the publisher */
			if(s && s->feed) {
				janus_videoroom_publisher *p = s->feed;
				if(p && p->session) {
					char rtcpbuf[12];
					memset(rtcpbuf, 0, 12);
					janus_rtcp_pli((char *)&rtcpbuf, 12);
					JANUS_LOG(LOG_VERB, "Got a PLI from a subscriber, forwarding it to %"SCNu64" (%s)\n", p->user_id, p->display ? p->display : "??");
					gateway->relay_rtcp(p->session->handle, 1, rtcpbuf, 12);
				}
			}
		}
		uint64_t bitrate = janus_rtcp_get_remb(buf, len);
		if(bitrate > 0) {
			/* FIXME We got a REMB from this subscriber, should we do something about it? */
		}
	}
}

void janus_videoroom_incoming_data(janus_plugin_session *handle, char *buf, int len) {
	if(handle == NULL || g_atomic_int_get(&handle->stopped) || g_atomic_int_get(&stopping) || !g_atomic_int_get(&initialized) || !gateway)
		return;
	if(buf == NULL || len <= 0)
		return;
	janus_videoroom_session *session = (janus_videoroom_session *)handle->plugin_handle;
	if(!session || g_atomic_int_get(&session->destroyed) || session->participant_type != janus_videoroom_p_type_publisher)
		return;
	janus_videoroom_publisher *participant = (janus_videoroom_publisher *)session->participant;
	if(participant == NULL || g_atomic_int_get(&participant->destroyed))
		return;
	/* Get a string out of the data */
	char *text = g_malloc0(len+1);
	memcpy(text, buf, len);
	*(text+len) = '\0';
	JANUS_LOG(LOG_VERB, "Got a DataChannel message (%zu bytes) to forward: %s\n", strlen(text), text);
	g_slist_foreach(participant->subscribers, janus_videoroom_relay_data_packet, text);
	g_free(text);
}

void janus_videoroom_slow_link(janus_plugin_session *handle, int uplink, int video) {
	/* The core is informing us that our peer got too many NACKs, are we pushing media too hard? */
	if(handle == NULL || g_atomic_int_get(&handle->stopped) || g_atomic_int_get(&stopping) || !g_atomic_int_get(&initialized) || !gateway)
		return;
	janus_videoroom_session *session = (janus_videoroom_session *)handle->plugin_handle;
	if(!session || g_atomic_int_get(&session->destroyed) || !session->participant)
		return;
	/* Check if it's an uplink (publisher) or downlink (viewer) issue */
	if(session->participant_type == janus_videoroom_p_type_publisher) {
		if(!uplink) {
			janus_videoroom_publisher *publisher = (janus_videoroom_publisher *)session->participant;
			if(publisher == NULL || g_atomic_int_get(&publisher->destroyed))
				return;
			/* Send an event on the handle to notify the application: it's
			 * up to the application to then choose a policy and enforce it */
			json_t *event = json_object();
			json_object_set_new(event, "videoroom", json_string("slow_link"));
			/* Also add info on what the current bitrate cap is */
			uint64_t bitrate = (publisher->bitrate ? publisher->bitrate : 256*1024);
			json_object_set_new(event, "current-bitrate", json_integer(bitrate));
			gateway->push_event(session->handle, &janus_videoroom_plugin, NULL, event, NULL);
			json_decref(event);
		} else {
			JANUS_LOG(LOG_WARN, "Got a slow uplink on a VideoRoom publisher? Weird, because it doesn't receive media...\n");
		}
	} else if(session->participant_type == janus_videoroom_p_type_subscriber) {
		if(uplink) {
			janus_videoroom_subscriber *viewer = (janus_videoroom_subscriber *)session->participant;
			if(viewer == NULL || g_atomic_int_get(&viewer->destroyed))
				return;
			/* Send an event on the handle to notify the application: it's
			 * up to the application to then choose a policy and enforce it */
			json_t *event = json_object();
			json_object_set_new(event, "videoroom", json_string("slow_link"));
			gateway->push_event(session->handle, &janus_videoroom_plugin, NULL, event, NULL);
			json_decref(event);
		} else {
			JANUS_LOG(LOG_WARN, "Got a slow downlink on a VideoRoom viewer? Weird, because it doesn't send media...\n");
		}
	}
}

static void janus_videoroom_recorder_create(janus_videoroom_publisher *participant, gboolean audio, gboolean video) {
	char filename[255];
	gint64 now = janus_get_real_time();
	if(audio) {
		memset(filename, 0, 255);
		if(participant->recording_base) {
			/* Use the filename and path we have been provided */
			g_snprintf(filename, 255, "%s-audio", participant->recording_base);
			participant->arc = janus_recorder_create(participant->room->rec_dir,
				janus_videoroom_audiocodec_name(participant->room->acodec), filename);
			if(participant->arc == NULL) {
				JANUS_LOG(LOG_ERR, "Couldn't open an audio recording file for this publisher!\n");
			}
		} else {
			/* Build a filename */
			g_snprintf(filename, 255, "videoroom-%"SCNu64"-user-%"SCNu64"-%"SCNi64"-audio",
				participant->room->room_id, participant->user_id, now);
			participant->arc = janus_recorder_create(participant->room->rec_dir,
				janus_videoroom_audiocodec_name(participant->room->acodec), filename);
			if(participant->arc == NULL) {
				JANUS_LOG(LOG_ERR, "Couldn't open an audio recording file for this publisher!\n");
			}
		}
	}
	if(video) {
		memset(filename, 0, 255);
		if(participant->recording_base) {
			/* Use the filename and path we have been provided */
			g_snprintf(filename, 255, "%s-video", participant->recording_base);
			participant->vrc = janus_recorder_create(participant->room->rec_dir,
				janus_videoroom_videocodec_name(participant->room->vcodec), filename);
			if(participant->vrc == NULL) {
				JANUS_LOG(LOG_ERR, "Couldn't open an video recording file for this publisher!\n");
			}
		} else {
			/* Build a filename */
			g_snprintf(filename, 255, "videoroom-%"SCNu64"-user-%"SCNu64"-%"SCNi64"-video",
				participant->room->room_id, participant->user_id, now);
			participant->vrc = janus_recorder_create(participant->room->rec_dir,
				janus_videoroom_videocodec_name(participant->room->vcodec), filename);
			if(participant->vrc == NULL) {
				JANUS_LOG(LOG_ERR, "Couldn't open an video recording file for this publisher!\n");
			}
		}
	}
}

static void janus_videoroom_recorder_close(janus_videoroom_publisher *participant) {
	if(participant->arc) {
		janus_recorder_close(participant->arc);
		JANUS_LOG(LOG_INFO, "Closed audio recording %s\n", participant->arc->filename ? participant->arc->filename : "??");
		janus_recorder_free(participant->arc);
	}
	participant->arc = NULL;
	if(participant->vrc) {
		janus_recorder_close(participant->vrc);
		JANUS_LOG(LOG_INFO, "Closed video recording %s\n", participant->vrc->filename ? participant->vrc->filename : "??");
		janus_recorder_free(participant->vrc);
	}
	participant->vrc = NULL;
}

void janus_videoroom_hangup_media(janus_plugin_session *handle) {
	JANUS_LOG(LOG_INFO, "[%s-%p] No WebRTC media anymore\n", JANUS_VIDEOROOM_PACKAGE, handle);
	if(g_atomic_int_get(&stopping) || !g_atomic_int_get(&initialized))
		return;
	janus_videoroom_session *session = (janus_videoroom_session *)handle->plugin_handle;	
	if(!session) {
		JANUS_LOG(LOG_ERR, "No session associated with this handle...\n");
		return;
	}
	session->started = FALSE;
	if(g_atomic_int_get(&session->destroyed))
		return;
	if(g_atomic_int_add(&session->hangingup, 1))
		return;
	/* Send an event to the browser and tell the PeerConnection is over */
	if(session->participant_type == janus_videoroom_p_type_publisher) {
		/* This publisher just 'unpublished' */
		janus_videoroom_publisher *participant = (janus_videoroom_publisher *)session->participant;
		g_free(participant->sdp);
		participant->sdp = NULL;
		participant->firefox = FALSE;
		participant->audio_active = FALSE;
		participant->video_active = FALSE;
		participant->remb_startup = 4;
		participant->remb_latest = 0;
		participant->fir_latest = 0;
		participant->fir_seq = 0;
		/* Get rid of the recorders, if available */
		g_free(participant->recording_base);
		janus_mutex_lock(&participant->rec_mutex);
		janus_videoroom_recorder_close(participant);
		janus_mutex_unlock(&participant->rec_mutex);
		janus_mutex_lock(&participant->subscribers_mutex);
		while(participant->subscribers) {
			janus_videoroom_subscriber *s = (janus_videoroom_subscriber *)participant->subscribers->data;
			if(s) {
				participant->subscribers = g_slist_remove(participant->subscribers, s);
				s->feed = NULL;
				janus_refcount_decrease(&s->ref);
				janus_refcount_decrease(&participant->ref);
				janus_refcount_decrease(&participant->session->ref);
			}
		}
		janus_mutex_unlock(&participant->subscribers_mutex);
		janus_videoroom_leave_or_unpublish(participant, FALSE);
	} else if(session->participant_type == janus_videoroom_p_type_subscriber) {
		/* Get rid of subscriber */
		janus_videoroom_subscriber *subscriber = (janus_videoroom_subscriber *)session->participant;
		if(subscriber) {
			subscriber->paused = TRUE;
			janus_videoroom_publisher *publisher = subscriber->feed;
			if(publisher != NULL) {
				janus_mutex_lock(&publisher->subscribers_mutex);
				publisher->subscribers = g_slist_remove(publisher->subscribers, subscriber);
				subscriber->feed = NULL;
				janus_refcount_decrease(&subscriber->ref);
				janus_refcount_decrease(&publisher->ref);
				janus_refcount_decrease(&publisher->session->ref);
				janus_mutex_unlock(&publisher->subscribers_mutex);
			}
		}
		/* TODO Should we close the handle as well? */
	}
}

static void janus_videoroom_sdp_a_format(char *mline, int mline_size, janus_videoroom_audiocodec acodec, int pt, const char *audio_mode) {
	switch(acodec) {
		case JANUS_VIDEOROOM_OPUS:
			g_snprintf(mline, mline_size, sdp_a_template_opus,
				pt,						/* Opus payload type */
				audio_mode,
				pt); 						/* Opus payload type */
			break;
		case JANUS_VIDEOROOM_ISAC_32K:
			g_snprintf(mline, mline_size, sdp_a_template_isac32,
				pt,						/* ISAC 32K payload type */
				audio_mode,
				pt); 					/* ISAC 32K payload type */
			break;
		case JANUS_VIDEOROOM_ISAC_16K:
			g_snprintf(mline, mline_size, sdp_a_template_isac16,
				pt,						/* ISAC 16K payload type */
				audio_mode,
				pt);						/* ISAC 16K payload type */
			break;
		case JANUS_VIDEOROOM_PCMU:
			g_snprintf(mline, mline_size, sdp_a_template_pcmu,
				pt,						/* PCMU payload type */
				audio_mode,
				pt);						/* PCMU payload type */
			break;
		case JANUS_VIDEOROOM_PCMA:
			g_snprintf(mline, mline_size, sdp_a_template_pcma,
				pt,						/* PCMA payload type */
				audio_mode,
				pt);						/* PCMA payload type */
			break;
		default:
			/* Shouldn't happen */
			mline[0] = '\0';
			break;
	}
}

static void janus_videoroom_sdp_v_format(char *mline, int mline_size, janus_videoroom_videocodec vcodec, int pt, int b, const char *video_mode) {
	switch(vcodec) {
		case JANUS_VIDEOROOM_VP8:
			g_snprintf(mline, mline_size, sdp_v_template_vp8,
				pt,							/* payload type */
				b,								/* Bandwidth */
				video_mode,						/* The publisher gets a recvonly or inactive back */
				pt, 						/* payload type */
				pt, 						/* payload type */
				pt, 						/* payload type */
				pt, 						/* payload type */
				pt); 						/* payload type */
			break;
		case JANUS_VIDEOROOM_VP9:
			g_snprintf(mline, mline_size, sdp_v_template_vp9,
				pt,							/* payload type */
				b,								/* Bandwidth */
				video_mode,						/* The publisher gets a recvonly or inactive back */
				pt, 						/* payload type */
				pt, 						/* payload type */
				pt, 						/* payload type */
				pt, 						/* payload type */
				pt); 						/* payload type */
			break;
		case JANUS_VIDEOROOM_H264:
			g_snprintf(mline, mline_size, sdp_v_template_h264,
				pt,							/* payload type */
				b,								/* Bandwidth */
				video_mode,						/* The publisher gets a recvonly or inactive back */
				pt, 						/* payload type */
				pt, 						/* payload type */
				pt, 						/* payload type */
				pt, 						/* payload type */
				pt, 						/* payload type */
				pt); 						/* payload type */
			break;
		default:
			/* Shouldn't happen */
			mline[0] = '\0';
			break;
	}
}

/* Thread to handle incoming messages */
static void *janus_videoroom_handler(void *data) {
	JANUS_LOG(LOG_VERB, "Joining VideoRoom handler thread\n");
	janus_videoroom_message *msg = NULL;
	int error_code = 0;
	char error_cause[512];
	json_t *root = NULL;
	while(g_atomic_int_get(&initialized) && !g_atomic_int_get(&stopping)) {
		msg = g_async_queue_pop(messages);
		if(msg == NULL)
			continue;
		if(msg == &exit_message)
			break;
		if(msg->handle == NULL) {
			janus_videoroom_message_free(msg);
			continue;
		}
		janus_videoroom_session *session = NULL;
		janus_mutex_lock(&sessions_mutex);
		if(g_hash_table_lookup(sessions, msg->handle) != NULL ) {
			session = (janus_videoroom_session *)msg->handle->plugin_handle;
		}
		janus_mutex_unlock(&sessions_mutex);
		if(!session) {
			JANUS_LOG(LOG_ERR, "No session associated with this handle...\n");
			janus_videoroom_message_free(msg);
			continue;
		}
		if(g_atomic_int_get(&session->destroyed)) {
			janus_videoroom_message_free(msg);
			continue;
		}
		/* Handle request */
		error_code = 0;
		root = NULL;
		if(msg->message == NULL) {
			JANUS_LOG(LOG_ERR, "No message??\n");
			error_code = JANUS_VIDEOROOM_ERROR_NO_MESSAGE;
			g_snprintf(error_cause, 512, "%s", "No message??");
			goto error;
		}
		root = msg->message;
		/* Get the request first */
		JANUS_VALIDATE_JSON_OBJECT(root, request_parameters,
			error_code, error_cause, TRUE,
			JANUS_VIDEOROOM_ERROR_MISSING_ELEMENT, JANUS_VIDEOROOM_ERROR_INVALID_ELEMENT);
		if(error_code != 0)
			goto error;
		json_t *request = json_object_get(root, "request");
		const char *request_text = json_string_value(request);
		json_t *event = NULL;
		/* 'create' and 'destroy' are handled synchronously: what kind of participant is this session referring to? */
		if(session->participant_type == janus_videoroom_p_type_none) {
			JANUS_LOG(LOG_VERB, "Configuring new participant\n");
			/* Not configured yet, we need to do this now */
			if(strcasecmp(request_text, "join") && strcasecmp(request_text, "joinandconfigure")) {
				JANUS_LOG(LOG_ERR, "Invalid request on unconfigured participant\n");
				error_code = JANUS_VIDEOROOM_ERROR_JOIN_FIRST;
				g_snprintf(error_cause, 512, "Invalid request on unconfigured participant");
				goto error;
			}
			JANUS_VALIDATE_JSON_OBJECT(root, join_parameters,
				error_code, error_cause, TRUE,
				JANUS_VIDEOROOM_ERROR_MISSING_ELEMENT, JANUS_VIDEOROOM_ERROR_INVALID_ELEMENT);
			if(error_code != 0)
				goto error;
			janus_mutex_lock(&rooms_mutex);
			janus_videoroom *videoroom = NULL;
			error_code = janus_videoroom_access_room(root, FALSE, TRUE, &videoroom, error_cause, sizeof(error_cause));
			janus_mutex_unlock(&rooms_mutex);
			if(error_code != 0)
				goto error;
			janus_refcount_increase(&videoroom->ref);
			json_t *ptype = json_object_get(root, "ptype");
			const char *ptype_text = json_string_value(ptype);
			if(!strcasecmp(ptype_text, "publisher")) {
				JANUS_LOG(LOG_VERB, "Configuring new publisher\n");
				JANUS_VALIDATE_JSON_OBJECT(root, publisher_parameters,
					error_code, error_cause, TRUE,
					JANUS_VIDEOROOM_ERROR_MISSING_ELEMENT, JANUS_VIDEOROOM_ERROR_INVALID_ELEMENT);
				if(error_code != 0)
					goto error;
				json_t *display = json_object_get(root, "display");
				const char *display_text = display ? json_string_value(display) : NULL;
				guint64 user_id = 0;
				json_t *id = json_object_get(root, "id");
				if(id) {
					user_id = json_integer_value(id);
					janus_mutex_lock(&videoroom->mutex);
					if(g_hash_table_lookup(videoroom->participants, &user_id) != NULL) {
						janus_refcount_decrease(&videoroom->ref);
						janus_mutex_unlock(&videoroom->mutex);
						/* User ID already taken */
						JANUS_LOG(LOG_ERR, "User ID %"SCNu64" already exists\n", user_id);
						error_code = JANUS_VIDEOROOM_ERROR_ID_EXISTS;
						g_snprintf(error_cause, 512, "User ID %"SCNu64" already exists", user_id);
						goto error;
					}
					janus_mutex_unlock(&videoroom->mutex);
				}
				if(user_id == 0) {
					/* Generate a random ID */
					janus_mutex_lock(&videoroom->mutex);
					while(user_id == 0) {
						user_id = janus_random_uint64();
						if(g_hash_table_lookup(videoroom->participants, &user_id) != NULL) {
							/* User ID already taken, try another one */
							user_id = 0;
						}
					}
					janus_mutex_unlock(&videoroom->mutex);
				}
				JANUS_LOG(LOG_VERB, "  -- Publisher ID: %"SCNu64"\n", user_id);
				json_t *audio = NULL, *video = NULL, *bitrate = NULL, *record = NULL, *recfile = NULL;
				if(!strcasecmp(request_text, "joinandconfigure")) {
					/* Also configure (or publish a new feed) audio/video/bitrate for this new publisher */
					/* join_parameters were validated earlier. */
					audio = json_object_get(root, "audio");
					video = json_object_get(root, "video");
					bitrate = json_object_get(root, "bitrate");
					record = json_object_get(root, "record");
					recfile = json_object_get(root, "filename");
				}
				janus_videoroom_publisher *publisher = g_malloc0(sizeof(janus_videoroom_publisher));
				publisher->session = session;
				publisher->room = videoroom;
				publisher->user_id = user_id;
				publisher->display = display_text ? g_strdup(display_text) : NULL;
				publisher->sdp = NULL;		/* We'll deal with this later */
				publisher->audio = FALSE;	/* We'll deal with this later */
				publisher->video = FALSE;	/* We'll deal with this later */
				publisher->data = FALSE;	/* We'll deal with this later */
				publisher->audio_active = FALSE;
				publisher->video_active = FALSE;
				publisher->recording_active = FALSE;
				publisher->recording_base = NULL;
				publisher->arc = NULL;
				publisher->vrc = NULL;
				janus_mutex_init(&publisher->rec_mutex);
				publisher->firefox = FALSE;
				publisher->bitrate = videoroom->bitrate;
				publisher->subscribers = NULL;
				janus_mutex_init(&publisher->subscribers_mutex);
				publisher->audio_pt = OPUS_PT;
				switch(videoroom->acodec) {
					case JANUS_VIDEOROOM_OPUS:
						publisher->audio_pt = OPUS_PT;
						break;
					case JANUS_VIDEOROOM_ISAC_32K:
						publisher->audio_pt = ISAC32_PT;
						break;
					case JANUS_VIDEOROOM_ISAC_16K:
						publisher->audio_pt = ISAC16_PT;
						break;
					case JANUS_VIDEOROOM_PCMU:
						publisher->audio_pt = PCMU_PT;
						break;
					case JANUS_VIDEOROOM_PCMA:
						publisher->audio_pt = PCMA_PT;
						break;
					default:
						/* Shouldn't happen */
						publisher->audio_pt = OPUS_PT;
						break;
				}
				switch(videoroom->vcodec) {
					case JANUS_VIDEOROOM_VP8:
						publisher->video_pt = VP8_PT;
						break;
					case JANUS_VIDEOROOM_VP9:
						publisher->video_pt = VP9_PT;
						break;
					case JANUS_VIDEOROOM_H264:
						publisher->video_pt = H264_PT;
						break;
					default:
						/* Shouldn't happen */
						publisher->video_pt = VP8_PT;
						break;
				}
				publisher->audio_ssrc = janus_random_uint32();
				publisher->video_ssrc = janus_random_uint32();
				publisher->remb_startup = 4;
				publisher->remb_latest = 0;
				publisher->fir_latest = 0;
				publisher->fir_seq = 0;
				janus_mutex_init(&publisher->rtp_forwarders_mutex);
				publisher->rtp_forwarders = g_hash_table_new_full(NULL, NULL, NULL, (GDestroyNotify)janus_rtp_forwarder_free_helper);
				publisher->udp_sock = -1;
				g_atomic_int_set(&publisher->destroyed, 0);
				janus_refcount_init(&publisher->ref, janus_videoroom_publisher_free);
				/* In case we also wanted to configure */
				if(audio) {
					publisher->audio_active = json_is_true(audio);
					JANUS_LOG(LOG_VERB, "Setting audio property: %s (room %"SCNu64", user %"SCNu64")\n", publisher->audio_active ? "true" : "false", publisher->room->room_id, publisher->user_id);
				}
				if(video) {
					publisher->video_active = json_is_true(video);
					JANUS_LOG(LOG_VERB, "Setting video property: %s (room %"SCNu64", user %"SCNu64")\n", publisher->video_active ? "true" : "false", publisher->room->room_id, publisher->user_id);
				}
				if(bitrate) {
					publisher->bitrate = json_integer_value(bitrate);
					JANUS_LOG(LOG_VERB, "Setting video bitrate: %"SCNu64" (room %"SCNu64", user %"SCNu64")\n", publisher->bitrate, publisher->room->room_id, publisher->user_id);
				}
				if(record) {
					publisher->recording_active = json_is_true(record);
					JANUS_LOG(LOG_VERB, "Setting record property: %s (room %"SCNu64", user %"SCNu64")\n", publisher->recording_active ? "true" : "false", publisher->room->room_id, publisher->user_id);
				}
				if(recfile) {
					publisher->recording_base = g_strdup(json_string_value(recfile));
					JANUS_LOG(LOG_VERB, "Setting recording basename: %s (room %"SCNu64", user %"SCNu64")\n", publisher->recording_base, publisher->room->room_id, publisher->user_id);
				}
				/* Done */
				session->participant_type = janus_videoroom_p_type_publisher;
				session->participant = publisher;
				/* Return a list of all available publishers (those with an SDP available, that is) */
				json_t *list = json_array();
				GHashTableIter iter;
				gpointer value;
				janus_mutex_lock(&videoroom->mutex);
				janus_refcount_increase(&publisher->ref);
				g_hash_table_insert(videoroom->participants, janus_uint64_dup(publisher->user_id), publisher);
				g_hash_table_iter_init(&iter, videoroom->participants);
				while (!g_atomic_int_get(&videoroom->destroyed) && g_hash_table_iter_next(&iter, NULL, &value)) {
					janus_videoroom_publisher *p = value;
					if(p == publisher || !p->sdp || !p->session->started) {
						continue;
					}
					json_t *pl = json_object();
					json_object_set_new(pl, "id", json_integer(p->user_id));
					if(p->display)
						json_object_set_new(pl, "display", json_string(p->display));
					json_array_append_new(list, pl);
				}
				janus_mutex_unlock(&videoroom->mutex);
				event = json_object();
				json_object_set_new(event, "videoroom", json_string("joined"));
				json_object_set_new(event, "room", json_integer(videoroom->room_id));
				json_object_set_new(event, "description", json_string(videoroom->room_name));
				json_object_set_new(event, "id", json_integer(user_id));
				json_object_set_new(event, "publishers", list);
			} else if(!strcasecmp(ptype_text, "subscriber") || !strcasecmp(ptype_text, "listener")) {
				JANUS_LOG(LOG_VERB, "Configuring new subscriber\n");
				/* This is a new subscriber */
				JANUS_VALIDATE_JSON_OBJECT(root, subscriber_parameters,
					error_code, error_cause, TRUE,
					JANUS_VIDEOROOM_ERROR_MISSING_ELEMENT, JANUS_VIDEOROOM_ERROR_INVALID_ELEMENT);
				if(error_code != 0) {
					janus_refcount_decrease(&videoroom->ref);
					goto error;
				}
				json_t *feed = json_object_get(root, "feed");
				guint64 feed_id = json_integer_value(feed);
				json_t *audio = json_object_get(root, "audio");
				json_t *video = json_object_get(root, "video");
				json_t *data = json_object_get(root, "data");
				janus_mutex_lock(&videoroom->mutex);
				janus_videoroom_publisher *publisher = g_hash_table_lookup(videoroom->participants, &feed_id);
				if(publisher == NULL || g_atomic_int_get(&publisher->destroyed) || publisher->sdp == NULL) {
					janus_refcount_decrease(&videoroom->ref);
					JANUS_LOG(LOG_ERR, "No such feed (%"SCNu64")\n", feed_id);
					error_code = JANUS_VIDEOROOM_ERROR_NO_SUCH_FEED;
					g_snprintf(error_cause, 512, "No such feed (%"SCNu64")", feed_id);
					janus_mutex_unlock(&videoroom->mutex);
					goto error;
				} else {
					/* Increase the refcount before unlocking so that nobody can remove and free the publisher in the meantime. */
					janus_refcount_increase(&publisher->ref);
					janus_refcount_increase(&publisher->session->ref);
					janus_mutex_unlock(&videoroom->mutex);
					janus_videoroom_subscriber *subscriber = g_malloc0(sizeof(janus_videoroom_subscriber));
					subscriber->session = session;
					subscriber->room = videoroom;
					subscriber->feed = publisher;
					/* Initialize the subscriber context */
					subscriber->context.a_last_ssrc = 0;
					subscriber->context.a_last_ssrc = 0;
					subscriber->context.a_last_ts = 0;
					subscriber->context.a_base_ts = 0;
					subscriber->context.a_base_ts_prev = 0;
					subscriber->context.v_last_ssrc = 0;
					subscriber->context.v_last_ts = 0;
					subscriber->context.v_base_ts = 0;
					subscriber->context.v_base_ts_prev = 0;
					subscriber->context.a_last_seq = 0;
					subscriber->context.a_base_seq = 0;
					subscriber->context.a_base_seq_prev = 0;
					subscriber->context.v_last_seq = 0;
					subscriber->context.v_base_seq = 0;
					subscriber->context.v_base_seq_prev = 0;
					subscriber->context.a_seq_reset = FALSE;
					subscriber->context.v_seq_reset = FALSE;
					subscriber->audio = audio ? json_is_true(audio) : TRUE;	/* True by default */
					if(!publisher->audio)
						subscriber->audio = FALSE;	/* ... unless the publisher isn't sending any audio */
					subscriber->video = video ? json_is_true(video) : TRUE;	/* True by default */
					if(!publisher->video)
						subscriber->video = FALSE;	/* ... unless the publisher isn't sending any video */
					subscriber->data = data ? json_is_true(data) : TRUE;	/* True by default */
					if(!publisher->data)
						subscriber->data = FALSE;	/* ... unless the publisher isn't sending any data */
					subscriber->paused = TRUE;	/* We need an explicit start from the subscriber */
					g_atomic_int_set(&subscriber->destroyed, 0);
					janus_refcount_init(&subscriber->ref, janus_videoroom_subscriber_free);
					janus_refcount_increase(&subscriber->ref);	/* The publisher references the new subscriber too */
					session->participant = subscriber;
					janus_mutex_lock(&publisher->subscribers_mutex);
					publisher->subscribers = g_slist_append(publisher->subscribers, subscriber);
					janus_mutex_unlock(&publisher->subscribers_mutex);
					event = json_object();
					json_object_set_new(event, "videoroom", json_string("attached"));
					json_object_set_new(event, "room", json_integer(videoroom->room_id));
					json_object_set_new(event, "id", json_integer(feed_id));
					if(publisher->display)
						json_object_set_new(event, "display", json_string(publisher->display));
					session->participant_type = janus_videoroom_p_type_subscriber;
					JANUS_LOG(LOG_VERB, "Preparing JSON event as a reply\n");
					/* Negotiate by sending the selected publisher SDP back */
					if(publisher->sdp != NULL) {
						json_t *jsep = json_pack("{ssss}", "type", "offer", "sdp", publisher->sdp);
						/* How long will the gateway take to push the event? */
						g_atomic_int_set(&session->hangingup, 0);
						gint64 start = janus_get_monotonic_time();
						int res = gateway->push_event(msg->handle, &janus_videoroom_plugin, msg->transaction, event, jsep);
						JANUS_LOG(LOG_VERB, "  >> Pushing event: %d (took %"SCNu64" us)\n", res, janus_get_monotonic_time()-start);
						json_decref(event);
						json_decref(jsep);
						janus_videoroom_message_free(msg);
						continue;
					}
				}
			} else {
				janus_refcount_decrease(&videoroom->ref);
				JANUS_LOG(LOG_ERR, "Invalid element (ptype)\n");
				error_code = JANUS_VIDEOROOM_ERROR_INVALID_ELEMENT;
				g_snprintf(error_cause, 512, "Invalid element (ptype)");
				goto error;
			}
		} else if(session->participant_type == janus_videoroom_p_type_publisher) {
			/* Handle this publisher */
			janus_videoroom_publisher *participant = (janus_videoroom_publisher *)session->participant;
			if(participant == NULL) {
				JANUS_LOG(LOG_ERR, "Invalid participant instance\n");
				error_code = JANUS_VIDEOROOM_ERROR_UNKNOWN_ERROR;
				g_snprintf(error_cause, 512, "Invalid participant instance");
				goto error;
			}
			if(!strcasecmp(request_text, "join") || !strcasecmp(request_text, "joinandconfigure")) {
				JANUS_LOG(LOG_ERR, "Already in as a publisher on this handle\n");
				error_code = JANUS_VIDEOROOM_ERROR_ALREADY_JOINED;
				g_snprintf(error_cause, 512, "Already in as a publisher on this handle");
				goto error;
			} else if(!strcasecmp(request_text, "configure") || !strcasecmp(request_text, "publish")) {
				if(!strcasecmp(request_text, "publish") && participant->sdp) {
					JANUS_LOG(LOG_ERR, "Can't publish, already published\n");
					error_code = JANUS_VIDEOROOM_ERROR_ALREADY_PUBLISHED;
					g_snprintf(error_cause, 512, "Can't publish, already published");
					goto error;
				}
				/* Configure (or publish a new feed) audio/video/bitrate for this publisher */
				JANUS_VALIDATE_JSON_OBJECT(root, publish_parameters,
					error_code, error_cause, TRUE,
					JANUS_VIDEOROOM_ERROR_MISSING_ELEMENT, JANUS_VIDEOROOM_ERROR_INVALID_ELEMENT);
				if(error_code != 0)
					goto error;
				json_t *audio = json_object_get(root, "audio");
				json_t *video = json_object_get(root, "video");
				json_t *bitrate = json_object_get(root, "bitrate");
				json_t *record = json_object_get(root, "record");
				json_t *recfile = json_object_get(root, "filename");
				if(audio) {
					gboolean audio_active = json_is_true(audio);
					if(session->started && audio_active && !participant->audio_active) {
						/* Audio was just resumed, try resetting the RTP headers for viewers */
						janus_mutex_lock(&participant->subscribers_mutex);
						GSList *ps = participant->subscribers;
						while(ps) {
							janus_videoroom_subscriber *l = (janus_videoroom_subscriber *)ps->data;
							if(l)
								l->context.a_seq_reset = TRUE;
							ps = ps->next;
						}
						janus_mutex_unlock(&participant->subscribers_mutex);
					}
					participant->audio_active = audio_active;
					JANUS_LOG(LOG_VERB, "Setting audio property: %s (room %"SCNu64", user %"SCNu64")\n", participant->audio_active ? "true" : "false", participant->room->room_id, participant->user_id);
				}
				if(video) {
					gboolean video_active = json_is_true(video);
					if(session->started && video_active && !participant->video_active) {
						/* Video was just resumed, try resetting the RTP headers for viewers */
						janus_mutex_lock(&participant->subscribers_mutex);
						GSList *ps = participant->subscribers;
						while(ps) {
							janus_videoroom_subscriber *l = (janus_videoroom_subscriber *)ps->data;
							if(l)
								l->context.v_seq_reset = TRUE;
							ps = ps->next;
						}
						janus_mutex_unlock(&participant->subscribers_mutex);
					}
					participant->video_active = video_active;
					JANUS_LOG(LOG_VERB, "Setting video property: %s (room %"SCNu64", user %"SCNu64")\n", participant->video_active ? "true" : "false", participant->room->room_id, participant->user_id);
				}
				if(bitrate) {
					participant->bitrate = json_integer_value(bitrate);
					JANUS_LOG(LOG_VERB, "Setting video bitrate: %"SCNu64" (room %"SCNu64", user %"SCNu64")\n", participant->bitrate, participant->room->room_id, participant->user_id);
					/* Send a new REMB */
					if(session->started)
						participant->remb_latest = janus_get_monotonic_time();
					char rtcpbuf[24];
					janus_rtcp_remb((char *)(&rtcpbuf), 24, participant->bitrate ? participant->bitrate : 256*1024);
					gateway->relay_rtcp(msg->handle, 1, rtcpbuf, 24);
				}
				janus_mutex_lock(&participant->rec_mutex);
				gboolean prev_recording_active = participant->recording_active;
				if(record) {
					participant->recording_active = json_is_true(record);
					JANUS_LOG(LOG_VERB, "Setting record property: %s (room %"SCNu64", user %"SCNu64")\n", participant->recording_active ? "true" : "false", participant->room->room_id, participant->user_id);
				}
				if(recfile) {
					participant->recording_base = g_strdup(json_string_value(recfile));
					JANUS_LOG(LOG_VERB, "Setting recording basename: %s (room %"SCNu64", user %"SCNu64")\n", participant->recording_base, participant->room->room_id, participant->user_id);
				}
				/* Do we need to do something with the recordings right now? */
				if(participant->recording_active != prev_recording_active) {
					/* Something changed */
					if(!participant->recording_active) {
						/* Not recording (anymore?) */
						janus_videoroom_recorder_close(participant);
					} else if(participant->recording_active && participant->sdp) {
						/* We've started recording, send a PLI/FIR and go on */
						janus_videoroom_recorder_create(participant, strstr(participant->sdp, "m=audio") != NULL, strstr(participant->sdp, "m=video") != NULL);
						if(strstr(participant->sdp, "m=video")) {
							/* Send a FIR */
							char buf[20];
							memset(buf, 0, 20);
							janus_rtcp_fir((char *)&buf, 20, &participant->fir_seq);
							JANUS_LOG(LOG_VERB, "Recording video, sending FIR to %"SCNu64" (%s)\n",
								participant->user_id, participant->display ? participant->display : "??");
							gateway->relay_rtcp(participant->session->handle, 1, buf, 20);
							/* Send a PLI too, just in case... */
							memset(buf, 0, 12);
							janus_rtcp_pli((char *)&buf, 12);
							JANUS_LOG(LOG_VERB, "Recording video, sending PLI to %"SCNu64" (%s)\n",
								participant->user_id, participant->display ? participant->display : "??");
							gateway->relay_rtcp(participant->session->handle, 1, buf, 12);
						}
					}
				}
				janus_mutex_unlock(&participant->rec_mutex);
				/* Done */
				event = json_object();
				json_object_set_new(event, "videoroom", json_string("event"));
				json_object_set_new(event, "room", json_integer(participant->room->room_id));
				json_object_set_new(event, "configured", json_string("ok"));
			} else if(!strcasecmp(request_text, "unpublish")) {
				/* This participant wants to unpublish */
				if(!participant->sdp) {
					JANUS_LOG(LOG_ERR, "Can't unpublish, not published\n");
					error_code = JANUS_VIDEOROOM_ERROR_NOT_PUBLISHED;
					g_snprintf(error_cause, 512, "Can't unpublish, not published");
					goto error;
				}
				/* Tell the core to tear down the PeerConnection, hangup_media will do the rest */
				janus_videoroom_hangup_media(session->handle);
				gateway->close_pc(session->handle);
				/* Done */
				event = json_object();
				json_object_set_new(event, "videoroom", json_string("event"));
				json_object_set_new(event, "room", json_integer(participant->room->room_id));
				json_object_set_new(event, "unpublished", json_string("ok"));
			} else if(!strcasecmp(request_text, "leave")) {
				/* Prepare an event to confirm the request */
				event = json_object();
				json_object_set_new(event, "videoroom", json_string("event"));
				json_object_set_new(event, "room", json_integer(participant->room->room_id));
				json_object_set_new(event, "leaving", json_string("ok"));
				/* This publisher is leaving, tell everybody */
				janus_videoroom_leave_or_unpublish(participant, TRUE);
				/* Done */
				participant->audio_active = FALSE;
				participant->video_active = FALSE;
				session->started = FALSE;
				//~ session->destroy = TRUE;
			} else {
				JANUS_LOG(LOG_ERR, "Unknown request '%s'\n", request_text);
				error_code = JANUS_VIDEOROOM_ERROR_INVALID_REQUEST;
				g_snprintf(error_cause, 512, "Unknown request '%s'", request_text);
				goto error;
			}
		} else if(session->participant_type == janus_videoroom_p_type_subscriber) {
			/* Handle this subscriber */
			janus_videoroom_subscriber *subscriber = (janus_videoroom_subscriber *)session->participant;
			if(subscriber == NULL) {
				JANUS_LOG(LOG_ERR, "Invalid subscriber instance\n");
				error_code = JANUS_VIDEOROOM_ERROR_UNKNOWN_ERROR;
				g_snprintf(error_cause, 512, "Invalid subscriber instance");
				goto error;
			}
			if(!strcasecmp(request_text, "join")) {
				JANUS_LOG(LOG_ERR, "Already in as a subscriber on this handle\n");
				error_code = JANUS_VIDEOROOM_ERROR_ALREADY_JOINED;
				g_snprintf(error_cause, 512, "Already in as a subscriber on this handle");
				goto error;
			} else if(!strcasecmp(request_text, "start")) {
				/* Start/restart receiving the publisher streams */
				janus_videoroom_publisher *publisher = subscriber->feed;
				subscriber->paused = FALSE;
				event = json_object();
				json_object_set_new(event, "videoroom", json_string("event"));
				json_object_set_new(event, "room", json_integer(subscriber->room->room_id));
				json_object_set_new(event, "started", json_string("ok"));
				if(publisher) {
					/* Send a FIR */
					char buf[20];
					memset(buf, 0, 20);
					janus_rtcp_fir((char *)&buf, 20, &publisher->fir_seq);
					JANUS_LOG(LOG_VERB, "Resuming publisher, sending FIR to %"SCNu64" (%s)\n", publisher->user_id, publisher->display ? publisher->display : "??");
					gateway->relay_rtcp(publisher->session->handle, 1, buf, 20);
					/* Send a PLI too, just in case... */
					memset(buf, 0, 12);
					janus_rtcp_pli((char *)&buf, 12);
					JANUS_LOG(LOG_VERB, "Resuming publisher, sending PLI to %"SCNu64" (%s)\n", publisher->user_id, publisher->display ? publisher->display : "??");
					gateway->relay_rtcp(publisher->session->handle, 1, buf, 12);
				}
			} else if(!strcasecmp(request_text, "configure")) {
				JANUS_VALIDATE_JSON_OBJECT(root, configure_parameters,
					error_code, error_cause, TRUE,
					JANUS_VIDEOROOM_ERROR_MISSING_ELEMENT, JANUS_VIDEOROOM_ERROR_INVALID_ELEMENT);
				if(error_code != 0)
					goto error;
				json_t *audio = json_object_get(root, "audio");
				json_t *video = json_object_get(root, "video");
				json_t *data = json_object_get(root, "data");
				/* Update the audio/video/data flags, if set */
				janus_videoroom_publisher *publisher = subscriber->feed;
				if(publisher) {
					if(audio && publisher->audio)
						subscriber->audio = json_is_true(audio);
					if(video && publisher->video)
						subscriber->video = json_is_true(video);
					if(data && publisher->data)
						subscriber->data = json_is_true(data);
				}
				event = json_object();
				json_object_set_new(event, "videoroom", json_string("event"));
				json_object_set_new(event, "room", json_integer(subscriber->room->room_id));
				json_object_set_new(event, "configured", json_string("ok"));
			} else if(!strcasecmp(request_text, "pause")) {
				/* Stop receiving the publisher streams for a while */
				subscriber->paused = TRUE;
				event = json_object();
				json_object_set_new(event, "videoroom", json_string("event"));
				json_object_set_new(event, "room", json_integer(subscriber->room->room_id));
				json_object_set_new(event, "paused", json_string("ok"));
			} else if(!strcasecmp(request_text, "switch")) {
				/* This subscriber wants to switch to a different publisher */
				JANUS_VALIDATE_JSON_OBJECT(root, subscriber_parameters,
					error_code, error_cause, TRUE,
					JANUS_VIDEOROOM_ERROR_MISSING_ELEMENT, JANUS_VIDEOROOM_ERROR_INVALID_ELEMENT);
				if(error_code != 0)
					goto error;
				json_t *feed = json_object_get(root, "feed");
				guint64 feed_id = json_integer_value(feed);
				json_t *audio = json_object_get(root, "audio");
				json_t *video = json_object_get(root, "video");
				json_t *data = json_object_get(root, "data");
				if(!subscriber->room) {
					JANUS_LOG(LOG_ERR, "Room Destroyed \n");
					error_code = JANUS_VIDEOROOM_ERROR_NO_SUCH_ROOM;
					g_snprintf(error_cause, 512, "No such room ");
					goto error;
				}
				if(g_atomic_int_get(&subscriber->room->destroyed)) {
					JANUS_LOG(LOG_ERR, "Room Destroyed (%"SCNu64")\n", subscriber->room->room_id);
					error_code = JANUS_VIDEOROOM_ERROR_NO_SUCH_ROOM;
					g_snprintf(error_cause, 512, "No such room (%"SCNu64")", subscriber->room->room_id);
					goto error;
				}
				janus_mutex_lock(&subscriber->room->mutex);
				janus_videoroom_publisher *publisher = g_hash_table_lookup(subscriber->room->participants, &feed_id);
				if(publisher == NULL || g_atomic_int_get(&publisher->destroyed) || publisher->sdp == NULL) {
					JANUS_LOG(LOG_ERR, "No such feed (%"SCNu64")\n", feed_id);
					error_code = JANUS_VIDEOROOM_ERROR_NO_SUCH_FEED;
					g_snprintf(error_cause, 512, "No such feed (%"SCNu64")", feed_id);
					janus_mutex_unlock(&subscriber->room->mutex);
					goto error;
				}
				janus_refcount_increase(&publisher->ref);
				janus_refcount_increase(&publisher->session->ref);
				janus_mutex_unlock(&subscriber->room->mutex);
				gboolean paused = subscriber->paused;
				subscriber->paused = TRUE;
				/* Unsubscribe from the previous publisher */
				janus_videoroom_publisher *prev_feed = subscriber->feed;
				if(prev_feed) {
					janus_mutex_lock(&prev_feed->subscribers_mutex);
					prev_feed->subscribers = g_slist_remove(prev_feed->subscribers, subscriber);
					janus_mutex_unlock(&prev_feed->subscribers_mutex);
					subscriber->feed = NULL;
					janus_refcount_decrease(&prev_feed->ref);
					janus_refcount_decrease(&prev_feed->session->ref);
				}
				/* Subscribe to the new one */
				subscriber->audio = audio ? json_is_true(audio) : TRUE;	/* True by default */
				if(!publisher->audio)
					subscriber->audio = FALSE;	/* ... unless the publisher isn't sending any audio */
				subscriber->video = video ? json_is_true(video) : TRUE;	/* True by default */
				if(!publisher->video)
					subscriber->video = FALSE;	/* ... unless the publisher isn't sending any video */
				subscriber->data = data ? json_is_true(data) : TRUE;	/* True by default */
				if(!publisher->data)
					subscriber->data = FALSE;	/* ... unless the publisher isn't sending any data */
				janus_mutex_lock(&publisher->subscribers_mutex);
				publisher->subscribers = g_slist_append(publisher->subscribers, subscriber);
				janus_mutex_unlock(&publisher->subscribers_mutex);
				subscriber->feed = publisher;
				/* Send a FIR to the new publisher */
				char buf[20];
				memset(buf, 0, 20);
				janus_rtcp_fir((char *)&buf, 20, &publisher->fir_seq);
				JANUS_LOG(LOG_VERB, "Switching existing subscriber to new publisher, sending FIR to %"SCNu64" (%s)\n", publisher->user_id, publisher->display ? publisher->display : "??");
				gateway->relay_rtcp(publisher->session->handle, 1, buf, 20);
				/* Send a PLI too, just in case... */
				memset(buf, 0, 12);
				janus_rtcp_pli((char *)&buf, 12);
				JANUS_LOG(LOG_VERB, "Switching existing subscriber to new publisher, sending PLI to %"SCNu64" (%s)\n", publisher->user_id, publisher->display ? publisher->display : "??");
				gateway->relay_rtcp(publisher->session->handle, 1, buf, 12);
				/* Done */
				subscriber->paused = paused;
				event = json_object();
				json_object_set_new(event, "videoroom", json_string("event"));
				json_object_set_new(event, "switched", json_string("ok"));
				json_object_set_new(event, "room", json_integer(subscriber->room->room_id));
				json_object_set_new(event, "id", json_integer(feed_id));
				if(publisher->display)
					json_object_set_new(event, "display", json_string(publisher->display));
			} else if(!strcasecmp(request_text, "leave")) {
				guint64 room_id = subscriber && subscriber->room ? subscriber->room->room_id : 0;
				/* Tell the core to tear down the PeerConnection, hangup_media will do the rest */
				janus_videoroom_hangup_media(session->handle);
				gateway->close_pc(session->handle);
				/* Send an event back */
				event = json_object();
				json_object_set_new(event, "videoroom", json_string("event"));
				json_object_set_new(event, "room", json_integer(room_id));
				json_object_set_new(event, "left", json_string("ok"));
				session->started = FALSE;
			} else {
				JANUS_LOG(LOG_ERR, "Unknown request '%s'\n", request_text);
				error_code = JANUS_VIDEOROOM_ERROR_INVALID_REQUEST;
				g_snprintf(error_cause, 512, "Unknown request '%s'", request_text);
				goto error;
			}
		}

		/* Prepare JSON event */
		JANUS_LOG(LOG_VERB, "Preparing JSON event as a reply\n");
		/* Any SDP to handle? */
		const char *msg_sdp_type = json_string_value(json_object_get(msg->jsep, "type"));
		const char *msg_sdp = json_string_value(json_object_get(msg->jsep, "sdp"));
		if(!msg_sdp) {
			int ret = gateway->push_event(msg->handle, &janus_videoroom_plugin, msg->transaction, event, NULL);
			JANUS_LOG(LOG_VERB, "  >> %d (%s)\n", ret, janus_get_api_error(ret));
			json_decref(event);
		} else {
			JANUS_LOG(LOG_VERB, "This is involving a negotiation (%s) as well:\n%s\n", msg_sdp_type, msg_sdp);
			const char *type = NULL;
			if(!strcasecmp(msg_sdp_type, "offer")) {
				/* We need to answer */
				type = "answer";
			} else if(!strcasecmp(msg_sdp_type, "answer")) {
				/* We got an answer (from a subscriber?), no need to negotiate */
				g_atomic_int_set(&session->hangingup, 0);
				int ret = gateway->push_event(msg->handle, &janus_videoroom_plugin, msg->transaction, event, NULL);
				JANUS_LOG(LOG_VERB, "  >> %d (%s)\n", ret, janus_get_api_error(ret));
				json_decref(event);
				janus_videoroom_message_free(msg);
				continue;
			} else {
				/* TODO We don't support anything else right now... */
				JANUS_LOG(LOG_ERR, "Unknown SDP type '%s'\n", msg_sdp_type);
				error_code = JANUS_VIDEOROOM_ERROR_INVALID_SDP_TYPE;
				g_snprintf(error_cause, 512, "Unknown SDP type '%s'", msg_sdp_type);
				goto error;
			}
			if(session->participant_type != janus_videoroom_p_type_publisher) {
				/* We shouldn't be here, we always offer ourselves */
				JANUS_LOG(LOG_ERR, "Only publishers send offers\n");
				error_code = JANUS_VIDEOROOM_ERROR_INVALID_SDP_TYPE;
				g_snprintf(error_cause, 512, "Only publishers send offers");
				goto error;
			} else {
				/* This is a new publisher: is there room? */
				janus_videoroom_publisher *participant = (janus_videoroom_publisher *)session->participant;
				janus_videoroom *videoroom = participant->room;
				int count = 0;
				GHashTableIter iter;
				gpointer value;
				if(!videoroom) {
					error_code = JANUS_VIDEOROOM_ERROR_NO_SUCH_ROOM;
					goto error;
				}
				if(g_atomic_int_get(&videoroom->destroyed)) {
					error_code = JANUS_VIDEOROOM_ERROR_NO_SUCH_ROOM;
					goto error;
				}
				janus_mutex_lock(&videoroom->mutex);
				g_hash_table_iter_init(&iter, videoroom->participants);
				while (!g_atomic_int_get(&videoroom->destroyed) && g_hash_table_iter_next(&iter, NULL, &value)) {
					janus_videoroom_publisher *p = value;
					if(p != participant && p->sdp)
						count++;
				}
				janus_mutex_unlock(&videoroom->mutex);
				if(count == videoroom->max_publishers) {
					participant->audio_active = FALSE;
					participant->video_active = FALSE;
					JANUS_LOG(LOG_ERR, "Maximum number of publishers (%d) already reached\n", videoroom->max_publishers);
					error_code = JANUS_VIDEOROOM_ERROR_PUBLISHERS_FULL;
					g_snprintf(error_cause, 512, "Maximum number of publishers (%d) already reached", videoroom->max_publishers);
					goto error;
				}
				/* Now prepare the SDP to give back */
				if(strstr(msg_sdp, "Mozilla")) {
					participant->firefox = TRUE;
				}
				/* Which media are available? */
				int audio = 0, video = 0, data = 0;
				const char *audio_mode = NULL, *video_mode = NULL;
				char error_str[100];
				janus_sdp *parsed_sdp = janus_sdp_parse(msg_sdp, error_str, sizeof(error_str));
				if(!parsed_sdp) {
					/* Invalid SDP */
					JANUS_LOG(LOG_ERR, "Error parsing SDP: %s\n", error_str);
					error_code = JANUS_VIDEOROOM_ERROR_PUBLISHERS_FULL;
					g_snprintf(error_cause, 512, "Error parsing SDP: %s", error_str);
					goto error;
				}
				GList *temp = parsed_sdp->m_lines;
				while(temp) {
					janus_sdp_mline *m = (janus_sdp_mline *)temp->data;
					if(m->type == JANUS_SDP_AUDIO && m->port > 0) {
						audio++;
						participant->audio = TRUE;
						if(audio > 1) {
							temp = temp->next;
							continue;
						}
					} else if(m->type == JANUS_SDP_VIDEO && m->port > 0) {
						video++;
						participant->video = TRUE;
						if(video > 1) {
							temp = temp->next;
							continue;
						}
					} else if(m->type == JANUS_SDP_APPLICATION && m->port > 0) {
						data++;
						participant->data = TRUE;
						if(data > 1) {
							temp = temp->next;
							continue;
						}
					}
					if(m->type == JANUS_SDP_AUDIO || m->type == JANUS_SDP_VIDEO) {
						/* What is the direction? */
						switch(m->direction) {
							case JANUS_SDP_RECVONLY:
								/* If we're getting a 'recvonly' publisher, we're going to answer with 'inactive' */
							case JANUS_SDP_INACTIVE:
								if(m->type == JANUS_SDP_AUDIO) {
									audio_mode = "inactive";
								} else {
									video_mode = "inactive";
								}
								break;
							case JANUS_SDP_SENDONLY:
								/* What we expect, turn this into 'recvonly' */
							case JANUS_SDP_SENDRECV:
							default:
								if(m->type == JANUS_SDP_AUDIO) {
									audio_mode = "recvonly";
								} else {
									video_mode = "recvonly";
								}
								break;
						}
					}
					temp = temp->next;
				}
				janus_sdp_free(parsed_sdp);
				JANUS_LOG(LOG_VERB, "The publisher %s going to send an audio stream\n", audio ? "is" : "is NOT");
				int opus_pt = 0, isac32_pt = 0, isac16_pt = 0, pcmu_pt = 0, pcma_pt = 0,
					vp8_pt = 0, vp9_pt = 0, h264_pt = 0;
				if(audio) {
					JANUS_LOG(LOG_VERB, "  -- Will answer with media direction '%s'\n", audio_mode);
					opus_pt = janus_get_codec_pt(msg_sdp, "opus");
					if(opus_pt > 0) {
						JANUS_LOG(LOG_VERB, "  -- -- Opus payload type is %d\n", opus_pt);
					}
					isac32_pt = janus_get_codec_pt(msg_sdp, "isac32");
					if(isac32_pt > 0) {
						JANUS_LOG(LOG_VERB, "  -- -- ISAC 32K payload type is %d\n", isac32_pt);
					}
					isac16_pt = janus_get_codec_pt(msg_sdp, "isac16");
					if(isac16_pt > 0) {
						JANUS_LOG(LOG_VERB, "  -- -- ISAC 16K payload type is %d\n", isac16_pt);
					}
					pcmu_pt = janus_get_codec_pt(msg_sdp, "pcmu");
					if(pcmu_pt > 0) {
						JANUS_LOG(LOG_VERB, "  -- -- PCMU payload type is %d\n", pcmu_pt);
					}
					pcma_pt = janus_get_codec_pt(msg_sdp, "pcma");
					if(pcma_pt > 0) {
						JANUS_LOG(LOG_VERB, "  -- -- PCMA payload type is %d\n", pcma_pt);
					}
				}
				JANUS_LOG(LOG_VERB, "The publisher %s going to send a video stream\n", video ? "is" : "is NOT");
				if(video) {
					JANUS_LOG(LOG_VERB, "  -- Will answer with media direction '%s'\n", video_mode);
					vp8_pt = janus_get_codec_pt(msg_sdp, "vp8");
					if(vp8_pt > 0) {
						JANUS_LOG(LOG_VERB, "  -- -- VP8 payload type is %d\n", vp8_pt);
					}
					vp9_pt = janus_get_codec_pt(msg_sdp, "vp9");
					if(vp9_pt > 0) {
						JANUS_LOG(LOG_VERB, "  -- -- VP9 payload type is %d\n", vp9_pt);
					}
					h264_pt = janus_get_codec_pt(msg_sdp, "h264");
					if(h264_pt > 0) {
						JANUS_LOG(LOG_VERB, "  -- -- H264 payload type is %d\n", h264_pt);
					}
				}
				JANUS_LOG(LOG_VERB, "The publisher %s going to open a data channel\n", data ? "is" : "is NOT");
				/* Also add a bandwidth SDP attribute if we're capping the bitrate in the room */
				int b = 0;
				if(participant->firefox)	/* Don't add any b=AS attribute for Chrome */
					b = (int)(videoroom->bitrate/1000);
				char sdp[1280], audio_mline[256], video_mline[512], data_mline[256];
				char *newsdp = NULL;
				int res = 0;
				int pass = 0;
				for(pass = 1; pass <= 2; pass++) {
					if(pass == 2) {
						/* Now turn the SDP into what we'll send subscribers, using the static payload types for making switching easier */
						if(audio_mode && strcmp(audio_mode, "inactive"))
							/* The publisher gets a recvonly or inactive back */
							/* Subscribers gets a sendonly or inactive back */
							audio_mode = "sendonly";
						if(video_mode && strcmp(video_mode, "inactive"))
							video_mode = "sendonly";
					}
					audio_mline[0] = '\0';
					if(audio) {
						int pt = -1;
						switch(videoroom->acodec) {
							case JANUS_VIDEOROOM_OPUS:
								if(opus_pt >= 0)
									pt = (pass == 1 ? opus_pt : OPUS_PT);
								break;
							case JANUS_VIDEOROOM_ISAC_32K:
								if(isac32_pt >= 0)
									pt = (pass == 1 ? isac32_pt : ISAC32_PT);
								break;
							case JANUS_VIDEOROOM_ISAC_16K:
								if(isac16_pt >= 0)
									pt = (pass == 1 ? isac16_pt : ISAC16_PT);
								break;
							case JANUS_VIDEOROOM_PCMU:
								if(pcmu_pt >= 0)
									pt = (pass == 1 ? pcmu_pt : PCMU_PT);
								break;
							case JANUS_VIDEOROOM_PCMA:
								if(pcma_pt >= 0)
									pt = (pass == 1 ? pcma_pt : PCMA_PT);
								break;
							default:
								/* Shouldn't happen */
								break;
						}
						if(pass == 1 && pt < 0)
							JANUS_LOG(LOG_WARN, "Videoroom is forcing %s, but publisher didn't offer any... rejecting audio\n", janus_videoroom_audiocodec_name(videoroom->acodec));
						if(pt >= 0)
							janus_videoroom_sdp_a_format(audio_mline, 256, videoroom->acodec, pt, audio_mode);
						if(audio_mline[0] == '\0' && pass == 1) {
							/* Remove "pass == 1" if the subscriber also should get a line with port=0. */
							g_snprintf(audio_mline, 256, "m=audio 0 RTP/SAVPF 0\r\n");
						}
					}
					video_mline[0] = '\0';
					if(video) {
						int pt = -1;
						switch(videoroom->vcodec) {
							case JANUS_VIDEOROOM_VP8:
								if(vp8_pt >= 0)
									pt = (pass == 1 ? vp8_pt : VP8_PT);
								break;
							case JANUS_VIDEOROOM_VP9:
								if(vp9_pt >= 0)
									pt = (pass == 1 ? vp9_pt : VP9_PT);
								break;
							case JANUS_VIDEOROOM_H264:
								if(h264_pt >= 0)
									pt = (pass == 1 ? h264_pt : H264_PT);
								break;
							default:
								/* Shouldn't happen */
								break;
						}
						if(pass == 1 && pt < 0)
							JANUS_LOG(LOG_WARN, "Videoroom is forcing %s, but publisher didn't offer any... rejecting video\n", janus_videoroom_videocodec_name(videoroom->vcodec));
						if(pt >= 0)
							janus_videoroom_sdp_v_format(video_mline, 512, videoroom->vcodec, pt, b, video_mode);
						if(video_mline[0] == '\0' && pass == 1) {
							/* Remove "pass == 1" if the subscriber also should get a line with port=0. */
							g_snprintf(video_mline, 512, "m=video 0 RTP/SAVPF 0\r\n");
						}
					}
					if(data) {
						g_snprintf(data_mline, 256, sdp_d_template);
					} else {
						data_mline[0] = '\0';
					}
					g_snprintf(sdp, 1280, sdp_template,
						janus_get_real_time(),			/* We need current time here */
						janus_get_real_time(),			/* We need current time here */
						participant->room->room_name,	/* Video room name */
						audio_mline,					/* Audio m-line, if any */
						video_mline,					/* Video m-line, if any */
						data_mline);					/* Data channel m-line, if any */
					newsdp = g_strdup(sdp);
					if(video && b == 0) {
						/* Remove useless bandwidth attribute */
						newsdp = janus_string_replace(newsdp, "b=AS:0\r\n", "");
					}
					if(pass == 2)
						break;
					/* Is this room recorded? */
					janus_mutex_lock(&participant->rec_mutex);
					if(videoroom->record || participant->recording_active) {
						janus_videoroom_recorder_create(participant, audio, video);
					}
					janus_mutex_unlock(&participant->rec_mutex);

					JANUS_LOG(LOG_VERB, "Handling publisher: turned this into an '%s':\n%s\n", type, newsdp);
					json_t *jsep = json_pack("{ssss}", "type", type, "sdp", newsdp);
					/* How long will the gateway take to push the event? */
					g_atomic_int_set(&session->hangingup, 0);
					gint64 start = janus_get_monotonic_time();
					res = gateway->push_event(msg->handle, &janus_videoroom_plugin, msg->transaction, event, jsep);
					JANUS_LOG(LOG_VERB, "  >> Pushing event: %d (took %"SCNu64" us)\n", res, janus_get_monotonic_time()-start);
					json_decref(event);
					json_decref(jsep);
					g_free(newsdp);
				}
				/* Done */
				if(res != JANUS_OK) {
					/* TODO Failed to negotiate? We should remove this publisher */
					g_free(newsdp);
				} else {
					/* Store the participant's SDP for interested subscribers */
					participant->sdp = newsdp;
					/* We'll wait for the setup_media event before actually telling subscribers */
				}
			}
		}
		janus_videoroom_message_free(msg);

		continue;
		
error:
		{
			/* Prepare JSON error event */
			json_t *event = json_object();
			json_object_set_new(event, "videoroom", json_string("event"));
			json_object_set_new(event, "error_code", json_integer(error_code));
			json_object_set_new(event, "error", json_string(error_cause));
			int ret = gateway->push_event(msg->handle, &janus_videoroom_plugin, msg->transaction, event, NULL);
			JANUS_LOG(LOG_VERB, "  >> Pushing event: %d (%s)\n", ret, janus_get_api_error(ret));
			json_decref(event);
			janus_videoroom_message_free(msg);
		}
	}
	JANUS_LOG(LOG_VERB, "Leaving VideoRoom handler thread\n");
	return NULL;
}


/* Helper to quickly relay RTP packets from publishers to subscribers */
static void janus_videoroom_relay_rtp_packet(gpointer data, gpointer user_data) {
	janus_videoroom_rtp_relay_packet *packet = (janus_videoroom_rtp_relay_packet *)user_data;
	if(!packet || !packet->data || packet->length < 1) {
		JANUS_LOG(LOG_ERR, "Invalid packet...\n");
		return;
	}
	janus_videoroom_subscriber *subscriber = (janus_videoroom_subscriber *)data;
	if(!subscriber || !subscriber->session) {
		// JANUS_LOG(LOG_ERR, "Invalid session...\n");
		return;
	}
	if(subscriber->paused) {
		// JANUS_LOG(LOG_ERR, "This subscriber paused the stream...\n");
		return;
	}
	janus_videoroom_session *session = subscriber->session;
	if(!session || !session->handle) {
		// JANUS_LOG(LOG_ERR, "Invalid session...\n");
		return;
	}
	if(!session->started) {
		// JANUS_LOG(LOG_ERR, "Streaming not started yet for this session...\n");
		return;
	}
	
	/* Make sure there hasn't been a publisher switch by checking the SSRC */
	if(packet->is_video) {
		/* Check if this subscriber is subscribed to this medium */
		if(!subscriber->video) {
			/* Nope, don't relay */
			return;
		}
		if(ntohl(packet->data->ssrc) != subscriber->context.v_last_ssrc) {
			/* Publisher switch? Fix sequence numbers and timestamps */
			subscriber->context.v_last_ssrc = ntohl(packet->data->ssrc);
			subscriber->context.v_base_ts_prev = subscriber->context.v_last_ts;
			subscriber->context.v_base_ts = packet->timestamp;
			subscriber->context.v_base_seq_prev = subscriber->context.v_last_seq;
			subscriber->context.v_base_seq = packet->seq_number;
		}
		if(subscriber->context.v_seq_reset) {
			/* video_active false-->true? Fix sequence numbers */
			subscriber->context.v_seq_reset = FALSE;
			subscriber->context.v_base_seq_prev = subscriber->context.v_last_seq;
			subscriber->context.v_base_seq = packet->seq_number;
		}
		/* Compute a coherent timestamp and sequence number */
		subscriber->context.v_last_ts = (packet->timestamp-subscriber->context.v_base_ts)
			+ subscriber->context.v_base_ts_prev+4500;	/* FIXME When switching, we assume 15fps */
		subscriber->context.v_last_seq = (packet->seq_number-subscriber->context.v_base_seq)+subscriber->context.v_base_seq_prev+1;
		/* Update the timestamp and sequence number in the RTP packet, and send it */
		packet->data->timestamp = htonl(subscriber->context.v_last_ts);
		packet->data->seq_number = htons(subscriber->context.v_last_seq);
		if(gateway != NULL)
			gateway->relay_rtp(session->handle, packet->is_video, (char *)packet->data, packet->length);
		/* Restore the timestamp and sequence number to what the publisher set them to */
		packet->data->timestamp = htonl(packet->timestamp);
		packet->data->seq_number = htons(packet->seq_number);
	} else {
		/* Check if this subscriber is subscribed to this medium */
		if(!subscriber->audio) {
			/* Nope, don't relay */
			return;
		}
		if(ntohl(packet->data->ssrc) != subscriber->context.a_last_ssrc) {
			/* Publisher switch? Fix sequence numbers and timestamps */
			subscriber->context.a_last_ssrc = ntohl(packet->data->ssrc);
			subscriber->context.a_base_ts_prev = subscriber->context.a_last_ts;
			subscriber->context.a_base_ts = packet->timestamp;
			subscriber->context.a_base_seq_prev = subscriber->context.a_last_seq;
			subscriber->context.a_base_seq = packet->seq_number;
		}
		if(subscriber->context.a_seq_reset) {
			/* audio_active false-->true? Fix sequence numbers */
			subscriber->context.a_seq_reset = FALSE;
			subscriber->context.a_base_seq_prev = subscriber->context.a_last_seq;
			subscriber->context.a_base_seq = packet->seq_number;
		}
		/* Compute a coherent timestamp and sequence number */
		subscriber->context.a_last_ts = (packet->timestamp-subscriber->context.a_base_ts)
			+ subscriber->context.a_base_ts_prev+960;	/* FIXME When switching, we assume Opus and so a 960 ts step */
		subscriber->context.a_last_seq = (packet->seq_number-subscriber->context.a_base_seq)+subscriber->context.a_base_seq_prev+1;
		/* Update the timestamp and sequence number in the RTP packet, and send it */
		packet->data->timestamp = htonl(subscriber->context.a_last_ts);
		packet->data->seq_number = htons(subscriber->context.a_last_seq);
		if(gateway != NULL)
			gateway->relay_rtp(session->handle, packet->is_video, (char *)packet->data, packet->length);
		/* Restore the timestamp and sequence number to what the publisher set them to */
		packet->data->timestamp = htonl(packet->timestamp);
		packet->data->seq_number = htons(packet->seq_number);
	}

	return;
}

static void janus_videoroom_relay_data_packet(gpointer data, gpointer user_data) {
	char *text = (char *)user_data;
	janus_videoroom_subscriber *subscriber = (janus_videoroom_subscriber *)data;
	if(!subscriber || !subscriber->session || !subscriber->data || subscriber->paused) {
		return;
	}
	janus_videoroom_session *session = subscriber->session;
	if(!session || !session->handle) {
		return;
	}
	if(!session->started) {
		return;
	}
	if(gateway != NULL && text != NULL) {
		JANUS_LOG(LOG_VERB, "Forwarding DataChannel message (%zu bytes) to viewer: %s\n", strlen(text), text);
		gateway->relay_data(session->handle, text, strlen(text));
	}
	return;
}<|MERGE_RESOLUTION|>--- conflicted
+++ resolved
@@ -270,11 +270,6 @@
 static volatile gint initialized = 0, stopping = 0;
 static janus_callbacks *gateway = NULL;
 static GThread *handler_thread;
-<<<<<<< HEAD
-static su_home_t *sdphome = NULL;
-=======
-static GThread *watchdog;
->>>>>>> 9a872e85
 static void *janus_videoroom_handler(void *data);
 static void janus_videoroom_relay_rtp_packet(gpointer data, gpointer user_data);
 static void janus_videoroom_relay_data_packet(gpointer data, gpointer user_data);
@@ -853,16 +848,6 @@
 		g_thread_join(handler_thread);
 		handler_thread = NULL;
 	}
-<<<<<<< HEAD
-	su_home_deinit(sdphome);
-	su_home_unref(sdphome);
-	sdphome = NULL;
-=======
-	if(watchdog != NULL) {
-		g_thread_join(watchdog);
-		watchdog = NULL;
-	}
->>>>>>> 9a872e85
 
 	/* FIXME We should destroy the sessions cleanly */
 	janus_mutex_lock(&sessions_mutex);
