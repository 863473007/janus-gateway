/*! \file   janus_videoroom.c
 * \author Lorenzo Miniero <lorenzo@meetecho.com>
 * \copyright GNU General Public License v3
 * \brief  Janus VideoRoom plugin
 * \details  This is a plugin implementing a videoconferencing SFU
 * (Selective Forwarding Unit) for Janus, that is an audio/video router.
 * This means that the plugin implements a virtual conferencing room peers
 * can join and leave at any time. This room is based on a Publish/Subscribe
 * pattern. Each peer can publish his/her own live audio/video feeds: this
 * feed becomes an available stream in the room the other participants can
 * attach to. This means that this plugin allows the realization of several
 * different scenarios, ranging from a simple webinar (one speaker, several
 * listeners) to a fully meshed video conference (each peer sending and
 * receiving to and from all the others).
 * 
 * For what concerns the subscriber side, there are two different ways to
 * attach to a publisher's feed: a generic 'listener', which can attach to
 * a single feed, and a more complex 'Multiplexed listener', which instead can
 * attach to more feeds using the same PeerConnection. The generic 'listener'
 * is the default, which means that if you want to watch more feeds at the
 * same time, you'll need to create multiple 'listeners' to attach at any
 * of them. The 'Multiplexed listener', instead, is a more complex alternative
 * that exploits the so called RTCWEB 'Plan B', which multiplexes more
 * streams on a single PeerConnection and in the SDP: while more efficient in terms of
 * resources, though, this approach is experimental, and currently only
 * available on Google Chrome, so use it wisely.
 * \note As of now, work on Plan B is still going on, and as such its support in Janus
 * is flaky to say the least. Don't try to attach as a Multiplexed listener or bad
 * things will probably happen!
 * 
 * Considering that this plugin allows for several different WebRTC PeerConnections
 * to be on at the same time for the same peer (specifically, each peer
 * potentially has 1 PeerConnection on for publishing and N on for subscriptions
 * from other peers), each peer may need to attach several times to the same
 * plugin for every stream: this means that each peer needs to have at least one
 * handle active for managing its relation with the plugin (joining a room,
 * leaving a room, muting/unmuting, publishing, receiving events), and needs
 * to open a new one each time he/she wants to subscribe to a feed from
 * another participant (or a single one in case a 'Multiplexed listener is used).
 * The handle used for a subscription, however, would be logically a "slave"
 * to the master one used for managing the room: this means that it cannot
 * be used, for instance, to unmute in the room, as its only purpose would
 * be to provide a context in which creating the sendonly PeerConnection
 * for the subscription to the active participant.
 * 
 * Rooms to make available are listed in the plugin configuration file.
 * A pre-filled configuration file is provided in \c conf/janus.plugin.videoroom.cfg
 * and includes a demo room for testing. The same plugin is also used
 * dynamically (that is, with rooms created on the fly via API) in the
 * Screen Sharing demo as well.
 * 
 * To add more rooms or modify the existing one, you can use the following
 * syntax:
 * 
 * \verbatim
[<unique room ID>]
description = This is my awesome room
is_private = yes|no (private rooms don't appear when you do a 'list' request)
secret = <optional password needed for manipulating (e.g. destroying) the room>
pin = <optional password needed for joining the room>
publishers = <max number of concurrent senders> (e.g., 6 for a video
             conference or 1 for a webinar)
bitrate = <max video bitrate for senders> (e.g., 128000)
fir_freq = <send a FIR to publishers every fir_freq seconds> (0=disable)
audiocodec = opus|isac32|isac16|pcmu|pcma (audio codec to force on publishers, default=opus)
videocodec = vp8|vp9|h264 (video codec to force on publishers, default=vp8)
audiolevel_ext = yes|no (whether the ssrc-audio-level RTP extension must be
	negotiated/used or not for new publishers, default=yes)
videoorientation_ext = yes|no (whether the video-orientation RTP extension must be
	negotiated/used or not for new publishers, default=yes)
playoutdelay_ext = yes|no (whether the playout-delay RTP extension must be
	negotiated/used or not for new publishers, default=yes)
record = true|false (whether this room should be recorded, default=false)
rec_dir = <folder where recordings should be stored, when enabled>
\endverbatim
 *
 * Note that recording will work with all codecs except iSAC.
 *
 * \section sfuapi Video Room API
 * 
 * The Video Room API supports several requests, some of which are
 * synchronous and some asynchronous. There are some situations, though,
 * (invalid JSON, invalid request) which will always result in a
 * synchronous error response even for asynchronous requests. 
 * 
 * \c create , \c destroy , \c exists, \c list, \c allowed, \c kick and
 * and \c listparticipants are synchronous requests, which means you'll
 * get a response directly within the context of the transaction.
 * \c create allows you to create a new video room dynamically, as an
 * alternative to using the configuration file; \c destroy removes a
 * video room and destroys it, kicking all the users out as part of the
 * process; \c exists allows you to check whether a specific video room
 * exists; finally, \c list lists all the available rooms, while \c
 * listparticipants lists all the participants of a specific room and
 * their details.
 * 
 * The \c join , \c joinandconfigure , \c configure , \c publish ,
 * \c unpublish , \c start , \c pause , \c switch , \c stop , \c add ,
 * \c remove and \c leave requests instead are all asynchronous, which
 * means you'll get a notification about their success or failure in
 * an event. \c join allows you to join a specific video room, specifying
 * whether that specific PeerConnection will be used for publishing or
 * watching; \c configure can be used to modify some of the participation
 * settings (e.g., bitrate cap); \c joinandconfigure combines the previous
 * two requests in a single one (just for publishers); \c publish can be
 * used to start sending media to broadcast to the other participants,
 * while \c unpublish does the opposite; \c start allows you to start
 * receiving media from a publisher you've subscribed to previously by
 * means of a \c join , while \c pause pauses the delivery of the media;
 * the \c switch request can be used to change the source of the media
 * flowing over a specific PeerConnection (e.g., I was watching Alice,
 * I want to watch Bob now) without having to create a new handle for
 * that; \c stop interrupts a viewer instance; \c add and \c remove
 * are just used when involving "Plan B", and are used to add or remove
 * publishers to be muxed in the single viewer PeerConnection; finally,
 * \c leave allows you to leave a video room for good.
 * 
 * Notice that, in general, all users can create rooms. If you want to
 * limit this functionality, you can configure an admin \c admin_key in
 * the plugin settings. When configured, only "create" requests that
 * include the correct \c admin_key value in an "admin_key" property
 * will succeed, and will be rejected otherwise.
 * 
 * Actual API docs: TBD.
 * 
 * \ingroup plugins
 * \ref plugins
 */

#include "plugin.h"

#include <jansson.h>

#include "../debug.h"
#include "../apierror.h"
#include "../config.h"
#include "../mutex.h"
#include "../rtp.h"
#include "../rtcp.h"
#include "../record.h"
#include "../sdp-utils.h"
#include "../utils.h"
#include <sys/types.h>
#include <sys/socket.h>


/* Plugin information */
#define JANUS_VIDEOROOM_VERSION			8
#define JANUS_VIDEOROOM_VERSION_STRING	"0.0.8"
#define JANUS_VIDEOROOM_DESCRIPTION		"This is a plugin implementing a videoconferencing SFU (Selective Forwarding Unit) for Janus, that is an audio/video router."
#define JANUS_VIDEOROOM_NAME			"JANUS VideoRoom plugin"
#define JANUS_VIDEOROOM_AUTHOR			"Meetecho s.r.l."
#define JANUS_VIDEOROOM_PACKAGE			"janus.plugin.videoroom"

/* Plugin methods */
janus_plugin *create(void);
int janus_videoroom_init(janus_callbacks *callback, const char *config_path);
void janus_videoroom_destroy(void);
int janus_videoroom_get_api_compatibility(void);
int janus_videoroom_get_version(void);
const char *janus_videoroom_get_version_string(void);
const char *janus_videoroom_get_description(void);
const char *janus_videoroom_get_name(void);
const char *janus_videoroom_get_author(void);
const char *janus_videoroom_get_package(void);
void janus_videoroom_create_session(janus_plugin_session *handle, int *error);
struct janus_plugin_result *janus_videoroom_handle_message(janus_plugin_session *handle, char *transaction, json_t *message, json_t *jsep);
void janus_videoroom_setup_media(janus_plugin_session *handle);
void janus_videoroom_incoming_rtp(janus_plugin_session *handle, int video, char *buf, int len);
void janus_videoroom_incoming_rtcp(janus_plugin_session *handle, int video, char *buf, int len);
void janus_videoroom_incoming_data(janus_plugin_session *handle, char *buf, int len);
void janus_videoroom_slow_link(janus_plugin_session *handle, int uplink, int video);
void janus_videoroom_hangup_media(janus_plugin_session *handle);
void janus_videoroom_destroy_session(janus_plugin_session *handle, int *error);
json_t *janus_videoroom_query_session(janus_plugin_session *handle);

/* Plugin setup */
static janus_plugin janus_videoroom_plugin =
	JANUS_PLUGIN_INIT (
		.init = janus_videoroom_init,
		.destroy = janus_videoroom_destroy,

		.get_api_compatibility = janus_videoroom_get_api_compatibility,
		.get_version = janus_videoroom_get_version,
		.get_version_string = janus_videoroom_get_version_string,
		.get_description = janus_videoroom_get_description,
		.get_name = janus_videoroom_get_name,
		.get_author = janus_videoroom_get_author,
		.get_package = janus_videoroom_get_package,
		
		.create_session = janus_videoroom_create_session,
		.handle_message = janus_videoroom_handle_message,
		.setup_media = janus_videoroom_setup_media,
		.incoming_rtp = janus_videoroom_incoming_rtp,
		.incoming_rtcp = janus_videoroom_incoming_rtcp,
		.incoming_data = janus_videoroom_incoming_data,
		.slow_link = janus_videoroom_slow_link,
		.hangup_media = janus_videoroom_hangup_media,
		.destroy_session = janus_videoroom_destroy_session,
		.query_session = janus_videoroom_query_session,
	);

/* Plugin creator */
janus_plugin *create(void) {
	JANUS_LOG(LOG_VERB, "%s created!\n", JANUS_VIDEOROOM_NAME);
	return &janus_videoroom_plugin;
}

/* Parameter validation */
static struct janus_json_parameter request_parameters[] = {
	{"request", JSON_STRING, JANUS_JSON_PARAM_REQUIRED}
};
static struct janus_json_parameter adminkey_parameters[] = {
	{"admin_key", JSON_STRING, JANUS_JSON_PARAM_REQUIRED}
};
static struct janus_json_parameter create_parameters[] = {
	{"room", JSON_INTEGER, JANUS_JSON_PARAM_POSITIVE},
	{"description", JSON_STRING, 0},
	{"is_private", JANUS_JSON_BOOL, 0},
	{"allowed", JSON_ARRAY, 0},
	{"secret", JSON_STRING, 0},
	{"pin", JSON_STRING, 0},
	{"bitrate", JSON_INTEGER, JANUS_JSON_PARAM_POSITIVE},
	{"fir_freq", JSON_INTEGER, JANUS_JSON_PARAM_POSITIVE},
	{"publishers", JSON_INTEGER, JANUS_JSON_PARAM_POSITIVE},
	{"audiocodec", JSON_STRING, 0},
	{"videocodec", JSON_STRING, 0},
	{"audiolevel_ext", JANUS_JSON_BOOL, 0},
	{"videoorient_ext", JANUS_JSON_BOOL, 0},
	{"playoutdelay_ext", JANUS_JSON_BOOL, 0},
	{"record", JANUS_JSON_BOOL, 0},
	{"rec_dir", JSON_STRING, 0},
	{"permanent", JANUS_JSON_BOOL, 0}
};
static struct janus_json_parameter room_parameters[] = {
	{"room", JSON_INTEGER, JANUS_JSON_PARAM_REQUIRED | JANUS_JSON_PARAM_POSITIVE}
};
static struct janus_json_parameter destroy_parameters[] = {
	{"room", JSON_INTEGER, JANUS_JSON_PARAM_REQUIRED | JANUS_JSON_PARAM_POSITIVE},
	{"permanent", JANUS_JSON_BOOL, 0}
};
static struct janus_json_parameter allowed_parameters[] = {
	{"room", JSON_INTEGER, JANUS_JSON_PARAM_REQUIRED | JANUS_JSON_PARAM_POSITIVE},
	{"secret", JSON_STRING, 0},
	{"action", JSON_STRING, JANUS_JSON_PARAM_REQUIRED},
	{"allowed", JSON_ARRAY, 0}
};
static struct janus_json_parameter kick_parameters[] = {
	{"room", JSON_INTEGER, JANUS_JSON_PARAM_REQUIRED | JANUS_JSON_PARAM_POSITIVE},
	{"secret", JSON_STRING, 0},
	{"id", JSON_INTEGER, JANUS_JSON_PARAM_REQUIRED | JANUS_JSON_PARAM_POSITIVE}
};
static struct janus_json_parameter join_parameters[] = {
	{"room", JSON_INTEGER, JANUS_JSON_PARAM_REQUIRED | JANUS_JSON_PARAM_POSITIVE},
	{"ptype", JSON_STRING, JANUS_JSON_PARAM_REQUIRED},
	{"audio", JANUS_JSON_BOOL, 0},
	{"video", JANUS_JSON_BOOL, 0},
	{"bitrate", JSON_INTEGER, JANUS_JSON_PARAM_POSITIVE},
	{"record", JANUS_JSON_BOOL, 0},
	{"filename", JSON_STRING, 0}
};
static struct janus_json_parameter publish_parameters[] = {
	{"audio", JANUS_JSON_BOOL, 0},
	{"video", JANUS_JSON_BOOL, 0},
	{"bitrate", JSON_INTEGER, JANUS_JSON_PARAM_POSITIVE},
	{"record", JANUS_JSON_BOOL, 0},
	{"filename", JSON_STRING, 0}
};
static struct janus_json_parameter rtp_forward_parameters[] = {
	{"room", JSON_INTEGER, JANUS_JSON_PARAM_REQUIRED | JANUS_JSON_PARAM_POSITIVE},
	{"publisher_id", JSON_INTEGER, JANUS_JSON_PARAM_REQUIRED | JANUS_JSON_PARAM_POSITIVE},
	{"video_port", JSON_INTEGER, JANUS_JSON_PARAM_POSITIVE},
	{"video_ssrc", JSON_INTEGER, JANUS_JSON_PARAM_POSITIVE},
	{"video_pt", JSON_INTEGER, JANUS_JSON_PARAM_POSITIVE},
	{"audio_port", JSON_INTEGER, JANUS_JSON_PARAM_POSITIVE},
	{"audio_ssrc", JSON_INTEGER, JANUS_JSON_PARAM_POSITIVE},
	{"audio_pt", JSON_INTEGER, JANUS_JSON_PARAM_POSITIVE},
	{"host", JSON_STRING, JANUS_JSON_PARAM_REQUIRED}
};
static struct janus_json_parameter stop_rtp_forward_parameters[] = {
	{"room", JSON_INTEGER, JANUS_JSON_PARAM_REQUIRED | JANUS_JSON_PARAM_POSITIVE},
	{"publisher_id", JSON_INTEGER, JANUS_JSON_PARAM_REQUIRED | JANUS_JSON_PARAM_POSITIVE},
	{"stream_id", JSON_INTEGER, JANUS_JSON_PARAM_REQUIRED | JANUS_JSON_PARAM_POSITIVE}
};
static struct janus_json_parameter publisher_parameters[] = {
	{"id", JSON_INTEGER, JANUS_JSON_PARAM_POSITIVE},
	{"display", JSON_STRING, 0}
};
static struct janus_json_parameter configure_parameters[] = {
	{"audio", JANUS_JSON_BOOL, 0},
	{"video", JANUS_JSON_BOOL, 0},
	{"data", JANUS_JSON_BOOL, 0}
};
static struct janus_json_parameter listener_parameters[] = {
	{"feed", JSON_INTEGER, JANUS_JSON_PARAM_REQUIRED | JANUS_JSON_PARAM_POSITIVE},
	{"private_id", JSON_INTEGER, JANUS_JSON_PARAM_POSITIVE},
	{"audio", JANUS_JSON_BOOL, 0},
	{"video", JANUS_JSON_BOOL, 0},
	{"data", JANUS_JSON_BOOL, 0}
};
static struct janus_json_parameter feeds_parameters[] = {
	{"feeds", JSON_ARRAY, JANUS_JSON_PARAM_NONEMPTY}
};

/* Static configuration instance */
static janus_config *config = NULL;
static const char *config_folder = NULL;
static janus_mutex config_mutex;

/* Useful stuff */
static volatile gint initialized = 0, stopping = 0;
static gboolean notify_events = TRUE;
static janus_callbacks *gateway = NULL;
static GThread *handler_thread;
static GThread *watchdog;
static void *janus_videoroom_handler(void *data);
static void janus_videoroom_relay_rtp_packet(gpointer data, gpointer user_data);
static void janus_videoroom_relay_data_packet(gpointer data, gpointer user_data);

typedef enum janus_videoroom_p_type {
	janus_videoroom_p_type_none = 0,
	janus_videoroom_p_type_subscriber,			/* Generic listener/subscriber */
	janus_videoroom_p_type_subscriber_muxed,	/* Multiplexed listener/subscriber */
	janus_videoroom_p_type_publisher,			/* Participant/publisher */
} janus_videoroom_p_type;

typedef struct janus_videoroom_message {
	janus_plugin_session *handle;
	char *transaction;
	json_t *message;
	json_t *jsep;
} janus_videoroom_message;
static GAsyncQueue *messages = NULL;
static janus_videoroom_message exit_message;

static void janus_videoroom_message_free(janus_videoroom_message *msg) {
	if(!msg || msg == &exit_message)
		return;

	msg->handle = NULL;

	g_free(msg->transaction);
	msg->transaction = NULL;
	if(msg->message)
		json_decref(msg->message);
	msg->message = NULL;
	if(msg->jsep)
		json_decref(msg->jsep);
	msg->jsep = NULL;

	g_free(msg);
}

typedef enum janus_videoroom_audiocodec {
	JANUS_VIDEOROOM_OPUS,		/* Publishers will have to use OPUS 	*/
	JANUS_VIDEOROOM_ISAC_32K,	/* Publishers will have to use ISAC 32K */
	JANUS_VIDEOROOM_ISAC_16K,	/* Publishers will have to use ISAC 16K */
	JANUS_VIDEOROOM_PCMU,		/* Publishers will have to use PCMU 8K 	*/
	JANUS_VIDEOROOM_PCMA		/* Publishers will have to use PCMA 8K 	*/
} janus_videoroom_audiocodec;
static const char *janus_videoroom_audiocodec_name(janus_videoroom_audiocodec acodec) {
	switch(acodec) {
		case JANUS_VIDEOROOM_OPUS:
			return "opus";
		case JANUS_VIDEOROOM_ISAC_32K:
			return "isac32";
		case JANUS_VIDEOROOM_ISAC_16K:
			return "isac16";
		case JANUS_VIDEOROOM_PCMU:
			return "pcmu";
		case JANUS_VIDEOROOM_PCMA:
			return "pcma";
		default:
			/* Shouldn't happen */
			return "opus";
	}
}

typedef enum janus_videoroom_videocodec {
	JANUS_VIDEOROOM_VP8,	/* Publishers will have to use VP8 */
	JANUS_VIDEOROOM_VP9,	/* Publishers will have to use VP9 */
	JANUS_VIDEOROOM_H264	/* Publishers will have to use H264 */
} janus_videoroom_videocodec;
static const char *janus_videoroom_videocodec_name(janus_videoroom_videocodec vcodec) {
	switch(vcodec) {
		case JANUS_VIDEOROOM_VP8:
			return "vp8";
		case JANUS_VIDEOROOM_VP9:
			return "vp9";
		case JANUS_VIDEOROOM_H264:
			return "h264";
		default:
			/* Shouldn't happen */
			return "vp8";
	}
}

typedef struct janus_videoroom {
	guint64 room_id;			/* Unique room ID */
	gchar *room_name;			/* Room description */
	gchar *room_secret;			/* Secret needed to manipulate (e.g., destroy) this room */
	gchar *room_pin;			/* Password needed to join this room, if any */
	gboolean is_private;		/* Whether this room is 'private' (as in hidden) or not */
	int max_publishers;			/* Maximum number of concurrent publishers */
	uint64_t bitrate;			/* Global bitrate limit */
	uint16_t fir_freq;			/* Regular FIR frequency (0=disabled) */
	janus_videoroom_audiocodec acodec;	/* Audio codec to force on publishers*/
	janus_videoroom_videocodec vcodec;	/* Video codec to force on publishers*/
	gboolean audiolevel_ext;	/* Whether the ssrc-audio-level extension must be negotiated or not for new publishers */
	gboolean videoorient_ext;	/* Whether the video-orientation extension must be negotiated or not for new publishers */
	gboolean playoutdelay_ext;	/* Whether the playout-delay extension must be negotiated or not for new publishers */
	gboolean record;			/* Whether the feeds from publishers in this room should be recorded */
	char *rec_dir;				/* Where to save the recordings of this room, if enabled */
	gint64 destroyed;			/* Value to flag the room for destruction, done lazily */
	GHashTable *participants;	/* Map of potential publishers (we get listeners from them) */
	GHashTable *private_ids;	/* Map of existing private IDs */
	gboolean check_tokens;		/* Whether to check tokens when participants join (see below) */
	GHashTable *allowed;		/* Map of participants (as tokens) allowed to join */
	janus_mutex participants_mutex;/* Mutex to protect room properties */
} janus_videoroom;
static GHashTable *rooms;
static janus_mutex rooms_mutex;
static GList *old_rooms;
static char *admin_key = NULL;
static void janus_videoroom_free(janus_videoroom *room);

typedef struct janus_videoroom_session {
	janus_plugin_session *handle;
	janus_videoroom_p_type participant_type;
	gpointer participant;
	gboolean started;
	gboolean stopping;
	volatile gint hangingup;
	gint64 destroyed;	/* Time at which this session was marked as destroyed */
} janus_videoroom_session;
static GHashTable *sessions;
static GList *old_sessions;
static janus_mutex sessions_mutex;

/* a host whose ports gets streamed rtp packets of the corresponding type. */
typedef struct janus_videoroom_rtp_forwarder {
	gboolean is_video;
	uint32_t ssrc;
	int payload_type;
	struct sockaddr_in serv_addr;
} janus_videoroom_rtp_forwarder;

typedef struct janus_videoroom_participant {
	janus_videoroom_session *session;
	janus_videoroom *room;	/* Room */
	guint64 user_id;	/* Unique ID in the room */
	guint32 pvt_id;		/* This is sent to the publisher for mapping purposes, but shouldn't be shared with others */
	gchar *display;		/* Display name (just for fun) */
	gchar *sdp;			/* The SDP this publisher negotiated, if any */
	gboolean audio, video, data;		/* Whether audio, video and/or data is going to be sent by this publisher */
	guint32 audio_pt;		/* Audio payload type (Opus) */
	guint32 video_pt;		/* Video payload type (depends on room configuration) */
	guint32 audio_ssrc;		/* Audio SSRC of this publisher */
	guint32 video_ssrc;		/* Video SSRC of this publisher */
	guint8 audio_level_extmap_id;	/* Audio level extmap ID */
	guint8 video_orient_extmap_id;	/* Video orientation extmap ID */
	guint8 playout_delay_extmap_id;	/* Playout delay extmap ID */
	gboolean audio_active;
	gboolean video_active;
	int audio_active_packets; /* number of packets received with audio_levl extmap sdp header */
	int audio_dBov_sum;
	gboolean firefox;	/* We send Firefox users a different kind of FIR */
	uint64_t bitrate;
	gint64 remb_startup;/* Incremental changes on REMB to reach the target at startup */
	gint64 remb_latest;	/* Time of latest sent REMB (to avoid flooding) */
	gint64 fir_latest;	/* Time of latest sent FIR (to avoid flooding) */
	gint fir_seq;		/* FIR sequence number */
	gboolean recording_active;	/* Whether this publisher has to be recorded or not */
	gchar *recording_base;	/* Base name for the recording (e.g., /path/to/filename, will generate /path/to/filename-audio.mjr and/or /path/to/filename-video.mjr */
	janus_recorder *arc;	/* The Janus recorder instance for this publisher's audio, if enabled */
	janus_recorder *vrc;	/* The Janus recorder instance for this publisher's video, if enabled */
	janus_mutex rec_mutex;	/* Mutex to protect the recorders from race conditions */
	GSList *listeners;
	janus_mutex listeners_mutex;
	GHashTable *rtp_forwarders;
	janus_mutex rtp_forwarders_mutex;
	int udp_sock; /* The udp socket on which to forward rtp packets */
} janus_videoroom_participant;
static void janus_videoroom_participant_free(janus_videoroom_participant *p);
static void janus_videoroom_rtp_forwarder_free_helper(gpointer data);
static guint32 janus_videoroom_rtp_forwarder_add_helper(janus_videoroom_participant *p, const gchar* host, int port, int pt, uint32_t ssrc, gboolean is_video);
typedef struct janus_videoroom_listener_context {
	/* Needed to fix seq and ts in case of publisher switching */
	uint32_t a_last_ssrc, a_last_ts, a_base_ts, a_base_ts_prev,
			v_last_ssrc, v_last_ts, v_base_ts, v_base_ts_prev;
	uint16_t a_last_seq, a_base_seq, a_base_seq_prev,
			v_last_seq, v_base_seq, v_base_seq_prev;
	gboolean a_seq_reset, v_seq_reset;
} janus_videoroom_listener_context;

typedef struct janus_videoroom_listener {
	janus_videoroom_session *session;
	janus_videoroom *room;	/* Room */
	janus_videoroom_participant *feed;	/* Participant this listener is subscribed to */
	guint32 pvt_id;		/* Private ID of the participant that is subscribing (if available/provided) */
	janus_videoroom_listener_context context;	/* Needed in case there are publisher switches on this listener */
	gboolean audio, video, data;		/* Whether audio, video and/or data must be sent to this publisher */
	struct janus_videoroom_listener_muxed *parent;	/* Overall subscriber, if this is a sub-listener in a Multiplexed one */
	gboolean paused;
} janus_videoroom_listener;
static void janus_videoroom_listener_free(janus_videoroom_listener *l);

typedef struct janus_videoroom_listener_muxed {
	janus_videoroom_session *session;
	janus_videoroom *room;	/* Room */
	GSList *listeners;	/* List of listeners (as a Multiplexed listener can be subscribed to more publishers at the same time) */
	janus_mutex listeners_mutex;
} janus_videoroom_listener_muxed;
static void janus_videoroom_muxed_listener_free(janus_videoroom_listener_muxed *l);

typedef struct janus_videoroom_rtp_relay_packet {
	rtp_header *data;
	gint length;
	gboolean is_video;
	uint32_t timestamp;
	uint16_t seq_number;
} janus_videoroom_rtp_relay_packet;

/* SDP offer/answer templates */
#define OPUS_PT	111
#define ISAC32_PT	104
#define ISAC16_PT	103
#define PCMU_PT	0
#define PCMA_PT	8
#define VP8_PT		100
#define VP9_PT		101
#define H264_PT	107
#define sdp_template \
		"v=0\r\n" \
		"o=- %"SCNu64" %"SCNu64" IN IP4 127.0.0.1\r\n"	/* We need current time here */ \
		"s=%s\r\n"							/* Video room name */ \
		"t=0 0\r\n" \
		"%s%s%s"				/* Audio, video and/or data channel m-lines */
#define sdp_a_template_opus \
		"m=audio 1 RTP/SAVPF %d\r\n"		/* Opus payload type */ \
		"c=IN IP4 1.1.1.1\r\n" \
		"a=%s\r\n"							/* Media direction */ \
		"a=rtpmap:%d opus/48000/2\r\n"		/* Opus payload type */ \
		"%s"								/* extmap(s), if any */
#define sdp_a_template_isac32 \
		"m=audio 1 RTP/SAVPF %d\r\n"		/* ISAC32_PT payload type */ \
		"c=IN IP4 1.1.1.1\r\n" \
		"a=%s\r\n"							/* Media direction */ \
		"a=rtpmap:%d ISAC/32000\r\n"		/* ISAC32_PT payload type */ \
		"%s"								/* extmap(s), if any */
#define sdp_a_template_isac16 \
		"m=audio 1 RTP/SAVPF %d\r\n"		/* ISAC16_PT payload type */ \
		"c=IN IP4 1.1.1.1\r\n" \
		"a=%s\r\n"							/* Media direction */ \
		"a=rtpmap:%d ISAC/16000\r\n"		/* ISAC16_PT payload type */ \
		"%s"								/* extmap(s), if any */
#define sdp_a_template_pcmu \
		"m=audio 1 RTP/SAVPF %d\r\n"		/* PCMU_PT payload type */ \
		"c=IN IP4 1.1.1.1\r\n" \
		"a=%s\r\n"							/* Media direction */ \
		"a=rtpmap:%d PCMU/8000\r\n"		    /* PCMU_PT payload type */ \
		"%s"								/* extmap(s), if any */
#define sdp_a_template_pcma \
		"m=audio 1 RTP/SAVPF %d\r\n"		/* PCMA_PT payload type */ \
		"c=IN IP4 1.1.1.1\r\n" \
		"a=%s\r\n"							/* Media direction */ \
		"a=rtpmap:%d PCMA/8000\r\n"		    /* PCMA_PT payload type */ \
		"%s"								/* extmap(s), if any */
#define sdp_v_template_vp8 \
		"m=video 1 RTP/SAVPF %d\r\n"		/* VP8 payload type */ \
		"c=IN IP4 1.1.1.1\r\n" \
		"b=AS:%d\r\n"						/* Bandwidth */ \
		"a=%s\r\n"							/* Media direction */ \
		"a=rtpmap:%d VP8/90000\r\n"			/* VP8 payload type */ \
		"a=rtcp-fb:%d ccm fir\r\n"			/* VP8 payload type */ \
		"a=rtcp-fb:%d nack\r\n"				/* VP8 payload type */ \
		"a=rtcp-fb:%d nack pli\r\n"			/* VP8 payload type */ \
		"a=rtcp-fb:%d goog-remb\r\n"		/* VP8 payload type */ \
		"%s"								/* extmap(s), if any */
#define sdp_v_template_vp9 \
		"m=video 1 RTP/SAVPF %d\r\n"		/* VP9 payload type */ \
		"c=IN IP4 1.1.1.1\r\n" \
		"b=AS:%d\r\n"						/* Bandwidth */ \
		"a=%s\r\n"							/* Media direction */ \
		"a=rtpmap:%d VP9/90000\r\n"			/* VP9 payload type */ \
		"a=rtcp-fb:%d ccm fir\r\n"			/* VP9 payload type */ \
		"a=rtcp-fb:%d nack\r\n"				/* VP9 payload type */ \
		"a=rtcp-fb:%d nack pli\r\n"			/* VP9 payload type */ \
		"a=rtcp-fb:%d goog-remb\r\n"		/* VP9 payload type */ \
		"%s"								/* extmap(s), if any */
#define sdp_v_template_h264 \
		"m=video 1 RTP/SAVPF %d\r\n"		/* H264 payload type */ \
		"c=IN IP4 1.1.1.1\r\n" \
		"b=AS:%d\r\n"						/* Bandwidth */ \
		"a=%s\r\n"							/* Media direction */ \
		"a=rtpmap:%d H264/90000\r\n"		/* H264 payload type */ \
		"a=fmtp:%d profile-level-id=42e01f;packetization-mode=1\r\n" \
		"a=rtcp-fb:%d ccm fir\r\n"			/* H264 payload type */ \
		"a=rtcp-fb:%d nack\r\n"				/* H264 payload type */ \
		"a=rtcp-fb:%d nack pli\r\n"			/* H264 payload type */ \
		"a=rtcp-fb:%d goog-remb\r\n"		/* H264 payload type */ \
		"%s"								/* extmap(s), if any */
#ifdef HAVE_SCTP
#define sdp_d_template \
		"m=application 1 DTLS/SCTP 5000\r\n" \
		"c=IN IP4 1.1.1.1\r\n" \
		"a=sctpmap:5000 webrtc-datachannel 16\r\n"
#else
#define sdp_d_template \
		"m=application 0 DTLS/SCTP 0\r\n" \
		"c=IN IP4 1.1.1.1\r\n"
#endif


/* Error codes */
#define JANUS_VIDEOROOM_ERROR_UNKNOWN_ERROR		499
#define JANUS_VIDEOROOM_ERROR_NO_MESSAGE		421
#define JANUS_VIDEOROOM_ERROR_INVALID_JSON		422
#define JANUS_VIDEOROOM_ERROR_INVALID_REQUEST	423
#define JANUS_VIDEOROOM_ERROR_JOIN_FIRST		424
#define JANUS_VIDEOROOM_ERROR_ALREADY_JOINED	425
#define JANUS_VIDEOROOM_ERROR_NO_SUCH_ROOM		426
#define JANUS_VIDEOROOM_ERROR_ROOM_EXISTS		427
#define JANUS_VIDEOROOM_ERROR_NO_SUCH_FEED		428
#define JANUS_VIDEOROOM_ERROR_MISSING_ELEMENT	429
#define JANUS_VIDEOROOM_ERROR_INVALID_ELEMENT	430
#define JANUS_VIDEOROOM_ERROR_INVALID_SDP_TYPE	431
#define JANUS_VIDEOROOM_ERROR_PUBLISHERS_FULL	432
#define JANUS_VIDEOROOM_ERROR_UNAUTHORIZED		433
#define JANUS_VIDEOROOM_ERROR_ALREADY_PUBLISHED	434
#define JANUS_VIDEOROOM_ERROR_NOT_PUBLISHED		435
#define JANUS_VIDEOROOM_ERROR_ID_EXISTS			436
#define JANUS_VIDEOROOM_ERROR_INVALID_SDP		437


/* Multiplexing helpers */
int janus_videoroom_muxed_subscribe(janus_videoroom_listener_muxed *muxed_listener, GList *feeds, char *transaction);
int janus_videoroom_muxed_unsubscribe(janus_videoroom_listener_muxed *muxed_listener, GList *feeds, char *transaction);
int janus_videoroom_muxed_offer(janus_videoroom_listener_muxed *muxed_listener, char *transaction, json_t *event);

static guint32 janus_videoroom_rtp_forwarder_add_helper(janus_videoroom_participant *p, const gchar* host, int port, int pt, uint32_t ssrc, gboolean is_video) {
	if(!p || !host) {
		return 0;
	}
	janus_videoroom_rtp_forwarder *forward = g_malloc0(sizeof(janus_videoroom_rtp_forwarder));
	forward->is_video = is_video;
	forward->payload_type = pt;
	forward->ssrc = ssrc;
	forward->serv_addr.sin_family = AF_INET;
	inet_pton(AF_INET, host, &(forward->serv_addr.sin_addr));
	forward->serv_addr.sin_port = htons(port);
	janus_mutex_lock(&p->rtp_forwarders_mutex);
	guint32 stream_id = janus_random_uint32();
	while(g_hash_table_lookup(p->rtp_forwarders, GUINT_TO_POINTER(stream_id)) != NULL) {
		stream_id = janus_random_uint32();
	}
	g_hash_table_insert(p->rtp_forwarders, GUINT_TO_POINTER(stream_id), forward);
	janus_mutex_unlock(&p->rtp_forwarders_mutex);
	JANUS_LOG(LOG_VERB, "Added %s rtp_forward to participant %"SCNu64" host: %s:%d stream_id: %"SCNu32"\n", is_video ? "video":"audio", p->user_id, host, port, stream_id);
	return stream_id;
}


/* Convenience function for freeing a session */
static void session_free(gpointer data) {
	if(data) {
		janus_videoroom_session* session = (janus_videoroom_session*)data;
		switch(session->participant_type) {
		case janus_videoroom_p_type_publisher: 
			janus_videoroom_participant_free(session->participant);
			break;   
		case janus_videoroom_p_type_subscriber:
			janus_videoroom_listener_free(session->participant);
			break;
		case janus_videoroom_p_type_subscriber_muxed:
			janus_videoroom_muxed_listener_free(session->participant);
			break;
		default:
			break;
		}
		session->handle = NULL;
		g_free(session);
		session = NULL;
	}
}

static void janus_videoroom_rtp_forwarder_free_helper(gpointer data) {
	if(data) {
		janus_videoroom_rtp_forwarder* forward = (janus_videoroom_rtp_forwarder*)data;
		if(forward) {
			g_free(forward);
			forward = NULL;
		}
	}
}

/* Convenience wrapper function for session_free that corresponds to GHRFunc() format for hash table cleanup */
static gboolean session_hash_table_remove(gpointer key, gpointer value, gpointer not_used) {
	if(value) {
		session_free(value);
	}
	return TRUE;
}

/* VideoRoom watchdog/garbage collector (sort of) */
void *janus_videoroom_watchdog(void *data);
void *janus_videoroom_watchdog(void *data) {
	JANUS_LOG(LOG_INFO, "VideoRoom watchdog started\n");
	gint64 now = 0, room_now = 0;
	while(g_atomic_int_get(&initialized) && !g_atomic_int_get(&stopping)) {
		janus_mutex_lock(&sessions_mutex);
		/* Iterate on all the participants/listeners and check if we need to remove any of them */
		now = janus_get_monotonic_time();
		if(old_sessions != NULL) {
			GList *sl = old_sessions;
			JANUS_LOG(LOG_HUGE, "Checking %d old VideoRoom sessions...\n", g_list_length(old_sessions));
			while(sl) {
				janus_videoroom_session *session = (janus_videoroom_session *)sl->data;
				/* If we are stopping, their is no point to continue to iterate */
				if(!initialized || stopping) {
					break;
				}
				if(!session) {
					sl = sl->next;
					continue;
				}
				if(now-session->destroyed >= 5*G_USEC_PER_SEC) {
					/* We're lazy and actually get rid of the stuff only after a few seconds */
					JANUS_LOG(LOG_VERB, "Freeing old VideoRoom session\n");
					GList *rm = sl->next;
					old_sessions = g_list_delete_link(old_sessions, sl);
					sl = rm;
					g_hash_table_steal(sessions, session->handle);
					session_free(session);
					continue;
				}
				sl = sl->next;
			}
		}
		janus_mutex_unlock(&sessions_mutex);
		janus_mutex_lock(&rooms_mutex);
		if(old_rooms != NULL) {
			GList *rl = old_rooms;
			room_now = janus_get_monotonic_time();
			while(rl) {
				janus_videoroom* room = (janus_videoroom*)rl->data;
				if(!initialized || stopping){
					break;
				}
				if(!room) {
					rl = rl->next;
					continue;
				}
				if(room_now - room->destroyed >= 5*G_USEC_PER_SEC) {
					GList *rm = rl->next;
					old_rooms = g_list_delete_link(old_rooms, rl);
					rl = rm;
					g_hash_table_remove(rooms, &room->room_id);
					continue;
				}
				rl = rl->next;
			}
		}
		janus_mutex_unlock(&rooms_mutex);
		g_usleep(500000);
	}
	JANUS_LOG(LOG_INFO, "VideoRoom watchdog stopped\n");
	return NULL;
}


/* Plugin implementation */
int janus_videoroom_init(janus_callbacks *callback, const char *config_path) {
	if(g_atomic_int_get(&stopping)) {
		/* Still stopping from before */
		return -1;
	}
	if(callback == NULL || config_path == NULL) {
		/* Invalid arguments */
		return -1;
	}

	/* Read configuration */
	char filename[255];
	g_snprintf(filename, 255, "%s/%s.cfg", config_path, JANUS_VIDEOROOM_PACKAGE);
	JANUS_LOG(LOG_VERB, "Configuration file: %s\n", filename);
	config = janus_config_parse(filename);
	config_folder = config_path;
	if(config != NULL)
		janus_config_print(config);
	janus_mutex_init(&config_mutex);

	rooms = g_hash_table_new_full(g_int64_hash, g_int64_equal,
		(GDestroyNotify)g_free, (GDestroyNotify) janus_videoroom_free);
	janus_mutex_init(&rooms_mutex);
	sessions = g_hash_table_new(NULL, NULL);
	janus_mutex_init(&sessions_mutex);

	messages = g_async_queue_new_full((GDestroyNotify) janus_videoroom_message_free);

	/* This is the callback we'll need to invoke to contact the gateway */
	gateway = callback;

	/* Parse configuration to populate the rooms list */
	if(config != NULL) {
		/* Any admin key to limit who can "create"? */
		janus_config_item *key = janus_config_get_item_drilldown(config, "general", "admin_key");
		if(key != NULL && key->value != NULL)
			admin_key = g_strdup(key->value);
		janus_config_item *events = janus_config_get_item_drilldown(config, "general", "events");
		if(events != NULL && events->value != NULL)
			notify_events = janus_is_true(events->value);
		if(!notify_events && callback->events_is_enabled()) {
			JANUS_LOG(LOG_WARN, "Notification of events to handlers disabled for %s\n", JANUS_VIDEOROOM_NAME);
		}
		/* Iterate on all rooms */
		GList *cl = janus_config_get_categories(config);
		while(cl != NULL) {
			janus_config_category *cat = (janus_config_category *)cl->data;
			if(cat->name == NULL || !strcasecmp(cat->name, "general")) {
				cl = cl->next;
				continue;
			}
			JANUS_LOG(LOG_VERB, "Adding video room '%s'\n", cat->name);
			janus_config_item *desc = janus_config_get_item(cat, "description");
			janus_config_item *priv = janus_config_get_item(cat, "is_private");
			janus_config_item *secret = janus_config_get_item(cat, "secret");
			janus_config_item *pin = janus_config_get_item(cat, "pin");
			janus_config_item *bitrate = janus_config_get_item(cat, "bitrate");
			janus_config_item *maxp = janus_config_get_item(cat, "publishers");
			janus_config_item *firfreq = janus_config_get_item(cat, "fir_freq");
			janus_config_item *audiocodec = janus_config_get_item(cat, "audiocodec");
			janus_config_item *videocodec = janus_config_get_item(cat, "videocodec");
			janus_config_item *audiolevel_ext = janus_config_get_item(cat, "audiolevel_ext");
			janus_config_item *videoorient_ext = janus_config_get_item(cat, "videoorient_ext");
			janus_config_item *playoutdelay_ext = janus_config_get_item(cat, "playoutdelay_ext");
			janus_config_item *record = janus_config_get_item(cat, "record");
			janus_config_item *rec_dir = janus_config_get_item(cat, "rec_dir");
			/* Create the video room */
			janus_videoroom *videoroom = g_malloc0(sizeof(janus_videoroom));
			videoroom->room_id = g_ascii_strtoull(cat->name, NULL, 0);
			char *description = NULL;
			if(desc != NULL && desc->value != NULL && strlen(desc->value) > 0)
				description = g_strdup(desc->value);
			else
				description = g_strdup(cat->name);
			videoroom->room_name = description;
			if(secret != NULL && secret->value != NULL) {
				videoroom->room_secret = g_strdup(secret->value);
			}
			if(pin != NULL && pin->value != NULL) {
				videoroom->room_pin = g_strdup(pin->value);
			}
			videoroom->is_private = priv && priv->value && janus_is_true(priv->value);
			videoroom->max_publishers = 3;	/* FIXME How should we choose a default? */
			if(maxp != NULL && maxp->value != NULL)
				videoroom->max_publishers = atol(maxp->value);
			if(videoroom->max_publishers < 0)
				videoroom->max_publishers = 3;	/* FIXME How should we choose a default? */
			videoroom->bitrate = 0;
			if(bitrate != NULL && bitrate->value != NULL)
				videoroom->bitrate = atol(bitrate->value);
			if(videoroom->bitrate > 0 && videoroom->bitrate < 64000)
				videoroom->bitrate = 64000;	/* Don't go below 64k */
			videoroom->fir_freq = 0;
			if(firfreq != NULL && firfreq->value != NULL)
				videoroom->fir_freq = atol(firfreq->value);
			videoroom->acodec = JANUS_VIDEOROOM_OPUS;
			if(audiocodec && audiocodec->value) {
				if(!strcasecmp(audiocodec->value, "opus"))
					videoroom->acodec = JANUS_VIDEOROOM_OPUS;
				else if(!strcasecmp(audiocodec->value, "isac32"))
					videoroom->acodec = JANUS_VIDEOROOM_ISAC_32K;
				else if(!strcasecmp(audiocodec->value, "isac16"))
					videoroom->acodec = JANUS_VIDEOROOM_ISAC_16K;
				else if(!strcasecmp(audiocodec->value, "pcmu"))
					videoroom->acodec = JANUS_VIDEOROOM_PCMU;
				else if(!strcasecmp(audiocodec->value, "pcma"))
					videoroom->acodec = JANUS_VIDEOROOM_PCMA;
				else {
					JANUS_LOG(LOG_WARN, "Unsupported audio codec '%s', falling back to OPUS\n", audiocodec->value);
					videoroom->acodec = JANUS_VIDEOROOM_OPUS;
				}
			}
			videoroom->vcodec = JANUS_VIDEOROOM_VP8;
			if(videocodec && videocodec->value) {
				if(!strcasecmp(videocodec->value, "vp8"))
					videoroom->vcodec = JANUS_VIDEOROOM_VP8;
				else if(!strcasecmp(videocodec->value, "vp9"))
					videoroom->vcodec = JANUS_VIDEOROOM_VP9;
				else if(!strcasecmp(videocodec->value, "h264"))
					videoroom->vcodec = JANUS_VIDEOROOM_H264;
				else {
					JANUS_LOG(LOG_WARN, "Unsupported video codec '%s', falling back to VP8\n", videocodec->value);
					videoroom->vcodec = JANUS_VIDEOROOM_VP8;
				}
			}
			videoroom->audiolevel_ext = TRUE;
			if(audiolevel_ext != NULL && audiolevel_ext->value != NULL)
				videoroom->audiolevel_ext = janus_is_true(audiolevel_ext->value);
			videoroom->videoorient_ext = TRUE;
			if(videoorient_ext != NULL && videoorient_ext->value != NULL)
				videoroom->videoorient_ext = janus_is_true(videoorient_ext->value);
			videoroom->playoutdelay_ext = TRUE;
			if(playoutdelay_ext != NULL && playoutdelay_ext->value != NULL)
				videoroom->playoutdelay_ext = janus_is_true(playoutdelay_ext->value);
			if(record && record->value) {
				videoroom->record = janus_is_true(record->value);
			}
			if(rec_dir && rec_dir->value) {
				videoroom->rec_dir = g_strdup(rec_dir->value);
			}
			videoroom->destroyed = 0;
			janus_mutex_init(&videoroom->participants_mutex);
			videoroom->participants = g_hash_table_new_full(g_int64_hash, g_int64_equal, (GDestroyNotify)g_free, NULL);
			videoroom->private_ids = g_hash_table_new(NULL, NULL);
			videoroom->check_tokens = FALSE;	/* Static rooms can't have an "allowed" list yet, no hooks to the configuration file */
			videoroom->allowed = g_hash_table_new_full(g_str_hash, g_str_equal, (GDestroyNotify)g_free, NULL);
			janus_mutex_lock(&rooms_mutex);
			g_hash_table_insert(rooms, janus_uint64_dup(videoroom->room_id), videoroom);
			janus_mutex_unlock(&rooms_mutex);
			JANUS_LOG(LOG_VERB, "Created videoroom: %"SCNu64" (%s, %s, %s/%s codecs, secret: %s, pin: %s)\n",
				videoroom->room_id, videoroom->room_name,
				videoroom->is_private ? "private" : "public",
				janus_videoroom_audiocodec_name(videoroom->acodec),
				janus_videoroom_videocodec_name(videoroom->vcodec),
				videoroom->room_secret ? videoroom->room_secret : "no secret",
				videoroom->room_pin ? videoroom->room_pin : "no pin");
			if(videoroom->record) {
				JANUS_LOG(LOG_VERB, "  -- Room is going to be recorded in %s\n", videoroom->rec_dir ? videoroom->rec_dir : "the current folder");
			}
			cl = cl->next;
		}
		/* Done: we keep the configuration file open in case we get a "create" or "destroy" with permanent=true */
	}

	/* Show available rooms */
	janus_mutex_lock(&rooms_mutex);
	GHashTableIter iter;
	gpointer value;
	g_hash_table_iter_init(&iter, rooms);
	while (g_hash_table_iter_next(&iter, NULL, &value)) {
		janus_videoroom *vr = value;
		JANUS_LOG(LOG_VERB, "  ::: [%"SCNu64"][%s] %"SCNu64", max %d publishers, FIR frequency of %d seconds, %s audio codec, %s video codec\n",
			vr->room_id, vr->room_name, vr->bitrate, vr->max_publishers, vr->fir_freq,
			janus_videoroom_audiocodec_name(vr->acodec), janus_videoroom_videocodec_name(vr->vcodec));
	}
	janus_mutex_unlock(&rooms_mutex);

	g_atomic_int_set(&initialized, 1);

	GError *error = NULL;
	/* Start the sessions watchdog */
	watchdog = g_thread_try_new("videoroom watchdog", &janus_videoroom_watchdog, NULL, &error);
	if(error != NULL) {
		g_atomic_int_set(&initialized, 0);
		JANUS_LOG(LOG_ERR, "Got error %d (%s) trying to launch the VideoRoom watchdog thread...\n", error->code, error->message ? error->message : "??");
		janus_config_destroy(config);
		return -1;
	}
	/* Launch the thread that will handle incoming messages */
	handler_thread = g_thread_try_new("videoroom handler", janus_videoroom_handler, NULL, &error);
	if(error != NULL) {
		g_atomic_int_set(&initialized, 0);
		JANUS_LOG(LOG_ERR, "Got error %d (%s) trying to launch the VideoRoom handler thread...\n", error->code, error->message ? error->message : "??");
		janus_config_destroy(config);
		return -1;
	}
	JANUS_LOG(LOG_INFO, "%s initialized!\n", JANUS_VIDEOROOM_NAME);
	return 0;
}

void janus_videoroom_destroy(void) {
	if(!g_atomic_int_get(&initialized))
		return;
	g_atomic_int_set(&stopping, 1);

	g_async_queue_push(messages, &exit_message);
	if(handler_thread != NULL) {
		g_thread_join(handler_thread);
		handler_thread = NULL;
	}
	if(watchdog != NULL) {
		g_thread_join(watchdog);
		watchdog = NULL;
	}

	/* FIXME We should destroy the sessions cleanly */
	janus_mutex_lock(&sessions_mutex);
	g_hash_table_foreach_remove(sessions, (GHRFunc)session_hash_table_remove, NULL);
	g_hash_table_destroy(sessions);
	sessions = NULL;
	janus_mutex_unlock(&sessions_mutex);

	janus_mutex_lock(&rooms_mutex);
	g_hash_table_destroy(rooms);
	rooms = NULL;
	janus_mutex_unlock(&rooms_mutex);
	janus_mutex_destroy(&rooms_mutex);

	g_async_queue_unref(messages);
	messages = NULL;

	janus_config_destroy(config);
	g_free(admin_key);

	g_atomic_int_set(&initialized, 0);
	g_atomic_int_set(&stopping, 0);
	JANUS_LOG(LOG_INFO, "%s destroyed!\n", JANUS_VIDEOROOM_NAME);
}

int janus_videoroom_get_api_compatibility(void) {
	/* Important! This is what your plugin MUST always return: don't lie here or bad things will happen */
	return JANUS_PLUGIN_API_VERSION;
}

int janus_videoroom_get_version(void) {
	return JANUS_VIDEOROOM_VERSION;
}

const char *janus_videoroom_get_version_string(void) {
	return JANUS_VIDEOROOM_VERSION_STRING;
}

const char *janus_videoroom_get_description(void) {
	return JANUS_VIDEOROOM_DESCRIPTION;
}

const char *janus_videoroom_get_name(void) {
	return JANUS_VIDEOROOM_NAME;
}

const char *janus_videoroom_get_author(void) {
	return JANUS_VIDEOROOM_AUTHOR;
}

const char *janus_videoroom_get_package(void) {
	return JANUS_VIDEOROOM_PACKAGE;
}

void janus_videoroom_create_session(janus_plugin_session *handle, int *error) {
	if(g_atomic_int_get(&stopping) || !g_atomic_int_get(&initialized)) {
		*error = -1;
		return;
	}	
	janus_videoroom_session *session = (janus_videoroom_session *)g_malloc0(sizeof(janus_videoroom_session));
	session->handle = handle;
	session->participant_type = janus_videoroom_p_type_none;
	session->participant = NULL;
	session->destroyed = 0;
	g_atomic_int_set(&session->hangingup, 0);
	handle->plugin_handle = session;
	janus_mutex_lock(&sessions_mutex);
	g_hash_table_insert(sessions, handle, session);
	janus_mutex_unlock(&sessions_mutex);

	return;
}

static void janus_videoroom_notify_participants(janus_videoroom_participant *participant, json_t *msg) {
	/* participant->room->participants_mutex has to be locked. */
	GHashTableIter iter;
	gpointer value;
	g_hash_table_iter_init(&iter, participant->room->participants);
	while (!participant->room->destroyed && g_hash_table_iter_next(&iter, NULL, &value)) {
		janus_videoroom_participant *p = value;
		if(p && p->session && p != participant) {
			JANUS_LOG(LOG_VERB, "Notifying participant %"SCNu64" (%s)\n", p->user_id, p->display ? p->display : "??");
			int ret = gateway->push_event(p->session->handle, &janus_videoroom_plugin, NULL, msg, NULL);
			JANUS_LOG(LOG_VERB, "  >> %d (%s)\n", ret, janus_get_api_error(ret));
		}
	}
}

static void janus_videoroom_leave_or_unpublish(janus_videoroom_participant *participant, gboolean is_leaving) {
	/* we need to check if the room still exists, may have been destroyed already */
	if(participant->room && !participant->room->destroyed) {
		json_t *event = json_object();
		json_object_set_new(event, "videoroom", json_string("event"));
		json_object_set_new(event, "room", json_integer(participant->room->room_id));
		json_object_set_new(event, is_leaving ? "leaving" : "unpublished", json_integer(participant->user_id));
		janus_mutex_lock(&participant->room->participants_mutex);
		janus_videoroom_notify_participants(participant, event);
		if(is_leaving) {
			g_hash_table_remove(participant->room->participants, &participant->user_id);
			g_hash_table_remove(participant->room->private_ids, GUINT_TO_POINTER(participant->pvt_id));
		}
		janus_mutex_unlock(&participant->room->participants_mutex);
		json_decref(event);
	}
}

void janus_videoroom_destroy_session(janus_plugin_session *handle, int *error) {
	if(g_atomic_int_get(&stopping) || !g_atomic_int_get(&initialized)) {
		*error = -1;
		return;
	}	
	janus_videoroom_session *session = (janus_videoroom_session *)handle->plugin_handle; 
	if(!session) {
		JANUS_LOG(LOG_ERR, "No VideoRoom session associated with this handle...\n");
		*error = -2;
		return;
	}
	if(session->destroyed) {
		JANUS_LOG(LOG_WARN, "VideoRoom session already marked as destroyed...\n");
		return;
	}
	JANUS_LOG(LOG_VERB, "Removing VideoRoom session...\n");
	/* Cleaning up and removing the session is done in a lazy way */
	janus_mutex_lock(&sessions_mutex);
	if(!session->destroyed) {
		/* Any related WebRTC PeerConnection is not available anymore either */
		janus_videoroom_hangup_media(handle);
		session->destroyed = janus_get_monotonic_time();
		old_sessions = g_list_append(old_sessions, session);
		if(session->participant_type == janus_videoroom_p_type_publisher) {
			/* Get rid of publisher */
			janus_videoroom_participant *participant = (janus_videoroom_participant *)session->participant;
			participant->audio = FALSE;
			participant->video = FALSE;
			participant->data = FALSE;
			participant->audio_active = FALSE;
			participant->video_active = FALSE;
			participant->recording_active = FALSE;
			if(participant->recording_base)
				g_free(participant->recording_base);
			participant->recording_base = NULL;
			janus_videoroom_leave_or_unpublish(participant, TRUE);
		} else if(session->participant_type == janus_videoroom_p_type_subscriber) {
			/* Detaching this listener from its publisher is already done by hangup_media */
		} else if(session->participant_type == janus_videoroom_p_type_subscriber_muxed) {
			/* Detaching this listener from its publishers is already done by hangup_media */
		}
	}
	janus_mutex_unlock(&sessions_mutex);

	return;
}

json_t *janus_videoroom_query_session(janus_plugin_session *handle) {
	if(g_atomic_int_get(&stopping) || !g_atomic_int_get(&initialized)) {
		return NULL;
	}	
	janus_videoroom_session *session = (janus_videoroom_session *)handle->plugin_handle;
	if(!session) {
		JANUS_LOG(LOG_ERR, "No session associated with this handle...\n");
		return NULL;
	}
	/* Show the participant/room info, if any */
	json_t *info = json_object();
	if(session->participant) {
		if(session->participant_type == janus_videoroom_p_type_none) {
			json_object_set_new(info, "type", json_string("none"));
		} else if(session->participant_type == janus_videoroom_p_type_publisher) {
			json_object_set_new(info, "type", json_string("publisher"));
			janus_videoroom_participant *participant = (janus_videoroom_participant *)session->participant;
			if(participant) {
				janus_videoroom *room = participant->room; 
				json_object_set_new(info, "room", room ? json_integer(room->room_id) : NULL);
				json_object_set_new(info, "id", json_integer(participant->user_id));
				json_object_set_new(info, "private_id", json_integer(participant->pvt_id));
				if(participant->display)
					json_object_set_new(info, "display", json_string(participant->display));
				if(participant->listeners)
					json_object_set_new(info, "viewers", json_integer(g_slist_length(participant->listeners)));
				json_t *media = json_object();
				json_object_set_new(media, "audio", json_integer(participant->audio));
				json_object_set_new(media, "video", json_integer(participant->video));
				json_object_set_new(media, "data", json_integer(participant->data));
				json_object_set_new(info, "media", media);
				json_object_set_new(info, "bitrate", json_integer(participant->bitrate));
				if(participant->arc || participant->vrc) {
					json_t *recording = json_object();
					if(participant->arc && participant->arc->filename)
						json_object_set_new(recording, "audio", json_string(participant->arc->filename));
					if(participant->vrc && participant->vrc->filename)
						json_object_set_new(recording, "video", json_string(participant->vrc->filename));
					json_object_set_new(info, "recording", recording);
				}
			}
		} else if(session->participant_type == janus_videoroom_p_type_subscriber) {
			json_object_set_new(info, "type", json_string("listener"));
			janus_videoroom_listener *participant = (janus_videoroom_listener *)session->participant;
			if(participant) {
				janus_videoroom_participant *feed = (janus_videoroom_participant *)participant->feed;
				if(feed) {
					janus_videoroom *room = feed->room; 
					json_object_set_new(info, "room", room ? json_integer(room->room_id) : NULL);
					json_object_set_new(info, "private_id", json_integer(participant->pvt_id));
					json_object_set_new(info, "feed_id", json_integer(feed->user_id));
					if(feed->display)
						json_object_set_new(info, "feed_display", json_string(feed->display));
				}
				json_t *media = json_object();
				json_object_set_new(media, "audio", json_integer(participant->audio));
				json_object_set_new(media, "video", json_integer(participant->video));
				json_object_set_new(media, "data", json_integer(participant->data));
				json_object_set_new(info, "media", media);
			}
		} else if(session->participant_type == janus_videoroom_p_type_subscriber_muxed) {
			json_object_set_new(info, "type", json_string("muxed-listener"));
			/* TODO */
		}
	}
	json_object_set_new(info, "destroyed", json_integer(session->destroyed));
	return info;
}

static int janus_videoroom_access_room(json_t *root, gboolean check_secret, gboolean check_pin, janus_videoroom **videoroom, char *error_cause, int error_cause_size) {
	/* rooms_mutex has to be locked */
	int error_code = 0;
	json_t *room = json_object_get(root, "room");
	guint64 room_id = json_integer_value(room);
	*videoroom = g_hash_table_lookup(rooms, &room_id);
	if(*videoroom == NULL) {
		JANUS_LOG(LOG_ERR, "No such room (%"SCNu64")\n", room_id);
		error_code = JANUS_VIDEOROOM_ERROR_NO_SUCH_ROOM;
		if(error_cause)
			g_snprintf(error_cause, error_cause_size, "No such room (%"SCNu64")", room_id);
		return error_code;
	}
	if((*videoroom)->destroyed) {
		JANUS_LOG(LOG_ERR, "No such room (%"SCNu64")\n", room_id);
		error_code = JANUS_VIDEOROOM_ERROR_NO_SUCH_ROOM;
		if(error_cause)
			g_snprintf(error_cause, error_cause_size, "No such room (%"SCNu64")", room_id);
		return error_code;
	}
	if(check_secret) {
		char error_cause2[100];
		JANUS_CHECK_SECRET((*videoroom)->room_secret, root, "secret", error_code, error_cause2,
			JANUS_VIDEOROOM_ERROR_MISSING_ELEMENT, JANUS_VIDEOROOM_ERROR_INVALID_ELEMENT, JANUS_VIDEOROOM_ERROR_UNAUTHORIZED);
		if(error_code != 0) {
			g_strlcpy(error_cause, error_cause2, error_cause_size);
			return error_code;
		}
	}
	if(check_pin) {
		char error_cause2[100];
		JANUS_CHECK_SECRET((*videoroom)->room_pin, root, "pin", error_code, error_cause2,
			JANUS_VIDEOROOM_ERROR_MISSING_ELEMENT, JANUS_VIDEOROOM_ERROR_INVALID_ELEMENT, JANUS_VIDEOROOM_ERROR_UNAUTHORIZED);
		if(error_code != 0) {
			g_strlcpy(error_cause, error_cause2, error_cause_size);
			return error_code;
		}
	}
	return 0;
}

struct janus_plugin_result *janus_videoroom_handle_message(janus_plugin_session *handle, char *transaction, json_t *message, json_t *jsep) {
	if(g_atomic_int_get(&stopping) || !g_atomic_int_get(&initialized))
		return janus_plugin_result_new(JANUS_PLUGIN_ERROR, g_atomic_int_get(&stopping) ? "Shutting down" : "Plugin not initialized", NULL);
	
	/* Pre-parse the message */
	int error_code = 0;
	char error_cause[512];
	json_t *root = message;
	json_t *response = NULL;

	if(message == NULL) {
		JANUS_LOG(LOG_ERR, "No message??\n");
		error_code = JANUS_VIDEOROOM_ERROR_NO_MESSAGE;
		g_snprintf(error_cause, 512, "%s", "No message??");
		goto plugin_response;
	}

	janus_videoroom_session *session = (janus_videoroom_session *)handle->plugin_handle;	
	if(!session) {
		JANUS_LOG(LOG_ERR, "No session associated with this handle...\n");
		error_code = JANUS_VIDEOROOM_ERROR_UNKNOWN_ERROR;
		g_snprintf(error_cause, 512, "%s", "session associated with this handle...");
		goto plugin_response;
	}
	if(session->destroyed) {
		JANUS_LOG(LOG_ERR, "Session has already been marked as destroyed...\n");
		error_code = JANUS_VIDEOROOM_ERROR_UNKNOWN_ERROR;
		g_snprintf(error_cause, 512, "%s", "Session has already been marked as destroyed...");
		goto plugin_response;
	}
	if(!json_is_object(root)) {
		JANUS_LOG(LOG_ERR, "JSON error: not an object\n");
		error_code = JANUS_VIDEOROOM_ERROR_INVALID_JSON;
		g_snprintf(error_cause, 512, "JSON error: not an object");
		goto plugin_response;
	}
	/* Get the request first */
	JANUS_VALIDATE_JSON_OBJECT(root, request_parameters,
		error_code, error_cause, TRUE,
		JANUS_VIDEOROOM_ERROR_MISSING_ELEMENT, JANUS_VIDEOROOM_ERROR_INVALID_ELEMENT);
	if(error_code != 0)
		goto plugin_response;
	json_t *request = json_object_get(root, "request");
	/* Some requests ('create', 'destroy', 'exists', 'list') can be handled synchronously */
	const char *request_text = json_string_value(request);
	if(!strcasecmp(request_text, "create")) {
		/* Create a new videoroom */
		JANUS_LOG(LOG_VERB, "Creating a new videoroom\n");
		JANUS_VALIDATE_JSON_OBJECT(root, create_parameters,
			error_code, error_cause, TRUE,
			JANUS_VIDEOROOM_ERROR_MISSING_ELEMENT, JANUS_VIDEOROOM_ERROR_INVALID_ELEMENT);
		if(error_code != 0)
			goto plugin_response;
		if(admin_key != NULL) {
			/* An admin key was specified: make sure it was provided, and that it's valid */
			JANUS_VALIDATE_JSON_OBJECT(root, adminkey_parameters,
				error_code, error_cause, TRUE,
				JANUS_VIDEOROOM_ERROR_MISSING_ELEMENT, JANUS_VIDEOROOM_ERROR_INVALID_ELEMENT);
			if(error_code != 0)
				goto plugin_response;
			JANUS_CHECK_SECRET(admin_key, root, "admin_key", error_code, error_cause,
				JANUS_VIDEOROOM_ERROR_MISSING_ELEMENT, JANUS_VIDEOROOM_ERROR_INVALID_ELEMENT, JANUS_VIDEOROOM_ERROR_UNAUTHORIZED);
			if(error_code != 0)
				goto plugin_response;
		}
		json_t *desc = json_object_get(root, "description");
		json_t *is_private = json_object_get(root, "is_private");
		json_t *secret = json_object_get(root, "secret");
		json_t *pin = json_object_get(root, "pin");
		json_t *bitrate = json_object_get(root, "bitrate");
		json_t *fir_freq = json_object_get(root, "fir_freq");
		json_t *publishers = json_object_get(root, "publishers");
		json_t *allowed = json_object_get(root, "allowed");
		json_t *audiocodec = json_object_get(root, "audiocodec");
		if(audiocodec) {
			const char *audiocodec_value = json_string_value(audiocodec);
			if(!strcasecmp(audiocodec_value, "opus") && !strcasecmp(audiocodec_value, "isac32") && !strcasecmp(audiocodec_value, "isac16") && !strcasecmp(audiocodec_value, "pcmu") && !strcasecmp(audiocodec_value, "pcma")) {
				JANUS_LOG(LOG_ERR, "Invalid element (audiocodec can only be opus, isac32, isac16, pcmu, or pcma)\n");
				error_code = JANUS_VIDEOROOM_ERROR_INVALID_ELEMENT;
				g_snprintf(error_cause, 512, "Invalid element (audiocodec can only be opus, isac32, isac16, pcmu, or pcma)");
				goto plugin_response;
			}
		}
		json_t *videocodec = json_object_get(root, "videocodec");
		if(videocodec) {
			const char *videocodec_value = json_string_value(videocodec);
			if(!strcasecmp(videocodec_value, "vp8") && !strcasecmp(videocodec_value, "vp9") && !strcasecmp(videocodec_value, "h264")) {
				JANUS_LOG(LOG_ERR, "Invalid element (videocodec can only be vp8, vp9 or h264)\n");
				error_code = JANUS_VIDEOROOM_ERROR_INVALID_ELEMENT;
				g_snprintf(error_cause, 512, "Invalid element (videocodec can only be vp8, vp9 or h264)");
				goto plugin_response;
			}
		}
		json_t *audiolevel_ext = json_object_get(root, "audiolevel_ext");
		json_t *videoorient_ext = json_object_get(root, "videoorient_ext");
		json_t *playoutdelay_ext = json_object_get(root, "playoutdelay_ext");
		json_t *record = json_object_get(root, "record");
		json_t *rec_dir = json_object_get(root, "rec_dir");
		json_t *permanent = json_object_get(root, "permanent");
		if(allowed) {
			/* Make sure the "allowed" array only contains strings */
			gboolean ok = TRUE;
			if(json_array_size(allowed) > 0) {
				size_t i = 0;
				for(i=0; i<json_array_size(allowed); i++) {
					json_t *a = json_array_get(allowed, i);
					if(!a || !json_is_string(a)) {
						ok = FALSE;
						break;
					}
				}
			}
			if(!ok) {
				JANUS_LOG(LOG_ERR, "Invalid element in the allowed array (not a string)\n");
				error_code = JANUS_VIDEOROOM_ERROR_INVALID_ELEMENT;
				g_snprintf(error_cause, 512, "Invalid element in the allowed array (not a string)");
				goto plugin_response;
			}
		}
		gboolean save = permanent ? json_is_true(permanent) : FALSE;
		if(save && config == NULL) {
			JANUS_LOG(LOG_ERR, "No configuration file, can't create permanent room\n");
			error_code = JANUS_VIDEOROOM_ERROR_UNKNOWN_ERROR;
			g_snprintf(error_cause, 512, "No configuration file, can't create permanent room");
			goto plugin_response;
		}
		guint64 room_id = 0;
		json_t *room = json_object_get(root, "room");
		if(room) {
			room_id = json_integer_value(room);
			if(room_id == 0) {
				JANUS_LOG(LOG_WARN, "Desired room ID is 0, which is not allowed... picking random ID instead\n");
			}
		}
		janus_mutex_lock(&rooms_mutex);
		if(room_id > 0) {
			/* Let's make sure the room doesn't exist already */
			if(g_hash_table_lookup(rooms, &room_id) != NULL) {
				/* It does... */
				janus_mutex_unlock(&rooms_mutex);
				JANUS_LOG(LOG_ERR, "Room %"SCNu64" already exists!\n", room_id);
				error_code = JANUS_VIDEOROOM_ERROR_ROOM_EXISTS;
				g_snprintf(error_cause, 512, "Room %"SCNu64" already exists", room_id);
				goto plugin_response;
			}
		}
		/* Create the room */
		janus_videoroom *videoroom = g_malloc0(sizeof(janus_videoroom));
		/* Generate a random ID */
		if(room_id == 0) {
			while(room_id == 0) {
				room_id = janus_random_uint64();
				if(g_hash_table_lookup(rooms, &room_id) != NULL) {
					/* Room ID already taken, try another one */
					room_id = 0;
				}
			}
		}
		videoroom->room_id = room_id;
		char *description = NULL;
		if(desc != NULL && strlen(json_string_value(desc)) > 0) {
			description = g_strdup(json_string_value(desc));
		} else {
			char roomname[255];
			g_snprintf(roomname, 255, "Room %"SCNu64"", videoroom->room_id);
			description = g_strdup(roomname);
		}
		videoroom->room_name = description;
		videoroom->is_private = is_private ? json_is_true(is_private) : FALSE;
		if(secret)
			videoroom->room_secret = g_strdup(json_string_value(secret));
		if(pin)
			videoroom->room_pin = g_strdup(json_string_value(pin));
		videoroom->max_publishers = 3;	/* FIXME How should we choose a default? */
		if(publishers)
			videoroom->max_publishers = json_integer_value(publishers);
		if(videoroom->max_publishers < 0)
			videoroom->max_publishers = 3;	/* FIXME How should we choose a default? */
		videoroom->bitrate = 0;
		if(bitrate)
			videoroom->bitrate = json_integer_value(bitrate);
		if(videoroom->bitrate > 0 && videoroom->bitrate < 64000)
			videoroom->bitrate = 64000;	/* Don't go below 64k */
		videoroom->fir_freq = 0;
		if(fir_freq)
			videoroom->fir_freq = json_integer_value(fir_freq);
		videoroom->acodec = JANUS_VIDEOROOM_OPUS;
		if(audiocodec) {
			const char *audiocodec_value = json_string_value(audiocodec);
			if(!strcasecmp(audiocodec_value, "opus"))
				videoroom->acodec = JANUS_VIDEOROOM_OPUS;
			else if(!strcasecmp(audiocodec_value, "isac32"))
				videoroom->acodec = JANUS_VIDEOROOM_ISAC_32K;
			else if(!strcasecmp(audiocodec_value, "isac16"))
				videoroom->acodec = JANUS_VIDEOROOM_ISAC_16K;
			else if(!strcasecmp(audiocodec_value, "pcmu"))
				videoroom->acodec = JANUS_VIDEOROOM_PCMU;
			else if(!strcasecmp(audiocodec_value, "pcma"))
				videoroom->acodec = JANUS_VIDEOROOM_PCMA;
			else {
				JANUS_LOG(LOG_WARN, "Unsupported audio codec '%s', falling back to OPUS\n", audiocodec_value);
				videoroom->acodec = JANUS_VIDEOROOM_OPUS;
			}
		}
		videoroom->vcodec = JANUS_VIDEOROOM_VP8;
		if(videocodec) {
			const char *videocodec_value = json_string_value(videocodec);
			if(!strcasecmp(videocodec_value, "vp8"))
				videoroom->vcodec = JANUS_VIDEOROOM_VP8;
			else if(!strcasecmp(videocodec_value, "vp9"))
				videoroom->vcodec = JANUS_VIDEOROOM_VP9;
			else if(!strcasecmp(videocodec_value, "h264"))
				videoroom->vcodec = JANUS_VIDEOROOM_H264;
			else {
				JANUS_LOG(LOG_WARN, "Unsupported video codec '%s', falling back to VP8\n", videocodec_value);
				videoroom->vcodec = JANUS_VIDEOROOM_VP8;
			}
		}
		videoroom->audiolevel_ext = audiolevel_ext ? json_is_true(audiolevel_ext) : TRUE;
		videoroom->videoorient_ext = videoorient_ext ? json_is_true(videoorient_ext) : TRUE;
		videoroom->playoutdelay_ext = playoutdelay_ext ? json_is_true(playoutdelay_ext) : TRUE;
		if(record) {
			videoroom->record = json_is_true(record);
		}
		if(rec_dir) {
			videoroom->rec_dir = g_strdup(json_string_value(rec_dir));
		}
		videoroom->destroyed = 0;
		janus_mutex_init(&videoroom->participants_mutex);
		videoroom->participants = g_hash_table_new_full(g_int64_hash, g_int64_equal, (GDestroyNotify)g_free, NULL);
		videoroom->private_ids = g_hash_table_new(NULL, NULL);
		videoroom->allowed = g_hash_table_new_full(g_str_hash, g_str_equal, (GDestroyNotify)g_free, NULL);
		if(allowed != NULL) {
			/* Populate the "allowed" list as an ACL for people trying to join */
			if(json_array_size(allowed) > 0) {
				size_t i = 0;
				for(i=0; i<json_array_size(allowed); i++) {
					const char *token = json_string_value(json_array_get(allowed, i));
					if(!g_hash_table_lookup(videoroom->allowed, token))
						g_hash_table_insert(videoroom->allowed, g_strdup(token), GINT_TO_POINTER(TRUE));
				}
			}
			videoroom->check_tokens = TRUE;
		}
		JANUS_LOG(LOG_VERB, "Created videoroom: %"SCNu64" (%s, %s, %s/%s codecs, secret: %s, pin: %s)\n",
			videoroom->room_id, videoroom->room_name,
			videoroom->is_private ? "private" : "public",
			janus_videoroom_audiocodec_name(videoroom->acodec),
			janus_videoroom_videocodec_name(videoroom->vcodec),
			videoroom->room_secret ? videoroom->room_secret : "no secret",
			videoroom->room_pin ? videoroom->room_pin : "no pin");
		if(videoroom->record) {
			JANUS_LOG(LOG_VERB, "  -- Room is going to be recorded in %s\n", videoroom->rec_dir ? videoroom->rec_dir : "the current folder");
		}
		if(save) {
			/* This room is permanent: save to the configuration file too
			 * FIXME: We should check if anything fails... */
			JANUS_LOG(LOG_VERB, "Saving room %"SCNu64" permanently in config file\n", videoroom->room_id);
			janus_mutex_lock(&config_mutex);
			char cat[BUFSIZ], value[BUFSIZ];
			/* The room ID is the category */
			g_snprintf(cat, BUFSIZ, "%"SCNu64, videoroom->room_id);
			janus_config_add_category(config, cat);
			/* Now for the values */
			janus_config_add_item(config, cat, "description", videoroom->room_name);
			if(videoroom->is_private)
				janus_config_add_item(config, cat, "is_private", "yes");
			g_snprintf(value, BUFSIZ, "%"SCNu64, videoroom->bitrate);
			janus_config_add_item(config, cat, "bitrate", value);
			g_snprintf(value, BUFSIZ, "%d", videoroom->max_publishers);
			janus_config_add_item(config, cat, "publishers", value);
			if(videoroom->fir_freq) {
				g_snprintf(value, BUFSIZ, "%"SCNu16, videoroom->fir_freq);
				janus_config_add_item(config, cat, "fir_freq", value);
			}
			janus_config_add_item(config, cat, "audiocodec", janus_videoroom_audiocodec_name(videoroom->acodec));
			janus_config_add_item(config, cat, "videocodec", janus_videoroom_videocodec_name(videoroom->vcodec));
			if(videoroom->room_secret)
				janus_config_add_item(config, cat, "secret", videoroom->room_secret);
			if(videoroom->room_pin)
				janus_config_add_item(config, cat, "pin", videoroom->room_pin);
			if(videoroom->record)
				janus_config_add_item(config, cat, "record", "yes");
			if(videoroom->rec_dir)
				janus_config_add_item(config, cat, "rec_dir", videoroom->rec_dir);
			/* Save modified configuration */
			if(janus_config_save(config, config_folder, JANUS_VIDEOROOM_PACKAGE) < 0)
				save = FALSE;	/* This will notify the user the room is not permanent */
			janus_mutex_unlock(&config_mutex);
		}
		/* Show updated rooms list */
		GHashTableIter iter;
		gpointer value;
		g_hash_table_insert(rooms, janus_uint64_dup(videoroom->room_id), videoroom);
		g_hash_table_iter_init(&iter, rooms);
		while (g_hash_table_iter_next(&iter, NULL, &value)) {
			janus_videoroom *vr = value;
			JANUS_LOG(LOG_VERB, "  ::: [%"SCNu64"][%s] %"SCNu64", max %d publishers, FIR frequency of %d seconds\n", vr->room_id, vr->room_name, vr->bitrate, vr->max_publishers, vr->fir_freq);
		}
		janus_mutex_unlock(&rooms_mutex);
		/* Send info back */
		response = json_object();
		json_object_set_new(response, "videoroom", json_string("created"));
		json_object_set_new(response, "room", json_integer(videoroom->room_id));
		json_object_set_new(response, "permanent", save ? json_true() : json_false());
		/* Also notify event handlers */
		if(notify_events && gateway->events_is_enabled()) {
			json_t *info = json_object();
			json_object_set_new(info, "event", json_string("created"));
			json_object_set_new(info, "room", json_integer(videoroom->room_id));
			gateway->notify_event(&janus_videoroom_plugin, session->handle, info);
		}
		goto plugin_response;
	} else if(!strcasecmp(request_text, "destroy")) {
		JANUS_LOG(LOG_VERB, "Attempt to destroy an existing videoroom room\n");
		JANUS_VALIDATE_JSON_OBJECT(root, destroy_parameters,
			error_code, error_cause, TRUE,
			JANUS_VIDEOROOM_ERROR_MISSING_ELEMENT, JANUS_VIDEOROOM_ERROR_INVALID_ELEMENT);
		if(error_code != 0)
			goto plugin_response;
		json_t *room = json_object_get(root, "room");
		json_t *permanent = json_object_get(root, "permanent");
		gboolean save = permanent ? json_is_true(permanent) : FALSE;
		if(save && config == NULL) {
			JANUS_LOG(LOG_ERR, "No configuration file, can't destroy room permanently\n");
			error_code = JANUS_VIDEOROOM_ERROR_UNKNOWN_ERROR;
			g_snprintf(error_cause, 512, "No configuration file, can't destroy room permanently");
			goto plugin_response;
		}
		guint64 room_id = json_integer_value(room);
		janus_mutex_lock(&rooms_mutex);
		janus_videoroom *videoroom = NULL;
		error_code = janus_videoroom_access_room(root, TRUE, FALSE, &videoroom, error_cause, sizeof(error_cause));
		if(error_code != 0) {
			janus_mutex_unlock(&rooms_mutex);
			goto plugin_response;
		}
		/* Notify all participants that the fun is over, and that they'll be kicked */
		JANUS_LOG(LOG_VERB, "Notifying all participants\n");
		json_t *destroyed = json_object();
		json_object_set_new(destroyed, "videoroom", json_string("destroyed"));
		json_object_set_new(destroyed, "room", json_integer(videoroom->room_id));
		GHashTableIter iter;
		gpointer value;
		/* Remove room lazily*/
		videoroom->destroyed = janus_get_monotonic_time();
		old_rooms = g_list_append(old_rooms, videoroom);
		janus_mutex_lock(&videoroom->participants_mutex);
		g_hash_table_iter_init(&iter, videoroom->participants);
		while (g_hash_table_iter_next(&iter, NULL, &value)) {
			janus_videoroom_participant *p = value;
			if(p && p->session) {
				/* Notify the user we're going to destroy the room... */
				int ret = gateway->push_event(p->session->handle, &janus_videoroom_plugin, NULL, destroyed, NULL);
				JANUS_LOG(LOG_VERB, "  >> %d (%s)\n", ret, janus_get_api_error(ret));
				/* ... and then ask the core to remove the handle */
				gateway->end_session(p->session->handle);
			}
		}
		json_decref(destroyed);
		janus_mutex_unlock(&videoroom->participants_mutex);
		/* Also notify event handlers */
		if(notify_events && gateway->events_is_enabled()) {
			json_t *info = json_object();
			json_object_set_new(info, "event", json_string("destroyed"));
			json_object_set_new(info, "room", json_integer(room_id));
			gateway->notify_event(&janus_videoroom_plugin, session->handle, info);
		}
		janus_mutex_unlock(&rooms_mutex);
		if(save) {
			/* This change is permanent: save to the configuration file too
			 * FIXME: We should check if anything fails... */
			JANUS_LOG(LOG_VERB, "Destroying room %"SCNu64" permanently in config file\n", room_id);
			janus_mutex_lock(&config_mutex);
			char cat[BUFSIZ];
			/* The room ID is the category */
			g_snprintf(cat, BUFSIZ, "%"SCNu64, room_id);
			janus_config_remove_category(config, cat);
			/* Save modified configuration */
			janus_config_save(config, config_folder, JANUS_VIDEOROOM_PACKAGE);
			janus_mutex_unlock(&config_mutex);
		}
		/* Done */
		response = json_object();
		json_object_set_new(response, "videoroom", json_string("destroyed"));
		json_object_set_new(response, "room", json_integer(room_id));
		goto plugin_response;
	} else if(!strcasecmp(request_text, "list")) {
		/* List all rooms (but private ones) and their details (except for the secret, of course...) */
		json_t *list = json_array();
		JANUS_LOG(LOG_VERB, "Getting the list of video rooms\n");
		janus_mutex_lock(&rooms_mutex);
		GHashTableIter iter;
		gpointer value;
		g_hash_table_iter_init(&iter, rooms);
		while(g_hash_table_iter_next(&iter, NULL, &value)) {
			janus_videoroom *room = value;
			if(!room)
				continue;
			if(room->is_private) {
				/* Skip private room */
				JANUS_LOG(LOG_VERB, "Skipping private room '%s'\n", room->room_name);
				continue;
			}
			if(!room->destroyed) {
				json_t *rl = json_object();
				json_object_set_new(rl, "room", json_integer(room->room_id));
				json_object_set_new(rl, "description", json_string(room->room_name));
				json_object_set_new(rl, "max_publishers", json_integer(room->max_publishers));
				json_object_set_new(rl, "bitrate", json_integer(room->bitrate));
				json_object_set_new(rl, "fir_freq", json_integer(room->fir_freq));
				json_object_set_new(rl, "audiocodec", json_string(janus_videoroom_audiocodec_name(room->acodec)));
				json_object_set_new(rl, "videocodec", json_string(janus_videoroom_videocodec_name(room->vcodec)));
				json_object_set_new(rl, "record", room->record ? json_true() : json_false());
				json_object_set_new(rl, "rec_dir", json_string(room->rec_dir));
				/* TODO: Should we list participants as well? or should there be a separate API call on a specific room for this? */
				json_object_set_new(rl, "num_participants", json_integer(g_hash_table_size(room->participants)));
				json_array_append_new(list, rl);
			}
		}
		janus_mutex_unlock(&rooms_mutex);
		response = json_object();
		json_object_set_new(response, "videoroom", json_string("success"));
		json_object_set_new(response, "list", list);
		goto plugin_response;
	} else if(!strcasecmp(request_text, "rtp_forward")) {
		JANUS_VALIDATE_JSON_OBJECT(root, rtp_forward_parameters,
			error_code, error_cause, TRUE,
			JANUS_VIDEOROOM_ERROR_MISSING_ELEMENT, JANUS_VIDEOROOM_ERROR_INVALID_ELEMENT);
		if(error_code != 0)
			goto plugin_response;
		json_t *room = json_object_get(root, "room");
		json_t *pub_id = json_object_get(root, "publisher_id");
		int video_port = -1, video_pt = 0;
		uint32_t video_ssrc = 0;
		int audio_port = -1, audio_pt = 0;
		uint32_t audio_ssrc = 0;
		json_t *vid_port = json_object_get(root, "video_port");
		if(vid_port) {
			video_port = json_integer_value(vid_port);
			json_t *pt = json_object_get(root, "video_pt");
			if(pt)
				video_pt = json_integer_value(pt);
			json_t *ssrc = json_object_get(root, "video_ssrc");
			if(ssrc)
				video_ssrc = json_integer_value(ssrc);
		}
		json_t *au_port = json_object_get(root, "audio_port");
		if(au_port) {
			audio_port = json_integer_value(au_port);
			json_t *pt = json_object_get(root, "audio_pt");
			if(pt)
				audio_pt = json_integer_value(pt);
			json_t *ssrc = json_object_get(root, "audio_ssrc");
			if(ssrc)
				audio_ssrc = json_integer_value(ssrc);
		}
		json_t *json_host = json_object_get(root, "host");
		
		guint64 room_id = json_integer_value(room);
		guint64 publisher_id = json_integer_value(pub_id);
		const gchar* host = json_string_value(json_host);
		janus_mutex_lock(&rooms_mutex);
		janus_videoroom *videoroom = NULL;
		error_code = janus_videoroom_access_room(root, TRUE, FALSE, &videoroom, error_cause, sizeof(error_cause));
		janus_mutex_unlock(&rooms_mutex);
		if(error_code != 0)
			goto plugin_response;
		janus_mutex_lock(&videoroom->participants_mutex);
		janus_videoroom_participant* publisher = g_hash_table_lookup(videoroom->participants, &publisher_id);
		if(publisher == NULL) {
			janus_mutex_unlock(&videoroom->participants_mutex);
			JANUS_LOG(LOG_ERR, "No such publisher (%"SCNu64")\n", publisher_id);
			error_code = JANUS_VIDEOROOM_ERROR_NO_SUCH_FEED;
			g_snprintf(error_cause, 512, "No such feed (%"SCNu64")", publisher_id);
			goto plugin_response;
		}
		if(publisher->udp_sock <= 0) {
			publisher->udp_sock = socket(AF_INET, SOCK_DGRAM, IPPROTO_UDP);
			if(publisher->udp_sock <= 0) {
				janus_mutex_unlock(&videoroom->participants_mutex);
				JANUS_LOG(LOG_ERR, "Could not open UDP socket for rtp stream for publisher (%"SCNu64")\n", publisher_id);
				error_code = JANUS_VIDEOROOM_ERROR_UNKNOWN_ERROR;
				g_snprintf(error_cause, 512, "Could not open UDP socket for rtp stream");
				goto plugin_response;
			}
		}
		guint32 audio_handle = 0;
		guint32 video_handle = 0;
		if(audio_port > 0) {
			audio_handle = janus_videoroom_rtp_forwarder_add_helper(publisher, host, audio_port, audio_pt, audio_ssrc, FALSE);
		}
		if(video_port > 0) {
			video_handle = janus_videoroom_rtp_forwarder_add_helper(publisher, host, video_port, video_pt, video_ssrc, TRUE);
		}
		janus_mutex_unlock(&videoroom->participants_mutex);
		response = json_object();
		json_t* rtp_stream = json_object();
		if(audio_handle > 0) {
			json_object_set_new(rtp_stream, "audio_stream_id", json_integer(audio_handle));
			json_object_set_new(rtp_stream, "audio", json_integer(audio_port));
		}
		if(video_handle > 0) {
			/* Send a FIR to the new RTP forward publisher */
			char buf[20];
			memset(buf, 0, 20);
			janus_rtcp_fir((char *)&buf, 20, &publisher->fir_seq);
			JANUS_LOG(LOG_VERB, "New RTP forward publisher, sending FIR to %"SCNu64" (%s)\n", publisher->user_id, publisher->display ? publisher->display : "??");
			gateway->relay_rtcp(publisher->session->handle, 1, buf, 20);
			/* Send a PLI too, just in case... */
			memset(buf, 0, 12);
			janus_rtcp_pli((char *)&buf, 12);
			JANUS_LOG(LOG_VERB, "New RTP forward publisher, sending PLI to %"SCNu64" (%s)\n", publisher->user_id, publisher->display ? publisher->display : "??");
			gateway->relay_rtcp(publisher->session->handle, 1, buf, 12);
			/* Done */
			json_object_set_new(rtp_stream, "video_stream_id", json_integer(video_handle));
			json_object_set_new(rtp_stream, "video", json_integer(video_port));
		}
		json_object_set_new(rtp_stream, "host", json_string(host));
		json_object_set_new(response, "publisher_id", json_integer(publisher_id));
		json_object_set_new(response, "rtp_stream", rtp_stream);
		json_object_set_new(response, "room", json_integer(room_id));
		json_object_set_new(response, "videoroom", json_string("rtp_forward"));
		goto plugin_response;
	} else if(!strcasecmp(request_text, "stop_rtp_forward")) {
		JANUS_VALIDATE_JSON_OBJECT(root, stop_rtp_forward_parameters,
			error_code, error_cause, TRUE,
			JANUS_VIDEOROOM_ERROR_MISSING_ELEMENT, JANUS_VIDEOROOM_ERROR_INVALID_ELEMENT);
		if(error_code != 0)
			goto plugin_response;
		json_t *room = json_object_get(root, "room");
		json_t *pub_id = json_object_get(root, "publisher_id");
		json_t *id = json_object_get(root, "stream_id");

		guint64 room_id = json_integer_value(room);
		guint64 publisher_id = json_integer_value(pub_id);
		guint32 stream_id = json_integer_value(id);
		janus_mutex_lock(&rooms_mutex);
		janus_videoroom *videoroom = NULL;
		error_code = janus_videoroom_access_room(root, TRUE, FALSE, &videoroom, error_cause, sizeof(error_cause));
		janus_mutex_unlock(&rooms_mutex);
		if(error_code != 0)
			goto plugin_response;
		janus_mutex_lock(&videoroom->participants_mutex);
		janus_videoroom_participant *publisher = g_hash_table_lookup(videoroom->participants, &publisher_id);
		if(publisher == NULL) {
			janus_mutex_unlock(&videoroom->participants_mutex);
			JANUS_LOG(LOG_ERR, "No such publisher (%"SCNu64")\n", publisher_id);
			error_code = JANUS_VIDEOROOM_ERROR_NO_SUCH_FEED;
			g_snprintf(error_cause, 512, "No such feed (%"SCNu64")", publisher_id);
			goto plugin_response;
		}
		janus_mutex_lock(&publisher->rtp_forwarders_mutex);
		if(g_hash_table_lookup(publisher->rtp_forwarders, GUINT_TO_POINTER(stream_id)) == NULL) {
			janus_mutex_unlock(&publisher->rtp_forwarders_mutex);
			janus_mutex_unlock(&videoroom->participants_mutex);
			JANUS_LOG(LOG_ERR, "No such stream (%"SCNu32")\n", stream_id);
			error_code = JANUS_VIDEOROOM_ERROR_NO_SUCH_FEED;
			g_snprintf(error_cause, 512, "No such stream (%"SCNu32")", stream_id);
			goto plugin_response;
		}
		g_hash_table_remove(publisher->rtp_forwarders, GUINT_TO_POINTER(stream_id));
		janus_mutex_unlock(&publisher->rtp_forwarders_mutex);
		janus_mutex_unlock(&videoroom->participants_mutex);
		response = json_object();
		json_object_set_new(response, "videoroom", json_string("stop_rtp_forward"));
		json_object_set_new(response, "room", json_integer(room_id));
		json_object_set_new(response, "publisher_id", json_integer(publisher_id));
		json_object_set_new(response, "stream_id", json_integer(stream_id));
		goto plugin_response;
	} else if(!strcasecmp(request_text, "exists")) {
		/* Check whether a given room exists or not, returns true/false */	
		JANUS_VALIDATE_JSON_OBJECT(root, room_parameters,
			error_code, error_cause, TRUE,
			JANUS_VIDEOROOM_ERROR_MISSING_ELEMENT, JANUS_VIDEOROOM_ERROR_INVALID_ELEMENT);
		if(error_code != 0)
			goto plugin_response;
		json_t *room = json_object_get(root, "room");
		guint64 room_id = json_integer_value(room);
		janus_mutex_lock(&rooms_mutex);
		gboolean room_exists = g_hash_table_contains(rooms, &room_id);
		janus_mutex_unlock(&rooms_mutex);
		response = json_object();
		json_object_set_new(response, "videoroom", json_string("success"));
		json_object_set_new(response, "room", json_integer(room_id));
		json_object_set_new(response, "exists", room_exists ? json_true() : json_false());
		goto plugin_response;
	} else if(!strcasecmp(request_text, "allowed")) {
		JANUS_LOG(LOG_VERB, "Attempt to edit the list of allowed participants in an existing videoroom room\n");
		JANUS_VALIDATE_JSON_OBJECT(root, allowed_parameters,
			error_code, error_cause, TRUE,
			JANUS_VIDEOROOM_ERROR_MISSING_ELEMENT, JANUS_VIDEOROOM_ERROR_INVALID_ELEMENT);
		if(error_code != 0)
			goto plugin_response;
		json_t *action = json_object_get(root, "action");
		json_t *room = json_object_get(root, "room");
		json_t *allowed = json_object_get(root, "allowed");
		const char *action_text = json_string_value(action);
		if(strcasecmp(action_text, "enable") && strcasecmp(action_text, "disable") &&
				strcasecmp(action_text, "add") && strcasecmp(action_text, "remove")) {
			JANUS_LOG(LOG_ERR, "Unsupported action '%s' (allowed)\n", action_text);
			error_code = JANUS_VIDEOROOM_ERROR_INVALID_ELEMENT;
			g_snprintf(error_cause, 512, "Unsupported action '%s' (allowed)", action_text);
			goto plugin_response;
		}
		guint64 room_id = json_integer_value(room);
		janus_mutex_lock(&rooms_mutex);
		janus_videoroom *videoroom = g_hash_table_lookup(rooms, &room_id);
		if(videoroom == NULL) {
			janus_mutex_unlock(&rooms_mutex);
			JANUS_LOG(LOG_ERR, "No such room (%"SCNu64")\n", room_id);
			error_code = JANUS_VIDEOROOM_ERROR_NO_SUCH_ROOM;
			g_snprintf(error_cause, 512, "No such room (%"SCNu64")", room_id);
			goto plugin_response;
		}
		/* A secret may be required for this action */
		JANUS_CHECK_SECRET(videoroom->room_secret, root, "secret", error_code, error_cause,
			JANUS_VIDEOROOM_ERROR_MISSING_ELEMENT, JANUS_VIDEOROOM_ERROR_INVALID_ELEMENT, JANUS_VIDEOROOM_ERROR_UNAUTHORIZED);
		if(error_code != 0) {
			janus_mutex_unlock(&rooms_mutex);
			goto plugin_response;
		}
		if(!strcasecmp(action_text, "enable")) {
			JANUS_LOG(LOG_VERB, "Enabling the check on allowed authorization tokens for room %"SCNu64"\n", room_id);
			videoroom->check_tokens = TRUE;
		} else if(!strcasecmp(action_text, "disable")) {
			JANUS_LOG(LOG_VERB, "Disabling the check on allowed authorization tokens for room %"SCNu64" (free entry)\n", room_id);
			videoroom->check_tokens = FALSE;
		} else {
			gboolean add = !strcasecmp(action_text, "add");
			if(allowed) {
				/* Make sure the "allowed" array only contains strings */
				gboolean ok = TRUE;
				if(json_array_size(allowed) > 0) {
					size_t i = 0;
					for(i=0; i<json_array_size(allowed); i++) {
						json_t *a = json_array_get(allowed, i);
						if(!a || !json_is_string(a)) {
							ok = FALSE;
							break;
						}
					}
				}
				if(!ok) {
					JANUS_LOG(LOG_ERR, "Invalid element in the allowed array (not a string)\n");
					error_code = JANUS_VIDEOROOM_ERROR_INVALID_ELEMENT;
					g_snprintf(error_cause, 512, "Invalid element in the allowed array (not a string)");
					janus_mutex_unlock(&rooms_mutex);
					goto plugin_response;
				}
				size_t i = 0;
				for(i=0; i<json_array_size(allowed); i++) {
					const char *token = json_string_value(json_array_get(allowed, i));
					if(add) {
						if(!g_hash_table_lookup(videoroom->allowed, token))
							g_hash_table_insert(videoroom->allowed, g_strdup(token), GINT_TO_POINTER(TRUE));
					} else {
						g_hash_table_remove(videoroom->allowed, token);
					}
				}
			}
		}
		/* Prepare response */
		response = json_object();
		json_object_set_new(response, "videoroom", json_string("success"));
		json_object_set_new(response, "room", json_integer(videoroom->room_id));
		json_t *list = json_array();
		if(strcasecmp(action_text, "disable")) {
			if(g_hash_table_size(videoroom->allowed) > 0) {
				GHashTableIter iter;
				gpointer key;
				g_hash_table_iter_init(&iter, videoroom->allowed);
				while(g_hash_table_iter_next(&iter, &key, NULL)) {
					char *token = key;
					json_array_append_new(list, json_string(token));
				}
			}
			json_object_set_new(response, "allowed", list);
		}
		/* Done */
		janus_mutex_unlock(&rooms_mutex);
		JANUS_LOG(LOG_VERB, "VideoRoom room allowed list updated\n");
		goto plugin_response;
	} else if(!strcasecmp(request_text, "kick")) {
		JANUS_LOG(LOG_VERB, "Attempt to kick a participant from an existing videoroom room\n");
		JANUS_VALIDATE_JSON_OBJECT(root, kick_parameters,
			error_code, error_cause, TRUE,
			JANUS_VIDEOROOM_ERROR_MISSING_ELEMENT, JANUS_VIDEOROOM_ERROR_INVALID_ELEMENT);
		if(error_code != 0)
			goto plugin_response;
		json_t *room = json_object_get(root, "room");
		json_t *id = json_object_get(root, "id");
		guint64 room_id = json_integer_value(room);
		janus_mutex_lock(&rooms_mutex);
		janus_videoroom *videoroom = g_hash_table_lookup(rooms, &room_id);
		if(videoroom == NULL) {
			janus_mutex_unlock(&rooms_mutex);
			JANUS_LOG(LOG_ERR, "No such room (%"SCNu64")\n", room_id);
			error_code = JANUS_VIDEOROOM_ERROR_NO_SUCH_ROOM;
			g_snprintf(error_cause, 512, "No such room (%"SCNu64")", room_id);
			goto plugin_response;
		}
		janus_mutex_lock(&videoroom->participants_mutex);
		/* A secret may be required for this action */
		JANUS_CHECK_SECRET(videoroom->room_secret, root, "secret", error_code, error_cause,
			JANUS_VIDEOROOM_ERROR_MISSING_ELEMENT, JANUS_VIDEOROOM_ERROR_INVALID_ELEMENT, JANUS_VIDEOROOM_ERROR_UNAUTHORIZED);
		if(error_code != 0) {
			janus_mutex_unlock(&videoroom->participants_mutex);
			janus_mutex_unlock(&rooms_mutex);
			goto plugin_response;
		}
		guint64 user_id = json_integer_value(id);
		janus_videoroom_participant *participant = g_hash_table_lookup(videoroom->participants, &user_id);
		if(participant == NULL) {
			janus_mutex_unlock(&videoroom->participants_mutex);
			janus_mutex_unlock(&rooms_mutex);
			JANUS_LOG(LOG_ERR, "No such user %"SCNu64" in room %"SCNu64"\n", user_id, room_id);
			error_code = JANUS_VIDEOROOM_ERROR_NO_SUCH_FEED;
			g_snprintf(error_cause, 512, "No such user %"SCNu64" in room %"SCNu64, user_id, room_id);
			goto plugin_response;
		}
		/* Tell the core to tear down the PeerConnection, hangup_media will do the rest
		 * 	FIXME: this only kicks the publisher, but not the subscriptions it created */
		if(participant && participant->session)
			gateway->close_pc(participant->session->handle);
		JANUS_LOG(LOG_VERB, "Kicked user %"SCNu64" from room %"SCNu64"\n", user_id, room_id);
		/* Prepare response */
		response = json_object();
		json_object_set_new(response, "videoroom", json_string("success"));
		/* Done */
		janus_mutex_unlock(&videoroom->participants_mutex);
		janus_mutex_unlock(&rooms_mutex);
		goto plugin_response;
	} else if(!strcasecmp(request_text, "listparticipants")) {
		/* List all participants in a room, specifying whether they're publishers or just attendees */	
		JANUS_VALIDATE_JSON_OBJECT(root, room_parameters,
			error_code, error_cause, TRUE,
			JANUS_VIDEOROOM_ERROR_MISSING_ELEMENT, JANUS_VIDEOROOM_ERROR_INVALID_ELEMENT);
		if(error_code != 0)
			goto plugin_response;
		json_t *room = json_object_get(root, "room");
		guint64 room_id = json_integer_value(room);
		janus_mutex_lock(&rooms_mutex);
		janus_videoroom *videoroom = NULL;
		error_code = janus_videoroom_access_room(root, FALSE, FALSE, &videoroom, error_cause, sizeof(error_cause));
		janus_mutex_unlock(&rooms_mutex);
		if(error_code != 0)
			goto plugin_response;
		/* Return a list of all participants (whether they're publishing or not) */
		json_t *list = json_array();
		GHashTableIter iter;
		gpointer value;
		janus_mutex_lock(&videoroom->participants_mutex);
		g_hash_table_iter_init(&iter, videoroom->participants);
		while (!videoroom->destroyed && g_hash_table_iter_next(&iter, NULL, &value)) {
			janus_videoroom_participant *p = value;
			json_t *pl = json_object();
			json_object_set_new(pl, "id", json_integer(p->user_id));
			if(p->display)
				json_object_set_new(pl, "display", json_string(p->display));
			json_object_set_new(pl, "publisher", (p->sdp && p->session->started) ? json_true() : json_false());
			if ((p->sdp && p->session->started)) {
				json_object_set_new(pl, "internal_audio_ssrc", json_integer(p->audio_ssrc));
				json_object_set_new(pl, "internal_video_ssrc", json_integer(p->video_ssrc));
			}
			json_array_append_new(list, pl);
		}
		janus_mutex_unlock(&videoroom->participants_mutex);
		response = json_object();
		json_object_set_new(response, "videoroom", json_string("participants"));
		json_object_set_new(response, "room", json_integer(room_id));
		json_object_set_new(response, "participants", list);
		goto plugin_response;
	} else if(!strcasecmp(request_text, "listforwarders")) {
		/* List all forwarders in a room */	
		JANUS_VALIDATE_JSON_OBJECT(root, room_parameters,
			error_code, error_cause, TRUE,
			JANUS_VIDEOROOM_ERROR_MISSING_ELEMENT, JANUS_VIDEOROOM_ERROR_INVALID_ELEMENT);
		if(error_code != 0)
			goto plugin_response;
		json_t *room = json_object_get(root, "room");
		guint64 room_id = json_integer_value(room);
		janus_mutex_lock(&rooms_mutex);
		janus_videoroom *videoroom = g_hash_table_lookup(rooms, &room_id);
		if(videoroom == NULL) {
			JANUS_LOG(LOG_ERR, "No such room (%"SCNu64")\n", room_id);
			error_code = JANUS_VIDEOROOM_ERROR_NO_SUCH_ROOM;
			g_snprintf(error_cause, 512, "No such room (%"SCNu64")", room_id);
			janus_mutex_unlock(&rooms_mutex);
			goto plugin_response;
		}
		if(videoroom->destroyed) {
			JANUS_LOG(LOG_ERR, "No such room (%"SCNu64")\n", room_id);
			error_code = JANUS_VIDEOROOM_ERROR_NO_SUCH_ROOM;
			g_snprintf(error_cause, 512, "No such room (%"SCNu64")", room_id);
			janus_mutex_unlock(&rooms_mutex);
			goto plugin_response;
		}
		/* A secret may be required for this action */
		JANUS_CHECK_SECRET(videoroom->room_secret, root, "secret", error_code, error_cause,
			JANUS_VIDEOROOM_ERROR_MISSING_ELEMENT, JANUS_VIDEOROOM_ERROR_INVALID_ELEMENT, JANUS_VIDEOROOM_ERROR_UNAUTHORIZED);
		if(error_code != 0) {
			janus_mutex_unlock(&rooms_mutex);
			goto plugin_response;
		}
		/* Return a list of all forwarders */
		json_t *list = json_array();
		GHashTableIter iter;
		gpointer value;
		janus_mutex_lock(&videoroom->participants_mutex);
		g_hash_table_iter_init(&iter, videoroom->participants);
		while (!videoroom->destroyed && g_hash_table_iter_next(&iter, NULL, &value)) {
			janus_videoroom_participant *p = value;
			janus_mutex_lock(&p->rtp_forwarders_mutex);
			if(g_hash_table_size(p->rtp_forwarders) == 0) {
				janus_mutex_unlock(&p->rtp_forwarders_mutex);
				continue;
			}
			json_t *pl = json_object();
			json_object_set_new(pl, "publisher_id", json_integer(p->user_id));
			if(p->display)
				json_object_set_new(pl, "display", json_string(p->display));
			json_t *flist = json_array();
			GHashTableIter iter_f;
			gpointer key_f, value_f;			
			g_hash_table_iter_init(&iter_f, p->rtp_forwarders);
			while(g_hash_table_iter_next(&iter_f, &key_f, &value_f)) {				
				json_t *fl = json_object();
				guint32 rpk = GPOINTER_TO_UINT(key_f);
				janus_videoroom_rtp_forwarder *rpv = value_f;
				json_object_set_new(fl, "ip", json_string(inet_ntoa(rpv->serv_addr.sin_addr)));
				if(rpv->is_video) {
					json_object_set_new(fl, "video_stream_id", json_integer(rpk));
					json_object_set_new(fl, "port", json_integer(ntohs(rpv->serv_addr.sin_port)));
					if(rpv->payload_type)
						json_object_set_new(fl, "pt", json_integer(rpv->payload_type));
					if(rpv->ssrc)
						json_object_set_new(fl, "ssrc", json_integer(rpv->ssrc));
				} else {
					json_object_set_new(fl, "audio_stream_id", json_integer(rpk));
					json_object_set_new(fl, "port", json_integer(ntohs(rpv->serv_addr.sin_port)));
					if(rpv->payload_type)
						json_object_set_new(fl, "pt", json_integer(rpv->payload_type));
					if(rpv->ssrc)
						json_object_set_new(fl, "ssrc", json_integer(rpv->ssrc));
				}
				json_array_append_new(flist, fl);
			}		
			janus_mutex_unlock(&p->rtp_forwarders_mutex);
			json_object_set_new(pl, "rtp_forwarder", flist);
			json_array_append_new(list, pl);
		}
		janus_mutex_unlock(&videoroom->participants_mutex);
		janus_mutex_unlock(&rooms_mutex);
		response = json_object();
		json_object_set_new(response, "room", json_integer(room_id));
		json_object_set_new(response, "rtp_forwarders", list);
		goto plugin_response;
	} else if(!strcasecmp(request_text, "join") || !strcasecmp(request_text, "joinandconfigure")
			|| !strcasecmp(request_text, "configure") || !strcasecmp(request_text, "publish") || !strcasecmp(request_text, "unpublish")
			|| !strcasecmp(request_text, "start") || !strcasecmp(request_text, "pause") || !strcasecmp(request_text, "switch") || !strcasecmp(request_text, "stop")
			|| !strcasecmp(request_text, "add") || !strcasecmp(request_text, "remove") || !strcasecmp(request_text, "leave")) {
		/* These messages are handled asynchronously */

		janus_videoroom_message *msg = g_malloc0(sizeof(janus_videoroom_message));
		msg->handle = handle;
		msg->transaction = transaction;
		msg->message = root;
		msg->jsep = jsep;
		g_async_queue_push(messages, msg);

		return janus_plugin_result_new(JANUS_PLUGIN_OK_WAIT, NULL, NULL);
	} else {
		JANUS_LOG(LOG_VERB, "Unknown request '%s'\n", request_text);
		error_code = JANUS_VIDEOROOM_ERROR_INVALID_REQUEST;
		g_snprintf(error_cause, 512, "Unknown request '%s'", request_text);
	}

plugin_response:
		{
			if(error_code == 0 && !response) {
				error_code = JANUS_VIDEOROOM_ERROR_UNKNOWN_ERROR;
				g_snprintf(error_cause, 512, "Invalid response");
			}
			if(error_code != 0) {
				/* Prepare JSON error event */
				json_t *event = json_object();
				json_object_set_new(event, "videoroom", json_string("event"));
				json_object_set_new(event, "error_code", json_integer(error_code));
				json_object_set_new(event, "error", json_string(error_cause));
				response = event;
			}
			if(root != NULL)
				json_decref(root);
			if(jsep != NULL)
				json_decref(jsep);
			g_free(transaction);

			return janus_plugin_result_new(JANUS_PLUGIN_OK, NULL, response);
		}

}

void janus_videoroom_setup_media(janus_plugin_session *handle) {
	JANUS_LOG(LOG_INFO, "WebRTC media is now available\n");
	if(g_atomic_int_get(&stopping) || !g_atomic_int_get(&initialized))
		return;
	janus_videoroom_session *session = (janus_videoroom_session *)handle->plugin_handle;	
	if(!session) {
		JANUS_LOG(LOG_ERR, "No session associated with this handle...\n");
		return;
	}
	if(session->destroyed)
		return;
	g_atomic_int_set(&session->hangingup, 0);

	/* Media relaying can start now */
	session->started = TRUE;

	if(session->participant) {
		/* If this is a publisher, notify all listeners about the fact they can
		 * now subscribe; if this is a listener, instead, ask the publisher a FIR */
		if(session->participant_type == janus_videoroom_p_type_publisher) {
			janus_videoroom_participant *participant = (janus_videoroom_participant *)session->participant;
			/* Notify all other participants that there's a new boy in town */
			json_t *list = json_array();
			json_t *pl = json_object();
			json_object_set_new(pl, "id", json_integer(participant->user_id));
			if(participant->display)
				json_object_set_new(pl, "display", json_string(participant->display));
			json_array_append_new(list, pl);
			json_t *pub = json_object();
			json_object_set_new(pub, "videoroom", json_string("event"));
			json_object_set_new(pub, "room", json_integer(participant->room->room_id));
			json_object_set_new(pub, "publishers", list);
			GHashTableIter iter;
			gpointer value;
			janus_videoroom *videoroom = participant->room;
			janus_mutex_lock(&videoroom->participants_mutex);
			g_hash_table_iter_init(&iter, videoroom->participants);
			while (!videoroom->destroyed && g_hash_table_iter_next(&iter, NULL, &value)) {
				janus_videoroom_participant *p = value;
				if(p == participant) {
					continue;	/* Skip the new publisher itself */
				}
				JANUS_LOG(LOG_VERB, "Notifying participant %"SCNu64" (%s)\n", p->user_id, p->display ? p->display : "??");
				int ret = gateway->push_event(p->session->handle, &janus_videoroom_plugin, NULL, pub, NULL);
				JANUS_LOG(LOG_VERB, "  >> %d (%s)\n", ret, janus_get_api_error(ret));
			}
			json_decref(pub);
			janus_mutex_unlock(&videoroom->participants_mutex);
			/* Also notify event handlers */
			if(notify_events && gateway->events_is_enabled()) {
				json_t *info = json_object();
				json_object_set_new(info, "event", json_string("published"));
				json_object_set_new(info, "room", json_integer(participant->room->room_id));
				json_object_set_new(info, "id", json_integer(participant->user_id));
				gateway->notify_event(&janus_videoroom_plugin, session->handle, info);
			}
		} else if(session->participant_type == janus_videoroom_p_type_subscriber) {
			janus_videoroom_listener *l = (janus_videoroom_listener *)session->participant;
			if(l && l->feed) {
				janus_videoroom_participant *p = l->feed;
				if(p && p->session) {
					/* Send a FIR */
					char buf[20];
					memset(buf, 0, 20);
					janus_rtcp_fir((char *)&buf, 20, &p->fir_seq);
					JANUS_LOG(LOG_VERB, "New listener available, sending FIR to %"SCNu64" (%s)\n", p->user_id, p->display ? p->display : "??");
					gateway->relay_rtcp(p->session->handle, 1, buf, 20);
					/* Send a PLI too, just in case... */
					memset(buf, 0, 12);
					janus_rtcp_pli((char *)&buf, 12);
					JANUS_LOG(LOG_VERB, "New listener available, sending PLI to %"SCNu64" (%s)\n", p->user_id, p->display ? p->display : "??");
					gateway->relay_rtcp(p->session->handle, 1, buf, 12);
					/* Also notify event handlers */
					if(notify_events && gateway->events_is_enabled()) {
						json_t *info = json_object();
						json_object_set_new(info, "event", json_string("subscribed"));
						json_object_set_new(info, "room", json_integer(p->room->room_id));
						json_object_set_new(info, "feed", json_integer(p->user_id));
						gateway->notify_event(&janus_videoroom_plugin, session->handle, info);
					}
				}
			}
		} else if(session->participant_type == janus_videoroom_p_type_subscriber_muxed) {
			/* Do the same, but for all feeds */
			janus_videoroom_listener_muxed *listener = (janus_videoroom_listener_muxed *)session->participant;
			if(listener == NULL)
				return;
			GSList *ps = listener->listeners;
			while(ps) {
				janus_videoroom_listener *l = (janus_videoroom_listener *)ps->data;
				if(l && l->feed) {
					janus_videoroom_participant *p = l->feed;
					if(p && p->session) {
						/* Send a FIR */
						char buf[20];
						memset(buf, 0, 20);
						janus_rtcp_fir((char *)&buf, 20, &p->fir_seq);
						JANUS_LOG(LOG_VERB, "New Multiplexed listener available, sending FIR to %"SCNu64" (%s)\n", p->user_id, p->display ? p->display : "??");
						gateway->relay_rtcp(p->session->handle, 1, buf, 20);
						/* Send a PLI too, just in case... */
						memset(buf, 0, 12);
						janus_rtcp_pli((char *)&buf, 12);
						JANUS_LOG(LOG_VERB, "New Multiplexed listener available, sending PLI to %"SCNu64" (%s)\n", p->user_id, p->display ? p->display : "??");
						gateway->relay_rtcp(p->session->handle, 1, buf, 12);
					}
				}
				ps = ps->next;
			}
		}
	}
}

void janus_videoroom_incoming_rtp(janus_plugin_session *handle, int video, char *buf, int len) {
	if(handle == NULL || handle->stopped || g_atomic_int_get(&stopping) || !g_atomic_int_get(&initialized) || !gateway)
		return;
	janus_videoroom_session *session = (janus_videoroom_session *)handle->plugin_handle;
	if(!session || session->destroyed || !session->participant || session->participant_type != janus_videoroom_p_type_publisher)
		return;
	janus_videoroom_participant *participant = (janus_videoroom_participant *)session->participant;
<<<<<<< HEAD
	if(participant->audio_level_extmap_id > 0 && participant->audio_active) {
		int level = 0;
		int audio_level = janus_rtp_header_extension_parse_audio_level_and_return(buf, len, participant->audio_level_extmap_id, &level);
		participant->audio_dBov_sum = participant->audio_dBov_sum + audio_level;
		participant->audio_active_packets = participant->audio_active_packets + 1;
		if(participant->audio_active_packets == 150) {
			if(participant->audio_dBov_sum < 3000) {
				// Notify participants
				json_t *event = json_object();
				json_object_set_new(event, "event", json_string("talking"));
				json_object_set_new(event, "user", json_string(participant->display));
				gateway->push_event(session->handle, &janus_videoroom_plugin, NULL, event, NULL);
				json_decref(event);
				JANUS_LOG(LOG_ERR, "AVG audio_level %f\n", (float)participant->audio_dBov_sum/(float)participant->audio_active_packets);
			}
			participant->audio_active_packets = 0;
			participant->audio_dBov_sum = 0;
		}
=======
	if(participant->audio_active) {
		int level = 0;
        if(janus_rtp_header_extension_parse_audio_level(buf, len, participant->audio_level_extmap_id, &level) == 0) {
            // JANUS_LOG(LOG_INFO, "Audio level is %d\n", level);
            participant->audio_dBov_sum = participant->audio_dBov_sum + level;
            participant->audio_active_packets = participant->audio_active_packets + 1;
	    // 2 seconds of talking (100 packets) with average of ~25 dBow
            if(participant->audio_active_packets == 100) {
                if(participant->audio_dBov_sum < 2500) {
                    // Notify participants
                    json_t *event = json_object();
                    json_object_set_new(event, "event", json_string("talking"));
                    json_object_set_new(event, "user", json_string(participant->display));
                    janus_videoroom_notify_participants(participant, event);
                    json_decref(event);
                    // JANUS_LOG(LOG_WARN, "AVG audio_level %f\n", (float)participant->audio_dBov_sum/(float)participant->audio_active_packets);
                }
                participant->audio_active_packets = 0;
                participant->audio_dBov_sum = 0;
            }
        }
>>>>>>> 764005c7
	}
	if((!video && participant->audio_active) || (video && participant->video_active)) {
		/* Update payload type and SSRC */
		janus_mutex_lock(&participant->rtp_forwarders_mutex);
		rtp_header *rtp = (rtp_header *)buf;
		rtp->type = video ? participant->video_pt : participant->audio_pt;
		rtp->ssrc = htonl(video ? participant->video_ssrc : participant->audio_ssrc);
		/* Forward RTP to the appropriate port for the rtp_forwarders associated with this publisher, if there are any */
		GHashTableIter iter;
		gpointer value;
		g_hash_table_iter_init(&iter, participant->rtp_forwarders);
		while(participant->udp_sock > 0 && g_hash_table_iter_next(&iter, NULL, &value)) {
			janus_videoroom_rtp_forwarder* rtp_forward = (janus_videoroom_rtp_forwarder*)value;
			/* Check if payload type and/or SSRC need to be overwritten for this forwarder */
			int pt = rtp->type;
			uint32_t ssrc = ntohl(rtp->ssrc);
			if(rtp_forward->payload_type > 0)
				rtp->type = rtp_forward->payload_type;
			if(rtp_forward->ssrc > 0)
				rtp->ssrc = htonl(rtp_forward->ssrc);
			if(video && rtp_forward->is_video) {
				sendto(participant->udp_sock, buf, len, 0, (struct sockaddr*)&rtp_forward->serv_addr, sizeof(rtp_forward->serv_addr));
			}
			else if(!video && !rtp_forward->is_video) {
				sendto(participant->udp_sock, buf, len, 0, (struct sockaddr*)&rtp_forward->serv_addr, sizeof(rtp_forward->serv_addr));
			}
			/* Restore original values of payload type and SSRC before going on */
			rtp->type = pt;
			rtp->ssrc = htonl(ssrc);
		}
		janus_mutex_unlock(&participant->rtp_forwarders_mutex);
		/* Save the frame if we're recording */
		janus_recorder_save_frame(video ? participant->vrc : participant->arc, buf, len);
		/* Done, relay it */
		janus_videoroom_rtp_relay_packet packet;
		packet.data = rtp;
		packet.length = len;
		packet.is_video = video;
		/* Backup the actual timestamp and sequence number set by the publisher, in case switching is involved */
		packet.timestamp = ntohl(packet.data->timestamp);
		packet.seq_number = ntohs(packet.data->seq_number);
		/* Go */
		g_slist_foreach(participant->listeners, janus_videoroom_relay_rtp_packet, &packet);
		
		/* Check if we need to send any REMB, FIR or PLI back to this publisher */
		if(video && participant->video_active) {
			/* Did we send a REMB already, or is it time to send one? */
			gboolean send_remb = FALSE;
			if(participant->remb_latest == 0 && participant->remb_startup > 0) {
				/* Still in the starting phase, send the ramp-up REMB feedback */
				send_remb = TRUE;
			} else if(participant->remb_latest > 0 && janus_get_monotonic_time()-participant->remb_latest >= 5*G_USEC_PER_SEC) {
				/* 5 seconds have passed since the last REMB, send a new one */
				send_remb = TRUE;
			}		
			if(send_remb) {
				/* We send a few incremental REMB messages at startup */
				uint64_t bitrate = (participant->bitrate ? participant->bitrate : 256*1024);
				if(participant->remb_startup > 0) {
					bitrate = bitrate/participant->remb_startup;
					participant->remb_startup--;
				}
				JANUS_LOG(LOG_VERB, "Sending REMB (%s, %"SCNu64")\n", participant->display, bitrate);
				char rtcpbuf[24];
				janus_rtcp_remb((char *)(&rtcpbuf), 24, bitrate);
				gateway->relay_rtcp(handle, video, rtcpbuf, 24);
				if(participant->remb_startup == 0)
					participant->remb_latest = janus_get_monotonic_time();
			}
			/* Generate FIR/PLI too, if needed */
			if(video && participant->video_active && (participant->room->fir_freq > 0)) {
				/* FIXME Very ugly hack to generate RTCP every tot seconds/frames */
				gint64 now = janus_get_monotonic_time();
				if((now-participant->fir_latest) >= (participant->room->fir_freq*G_USEC_PER_SEC)) {
					/* FIXME We send a FIR every tot seconds */
					participant->fir_latest = now;
					char rtcpbuf[24];
					memset(rtcpbuf, 0, 24);
					janus_rtcp_fir((char *)&rtcpbuf, 20, &participant->fir_seq);
					JANUS_LOG(LOG_VERB, "Sending FIR to %"SCNu64" (%s)\n", participant->user_id, participant->display ? participant->display : "??");
					gateway->relay_rtcp(handle, video, rtcpbuf, 20);
					/* Send a PLI too, just in case... */
					memset(rtcpbuf, 0, 12);
					janus_rtcp_pli((char *)&rtcpbuf, 12);
					JANUS_LOG(LOG_VERB, "Sending PLI to %"SCNu64" (%s)\n", participant->user_id, participant->display ? participant->display : "??");
					gateway->relay_rtcp(handle, video, rtcpbuf, 12);
				}
			}
		}
	}
}

void janus_videoroom_incoming_rtcp(janus_plugin_session *handle, int video, char *buf, int len) {
	if(g_atomic_int_get(&stopping) || !g_atomic_int_get(&initialized))
		return;
	janus_videoroom_session *session = (janus_videoroom_session *)handle->plugin_handle;	
	if(!session) {
		JANUS_LOG(LOG_ERR, "No session associated with this handle...\n");
		return;
	}
	if(session->destroyed)
		return;
	if(session->participant_type == janus_videoroom_p_type_subscriber) {
		/* A listener sent some RTCP, check what it is and if we need to forward it to the publisher */
		janus_videoroom_listener *l = (janus_videoroom_listener *)session->participant;
		if(!l || !l->video)
			return;	/* The only feedback we handle is video related anyway... */
		if(janus_rtcp_has_fir(buf, len)) {
			/* We got a FIR, forward it to the publisher */
			if(l->feed) {
				janus_videoroom_participant *p = l->feed;
				if(p && p->session) {
					char rtcpbuf[20];
					memset(rtcpbuf, 0, 20);
					janus_rtcp_fir((char *)&rtcpbuf, 20, &p->fir_seq);
					JANUS_LOG(LOG_VERB, "Got a FIR from a listener, forwarding it to %"SCNu64" (%s)\n", p->user_id, p->display ? p->display : "??");
					gateway->relay_rtcp(p->session->handle, 1, rtcpbuf, 20);
				}
			}
		}
		if(janus_rtcp_has_pli(buf, len)) {
			/* We got a PLI, forward it to the publisher */
			if(l->feed) {
				janus_videoroom_participant *p = l->feed;
				if(p && p->session) {
					char rtcpbuf[12];
					memset(rtcpbuf, 0, 12);
					janus_rtcp_pli((char *)&rtcpbuf, 12);
					JANUS_LOG(LOG_VERB, "Got a PLI from a listener, forwarding it to %"SCNu64" (%s)\n", p->user_id, p->display ? p->display : "??");
					gateway->relay_rtcp(p->session->handle, 1, rtcpbuf, 12);
				}
			}
		}
		uint64_t bitrate = janus_rtcp_get_remb(buf, len);
		if(bitrate > 0) {
			/* FIXME We got a REMB from this listener, should we do something about it? */
		}
	}
}

void janus_videoroom_incoming_data(janus_plugin_session *handle, char *buf, int len) {
	if(handle == NULL || handle->stopped || g_atomic_int_get(&stopping) || !g_atomic_int_get(&initialized) || !gateway)
		return;
	if(buf == NULL || len <= 0)
		return;
	janus_videoroom_session *session = (janus_videoroom_session *)handle->plugin_handle;
	if(!session || session->destroyed || !session->participant || session->participant_type != janus_videoroom_p_type_publisher)
		return;
	janus_videoroom_participant *participant = (janus_videoroom_participant *)session->participant;
	/* Get a string out of the data */
	char *text = g_malloc0(len+1);
	memcpy(text, buf, len);
	*(text+len) = '\0';
	JANUS_LOG(LOG_VERB, "Got a DataChannel message (%zu bytes) to forward: %s\n", strlen(text), text);
	g_slist_foreach(participant->listeners, janus_videoroom_relay_data_packet, text);
	g_free(text);
}

void janus_videoroom_slow_link(janus_plugin_session *handle, int uplink, int video) {
	/* The core is informing us that our peer got too many NACKs, are we pushing media too hard? */
	if(handle == NULL || handle->stopped || g_atomic_int_get(&stopping) || !g_atomic_int_get(&initialized) || !gateway)
		return;
	janus_videoroom_session *session = (janus_videoroom_session *)handle->plugin_handle;
	if(!session || session->destroyed || !session->participant)
		return;
	/* Check if it's an uplink (publisher) or downlink (viewer) issue */
	if(session->participant_type == janus_videoroom_p_type_publisher) {
		if(!uplink) {
			janus_videoroom_participant *publisher = (janus_videoroom_participant *)session->participant;
			if(publisher) {
				/* Send an event on the handle to notify the application: it's
				 * up to the application to then choose a policy and enforce it */
				json_t *event = json_object();
				json_object_set_new(event, "videoroom", json_string("slow_link"));
				/* Also add info on what the current bitrate cap is */
				uint64_t bitrate = (publisher->bitrate ? publisher->bitrate : 256*1024);
				json_object_set_new(event, "current-bitrate", json_integer(bitrate));
				gateway->push_event(session->handle, &janus_videoroom_plugin, NULL, event, NULL);
				json_decref(event);
			}
		} else {
			JANUS_LOG(LOG_WARN, "Got a slow uplink on a VideoRoom publisher? Weird, because it doesn't receive media...\n");
		}
	} else if(session->participant_type == janus_videoroom_p_type_subscriber) {
		if(uplink) {
			janus_videoroom_listener *viewer = (janus_videoroom_listener *)session->participant;
			if(viewer) {
				/* Send an event on the handle to notify the application: it's
				 * up to the application to then choose a policy and enforce it */
				json_t *event = json_object();
				json_object_set_new(event, "videoroom", json_string("slow_link"));
				gateway->push_event(session->handle, &janus_videoroom_plugin, NULL, event, NULL);
				json_decref(event);
			}
		} else {
			JANUS_LOG(LOG_WARN, "Got a slow downlink on a VideoRoom viewer? Weird, because it doesn't send media...\n");
		}
	} else if(session->participant_type == janus_videoroom_p_type_subscriber_muxed) {
		/* TBD. */
	}
}

static void janus_videoroom_recorder_create(janus_videoroom_participant *participant, gboolean audio, gboolean video) {
	char filename[255];
	gint64 now = janus_get_real_time();
	if(audio) {
		memset(filename, 0, 255);
		if(participant->recording_base) {
			/* Use the filename and path we have been provided */
			g_snprintf(filename, 255, "%s-audio", participant->recording_base);
			participant->arc = janus_recorder_create(participant->room->rec_dir,
				janus_videoroom_audiocodec_name(participant->room->acodec), filename);
			if(participant->arc == NULL) {
				JANUS_LOG(LOG_ERR, "Couldn't open an audio recording file for this publisher!\n");
			}
		} else {
			/* Build a filename */
			g_snprintf(filename, 255, "videoroom-%"SCNu64"-user-%"SCNu64"-%"SCNi64"-audio",
				participant->room->room_id, participant->user_id, now);
			participant->arc = janus_recorder_create(participant->room->rec_dir,
				janus_videoroom_audiocodec_name(participant->room->acodec), filename);
			if(participant->arc == NULL) {
				JANUS_LOG(LOG_ERR, "Couldn't open an audio recording file for this publisher!\n");
			}
		}
	}
	if(video) {
		memset(filename, 0, 255);
		if(participant->recording_base) {
			/* Use the filename and path we have been provided */
			g_snprintf(filename, 255, "%s-video", participant->recording_base);
			participant->vrc = janus_recorder_create(participant->room->rec_dir,
				janus_videoroom_videocodec_name(participant->room->vcodec), filename);
			if(participant->vrc == NULL) {
				JANUS_LOG(LOG_ERR, "Couldn't open an video recording file for this publisher!\n");
			}
		} else {
			/* Build a filename */
			g_snprintf(filename, 255, "videoroom-%"SCNu64"-user-%"SCNu64"-%"SCNi64"-video",
				participant->room->room_id, participant->user_id, now);
			participant->vrc = janus_recorder_create(participant->room->rec_dir,
				janus_videoroom_videocodec_name(participant->room->vcodec), filename);
			if(participant->vrc == NULL) {
				JANUS_LOG(LOG_ERR, "Couldn't open an video recording file for this publisher!\n");
			}
		}
	}
}

static void janus_videoroom_recorder_close(janus_videoroom_participant *participant) {
	if(participant->arc) {
		janus_recorder_close(participant->arc);
		JANUS_LOG(LOG_INFO, "Closed audio recording %s\n", participant->arc->filename ? participant->arc->filename : "??");
		janus_recorder_free(participant->arc);
	}
	participant->arc = NULL;
	if(participant->vrc) {
		janus_recorder_close(participant->vrc);
		JANUS_LOG(LOG_INFO, "Closed video recording %s\n", participant->vrc->filename ? participant->vrc->filename : "??");
		janus_recorder_free(participant->vrc);
	}
	participant->vrc = NULL;
}

void janus_videoroom_hangup_media(janus_plugin_session *handle) {
	JANUS_LOG(LOG_INFO, "No WebRTC media anymore\n");
	if(g_atomic_int_get(&stopping) || !g_atomic_int_get(&initialized))
		return;
	janus_videoroom_session *session = (janus_videoroom_session *)handle->plugin_handle;	
	if(!session) {
		JANUS_LOG(LOG_ERR, "No session associated with this handle...\n");
		return;
	}
	session->started = FALSE;
	if(session->destroyed)
		return;
	if(g_atomic_int_add(&session->hangingup, 1))
		return;
	/* Send an event to the browser and tell the PeerConnection is over */
	if(session->participant_type == janus_videoroom_p_type_publisher) {
		/* This publisher just 'unpublished' */
		janus_videoroom_participant *participant = (janus_videoroom_participant *)session->participant;
		if(participant->sdp)
			g_free(participant->sdp);
		participant->sdp = NULL;
		participant->firefox = FALSE;
		participant->audio_active = FALSE;
		participant->video_active = FALSE;
		participant->remb_startup = 4;
		participant->remb_latest = 0;
		participant->fir_latest = 0;
		participant->fir_seq = 0;
		/* Get rid of the recorders, if available */
		janus_mutex_lock(&participant->rec_mutex);
		janus_videoroom_recorder_close(participant);
		janus_mutex_unlock(&participant->rec_mutex);
		janus_mutex_lock(&participant->listeners_mutex);
		while(participant->listeners) {
			janus_videoroom_listener *l = (janus_videoroom_listener *)participant->listeners->data;
			if(l) {
				participant->listeners = g_slist_remove(participant->listeners, l);
				l->feed = NULL;
			}
		}
		janus_mutex_unlock(&participant->listeners_mutex);
		janus_videoroom_leave_or_unpublish(participant, FALSE);
		/* Also notify event handlers */
		if(participant->room && gateway->events_is_enabled()) {
			json_t *info = json_object();
			json_object_set_new(info, "event", json_string("unpublished"));
			json_object_set_new(info, "room", json_integer(participant->room->room_id));
			json_object_set_new(info, "id", json_integer(participant->user_id));
			gateway->notify_event(&janus_videoroom_plugin, handle, info);
		}
	} else if(session->participant_type == janus_videoroom_p_type_subscriber) {
		/* Get rid of listener */
		janus_videoroom_listener *listener = (janus_videoroom_listener *)session->participant;
		if(listener) {
			listener->paused = TRUE;
			janus_videoroom_participant *publisher = listener->feed;
			if(publisher != NULL) {
				janus_mutex_lock(&publisher->listeners_mutex);
				publisher->listeners = g_slist_remove(publisher->listeners, listener);
				janus_mutex_unlock(&publisher->listeners_mutex);
				listener->feed = NULL;
				/* Also notify event handlers */
				if(notify_events && gateway->events_is_enabled()) {
					json_t *info = json_object();
					json_object_set_new(info, "event", json_string("unsubscribed"));
					json_object_set_new(info, "room", json_integer(publisher->room->room_id));
					json_object_set_new(info, "feed", json_integer(publisher->user_id));
					gateway->notify_event(&janus_videoroom_plugin, session->handle, info);
				}
			}
		}
		/* TODO Should we close the handle as well? */
	} else if(session->participant_type == janus_videoroom_p_type_subscriber_muxed) {
		/* Do the same, but for all sub-listener */
		janus_videoroom_listener_muxed *listener = (janus_videoroom_listener_muxed *)session->participant;
		GSList *ps = listener->listeners;
		while(ps) {
			janus_videoroom_listener *l = (janus_videoroom_listener *)ps->data;
			if(l) {
				l->paused = TRUE;
				janus_videoroom_participant *publisher = l->feed;
				if(publisher != NULL) {
					janus_mutex_lock(&publisher->listeners_mutex);
					publisher->listeners = g_slist_remove(publisher->listeners, l);
					janus_mutex_unlock(&publisher->listeners_mutex);
					l->feed = NULL;
				}
			}
			/* TODO Should we close the handle as well? */
			ps = ps->next;
		}
		/* TODO Should we close the handle as well? */
	}
}

static void janus_videoroom_sdp_a_format(char *mline, int mline_size, janus_videoroom_audiocodec acodec, int pt, const char *audio_mode, gboolean extmap, int extmap_id) {
	char audio_level_extmap[100];
	if(extmap) {
		/* We only negotiate support (if required) for a single audio extension, audio levels */
		g_snprintf(audio_level_extmap, sizeof(audio_level_extmap),
			"a=extmap:%d %s\r\n", extmap_id, JANUS_RTP_EXTMAP_AUDIO_LEVEL);
	}
	switch(acodec) {
		case JANUS_VIDEOROOM_OPUS:
			g_snprintf(mline, mline_size, sdp_a_template_opus,
				pt,						/* Opus payload type */
				audio_mode,
				pt,						/* Opus payload type */
				extmap ? audio_level_extmap : "");
			break;
		case JANUS_VIDEOROOM_ISAC_32K:
			g_snprintf(mline, mline_size, sdp_a_template_isac32,
				pt,						/* ISAC 32K payload type */
				audio_mode,
				pt, 					/* ISAC 32K payload type */
				extmap ? audio_level_extmap : "");
			break;
		case JANUS_VIDEOROOM_ISAC_16K:
			g_snprintf(mline, mline_size, sdp_a_template_isac16,
				pt,						/* ISAC 16K payload type */
				audio_mode,				/* The publisher gets a recvonly or inactive back */
				pt,						/* ISAC 16K payload type */
				extmap ? audio_level_extmap : "");
			break;
		case JANUS_VIDEOROOM_PCMU:
			g_snprintf(mline, mline_size, sdp_a_template_pcmu,
				pt,						/* PCMU payload type */
				audio_mode,				/* The publisher gets a recvonly or inactive back */
				pt,						/* PCMU payload type */
				extmap ? audio_level_extmap : "");
			break;
		case JANUS_VIDEOROOM_PCMA:
			g_snprintf(mline, mline_size, sdp_a_template_pcma,
				pt,						/* PCMA payload type */
				audio_mode,				/* The publisher gets a recvonly or inactive back */
				pt,						/* PCMA payload type */
				extmap ? audio_level_extmap : "");
			break;
		default:
			/* Shouldn't happen */
			mline[0] = '\0';
			break;
	}
}

static void janus_videoroom_sdp_v_format(char *mline, int mline_size, janus_videoroom_videocodec vcodec, int pt, int b, const char *video_mode,
		gboolean vo_extmap, int vo_extmap_id, gboolean pd_extmap, int pd_extmap_id) {
	char extmaps[200], temp[100];
	memset(extmaps, 0, sizeof(extmaps));
	memset(temp, 0, sizeof(temp));
	if(vo_extmap) {
		g_snprintf(temp, sizeof(temp),
			"a=extmap:%d %s\r\n", vo_extmap_id, JANUS_RTP_EXTMAP_VIDEO_ORIENTATION);
		g_strlcat(extmaps, temp, sizeof(extmaps));
	}
	if(pd_extmap) {
		g_snprintf(temp, sizeof(temp),
			"a=extmap:%d %s\r\n", pd_extmap_id, JANUS_RTP_EXTMAP_PLAYOUT_DELAY);
		g_strlcat(extmaps, temp, sizeof(extmaps));
	}
	switch(vcodec) {
		case JANUS_VIDEOROOM_VP8:
			g_snprintf(mline, mline_size, sdp_v_template_vp8,
				pt,							/* payload type */
				b,							/* Bandwidth */
				video_mode,					/* The publisher gets a recvonly or inactive back */
				pt, 						/* payload type */
				pt, 						/* payload type */
				pt, 						/* payload type */
				pt, 						/* payload type */
				pt, 						/* payload type */
				(vo_extmap || pd_extmap) ? extmaps : "");
			break;
		case JANUS_VIDEOROOM_VP9:
			g_snprintf(mline, mline_size, sdp_v_template_vp9,
				pt,							/* payload type */
				b,							/* Bandwidth */
				video_mode,					/* The publisher gets a recvonly or inactive back */
				pt, 						/* payload type */
				pt, 						/* payload type */
				pt, 						/* payload type */
				pt, 						/* payload type */
				pt, 						/* payload type */
				(vo_extmap || pd_extmap) ? extmaps : "");
			break;
		case JANUS_VIDEOROOM_H264:
			g_snprintf(mline, mline_size, sdp_v_template_h264,
				pt,							/* payload type */
				b,							/* Bandwidth */
				video_mode,					/* The publisher gets a recvonly or inactive back */
				pt, 						/* payload type */
				pt, 						/* payload type */
				pt, 						/* payload type */
				pt, 						/* payload type */
				pt, 						/* payload type */
				pt, 						/* payload type */
				(vo_extmap || pd_extmap) ? extmaps : "");
			break;
		default:
			/* Shouldn't happen */
			mline[0] = '\0';
			break;
	}
}

/* Thread to handle incoming messages */
static void *janus_videoroom_handler(void *data) {
	JANUS_LOG(LOG_VERB, "Joining VideoRoom handler thread\n");
	janus_videoroom_message *msg = NULL;
	int error_code = 0;
	char error_cause[512];
	json_t *root = NULL;
	while(g_atomic_int_get(&initialized) && !g_atomic_int_get(&stopping)) {
		msg = g_async_queue_pop(messages);
		if(msg == NULL)
			continue;
		if(msg == &exit_message)
			break;
		if(msg->handle == NULL) {
			janus_videoroom_message_free(msg);
			continue;
		}
		janus_videoroom_session *session = NULL;
		janus_mutex_lock(&sessions_mutex);
		if(g_hash_table_lookup(sessions, msg->handle) != NULL ) {
			session = (janus_videoroom_session *)msg->handle->plugin_handle;
		}
		janus_mutex_unlock(&sessions_mutex);
		if(!session) {
			JANUS_LOG(LOG_ERR, "No session associated with this handle...\n");
			janus_videoroom_message_free(msg);
			continue;
		}
		if(session->destroyed) {
			janus_videoroom_message_free(msg);
			continue;
		}
		/* Handle request */
		error_code = 0;
		root = NULL;
		if(msg->message == NULL) {
			JANUS_LOG(LOG_ERR, "No message??\n");
			error_code = JANUS_VIDEOROOM_ERROR_NO_MESSAGE;
			g_snprintf(error_cause, 512, "%s", "No message??");
			goto error;
		}
		root = msg->message;
		/* Get the request first */
		JANUS_VALIDATE_JSON_OBJECT(root, request_parameters,
			error_code, error_cause, TRUE,
			JANUS_VIDEOROOM_ERROR_MISSING_ELEMENT, JANUS_VIDEOROOM_ERROR_INVALID_ELEMENT);
		if(error_code != 0)
			goto error;
		json_t *request = json_object_get(root, "request");
		const char *request_text = json_string_value(request);
		json_t *event = NULL;
		/* 'create' and 'destroy' are handled synchronously: what kind of participant is this session referring to? */
		if(session->participant_type == janus_videoroom_p_type_none) {
			JANUS_LOG(LOG_VERB, "Configuring new participant\n");
			/* Not configured yet, we need to do this now */
			if(strcasecmp(request_text, "join") && strcasecmp(request_text, "joinandconfigure")) {
				JANUS_LOG(LOG_ERR, "Invalid request on unconfigured participant\n");
				error_code = JANUS_VIDEOROOM_ERROR_JOIN_FIRST;
				g_snprintf(error_cause, 512, "Invalid request on unconfigured participant");
				goto error;
			}
			JANUS_VALIDATE_JSON_OBJECT(root, join_parameters,
				error_code, error_cause, TRUE,
				JANUS_VIDEOROOM_ERROR_MISSING_ELEMENT, JANUS_VIDEOROOM_ERROR_INVALID_ELEMENT);
			if(error_code != 0)
				goto error;
			janus_mutex_lock(&rooms_mutex);
			janus_videoroom *videoroom = NULL;
			error_code = janus_videoroom_access_room(root, FALSE, TRUE, &videoroom, error_cause, sizeof(error_cause));
			janus_mutex_unlock(&rooms_mutex);
			if(error_code != 0)
				goto error;
			json_t *ptype = json_object_get(root, "ptype");
			const char *ptype_text = json_string_value(ptype);
			if(!strcasecmp(ptype_text, "publisher")) {
				JANUS_LOG(LOG_VERB, "Configuring new publisher\n");
				JANUS_VALIDATE_JSON_OBJECT(root, publisher_parameters,
					error_code, error_cause, TRUE,
					JANUS_VIDEOROOM_ERROR_MISSING_ELEMENT, JANUS_VIDEOROOM_ERROR_INVALID_ELEMENT);
				if(error_code != 0)
					goto error;
				/* A token might be required to join */
				if(videoroom->check_tokens) {
					json_t *token = json_object_get(root, "token");
					const char *token_text = token ? json_string_value(token) : NULL;
					if(token_text == NULL || g_hash_table_lookup(videoroom->allowed, token_text) == NULL) {
						JANUS_LOG(LOG_ERR, "Unauthorized (not in the allowed list)\n");
						error_code = JANUS_VIDEOROOM_ERROR_UNAUTHORIZED;
						g_snprintf(error_cause, 512, "Unauthorized (not in the allowed list)");
						goto error;
					}
				}
				json_t *display = json_object_get(root, "display");
				const char *display_text = display ? json_string_value(display) : NULL;
				guint64 user_id = 0;
				json_t *id = json_object_get(root, "id");
				janus_mutex_lock(&videoroom->participants_mutex);
				if(id) {
					user_id = json_integer_value(id);
					if(g_hash_table_lookup(videoroom->participants, &user_id) != NULL) {
						janus_mutex_unlock(&videoroom->participants_mutex);
						/* User ID already taken */
						JANUS_LOG(LOG_ERR, "User ID %"SCNu64" already exists\n", user_id);
						error_code = JANUS_VIDEOROOM_ERROR_ID_EXISTS;
						g_snprintf(error_cause, 512, "User ID %"SCNu64" already exists", user_id);
						goto error;
					}
				}
				if(user_id == 0) {
					/* Generate a random ID */
					while(user_id == 0) {
						user_id = janus_random_uint64();
						if(g_hash_table_lookup(videoroom->participants, &user_id) != NULL) {
							/* User ID already taken, try another one */
							user_id = 0;
						}
					}
				}
				JANUS_LOG(LOG_VERB, "  -- Publisher ID: %"SCNu64"\n", user_id);
				/* Process the request */
				json_t *audio = NULL, *video = NULL, *bitrate = NULL, *record = NULL, *recfile = NULL;
				if(!strcasecmp(request_text, "joinandconfigure")) {
					/* Also configure (or publish a new feed) audio/video/bitrate for this new publisher */
					/* join_parameters were validated earlier. */
					audio = json_object_get(root, "audio");
					video = json_object_get(root, "video");
					bitrate = json_object_get(root, "bitrate");
					record = json_object_get(root, "record");
					recfile = json_object_get(root, "filename");
				}
				janus_videoroom_participant *publisher = g_malloc0(sizeof(janus_videoroom_participant));
				publisher->session = session;
				publisher->room = videoroom;
				publisher->user_id = user_id;
				publisher->display = display_text ? g_strdup(display_text) : NULL;
				publisher->sdp = NULL;		/* We'll deal with this later */
				publisher->audio = FALSE;	/* We'll deal with this later */
				publisher->video = FALSE;	/* We'll deal with this later */
				publisher->data = FALSE;	/* We'll deal with this later */
				publisher->audio_active = FALSE;
				publisher->video_active = FALSE;
				publisher->recording_active = FALSE;
				publisher->recording_base = NULL;
				publisher->arc = NULL;
				publisher->vrc = NULL;
				janus_mutex_init(&publisher->rec_mutex);
				publisher->firefox = FALSE;
				publisher->bitrate = videoroom->bitrate;
				publisher->listeners = NULL;
				janus_mutex_init(&publisher->listeners_mutex);
				publisher->audio_pt = OPUS_PT;
				switch(videoroom->acodec) {
					case JANUS_VIDEOROOM_OPUS:
						publisher->audio_pt = OPUS_PT;
						break;
					case JANUS_VIDEOROOM_ISAC_32K:
						publisher->audio_pt = ISAC32_PT;
						break;
					case JANUS_VIDEOROOM_ISAC_16K:
						publisher->audio_pt = ISAC16_PT;
						break;
					case JANUS_VIDEOROOM_PCMU:
						publisher->audio_pt = PCMU_PT;
						break;
					case JANUS_VIDEOROOM_PCMA:
						publisher->audio_pt = PCMA_PT;
						break;
					default:
						/* Shouldn't happen */
						publisher->audio_pt = OPUS_PT;
						break;
				}
				switch(videoroom->vcodec) {
					case JANUS_VIDEOROOM_VP8:
						publisher->video_pt = VP8_PT;
						break;
					case JANUS_VIDEOROOM_VP9:
						publisher->video_pt = VP9_PT;
						break;
					case JANUS_VIDEOROOM_H264:
						publisher->video_pt = H264_PT;
						break;
					default:
						/* Shouldn't happen */
						publisher->video_pt = VP8_PT;
						break;
				}
				publisher->audio_ssrc = janus_random_uint32();
				publisher->video_ssrc = janus_random_uint32();
				publisher->audio_level_extmap_id = 0;
				publisher->video_orient_extmap_id = 0;
				publisher->playout_delay_extmap_id = 0;
				publisher->remb_startup = 4;
				publisher->remb_latest = 0;
				publisher->fir_latest = 0;
				publisher->fir_seq = 0;
				janus_mutex_init(&publisher->rtp_forwarders_mutex);
				publisher->rtp_forwarders = g_hash_table_new_full(NULL, NULL, NULL, (GDestroyNotify)janus_videoroom_rtp_forwarder_free_helper);
				publisher->udp_sock = -1;
				/* Finally, generate a private ID: this is only needed in case the participant
				 * wants to allow the plugin to know which subscriptions belong to them */
				publisher->pvt_id = 0;
				while(publisher->pvt_id == 0) {
					publisher->pvt_id = janus_random_uint32();
					if(g_hash_table_lookup(videoroom->private_ids, GUINT_TO_POINTER(publisher->pvt_id)) != NULL) {
						/* Private ID already taken, try another one */
						publisher->pvt_id = 0;
					}
					g_hash_table_insert(videoroom->private_ids, GUINT_TO_POINTER(publisher->pvt_id), publisher);
				}
				/* In case we also wanted to configure */
				if(audio) {
					publisher->audio_active = json_is_true(audio);
					JANUS_LOG(LOG_VERB, "Setting audio property: %s (room %"SCNu64", user %"SCNu64")\n", publisher->audio_active ? "true" : "false", publisher->room->room_id, publisher->user_id);
				}
				if(video) {
					publisher->video_active = json_is_true(video);
					JANUS_LOG(LOG_VERB, "Setting video property: %s (room %"SCNu64", user %"SCNu64")\n", publisher->video_active ? "true" : "false", publisher->room->room_id, publisher->user_id);
				}
				if(bitrate) {
					publisher->bitrate = json_integer_value(bitrate);
					JANUS_LOG(LOG_VERB, "Setting video bitrate: %"SCNu64" (room %"SCNu64", user %"SCNu64")\n", publisher->bitrate, publisher->room->room_id, publisher->user_id);
				}
				if(record) {
					publisher->recording_active = json_is_true(record);
					JANUS_LOG(LOG_VERB, "Setting record property: %s (room %"SCNu64", user %"SCNu64")\n", publisher->recording_active ? "true" : "false", publisher->room->room_id, publisher->user_id);
				}
				if(recfile) {
					publisher->recording_base = g_strdup(json_string_value(recfile));
					JANUS_LOG(LOG_VERB, "Setting recording basename: %s (room %"SCNu64", user %"SCNu64")\n", publisher->recording_base, publisher->room->room_id, publisher->user_id);
				}
				/* Done */
				session->participant_type = janus_videoroom_p_type_publisher;
				session->participant = publisher;
				/* Return a list of all available publishers (those with an SDP available, that is) */
				json_t *list = json_array();
				GHashTableIter iter;
				gpointer value;
				g_hash_table_insert(videoroom->participants, janus_uint64_dup(publisher->user_id), publisher);
				g_hash_table_iter_init(&iter, videoroom->participants);
				while (!videoroom->destroyed && g_hash_table_iter_next(&iter, NULL, &value)) {
					janus_videoroom_participant *p = value;
					if(p == publisher || !p->sdp || !p->session->started) {
						continue;
					}
					json_t *pl = json_object();
					json_object_set_new(pl, "id", json_integer(p->user_id));
					if(p->display)
						json_object_set_new(pl, "display", json_string(p->display));
					json_array_append_new(list, pl);
				}
				janus_mutex_unlock(&videoroom->participants_mutex);
				event = json_object();
				json_object_set_new(event, "videoroom", json_string("joined"));
				json_object_set_new(event, "room", json_integer(videoroom->room_id));
				json_object_set_new(event, "description", json_string(videoroom->room_name));
				json_object_set_new(event, "id", json_integer(user_id));
				json_object_set_new(event, "private_id", json_integer(publisher->pvt_id));
				json_object_set_new(event, "publishers", list);
				/* Also notify event handlers */
				if(notify_events && gateway->events_is_enabled()) {
					json_t *info = json_object();
					json_object_set_new(info, "event", json_string("joined"));
					json_object_set_new(info, "room", json_integer(videoroom->room_id));
					json_object_set_new(info, "id", json_integer(user_id));
					json_object_set_new(info, "private_id", json_integer(publisher->pvt_id));
					if(display_text != NULL)
						json_object_set_new(info, "display", json_string(display_text));
					gateway->notify_event(&janus_videoroom_plugin, session->handle, info);
				}
			} else if(!strcasecmp(ptype_text, "listener")) {
				JANUS_LOG(LOG_VERB, "Configuring new listener\n");
				/* This is a new listener */
				JANUS_VALIDATE_JSON_OBJECT(root, listener_parameters,
					error_code, error_cause, TRUE,
					JANUS_VIDEOROOM_ERROR_MISSING_ELEMENT, JANUS_VIDEOROOM_ERROR_INVALID_ELEMENT);
				if(error_code != 0)
					goto error;
				json_t *feed = json_object_get(root, "feed");
				guint64 feed_id = json_integer_value(feed);
				json_t *pvt = json_object_get(root, "private_id");
				guint64 pvt_id = json_integer_value(pvt);
				json_t *audio = json_object_get(root, "audio");
				json_t *video = json_object_get(root, "video");
				json_t *data = json_object_get(root, "data");
				janus_mutex_lock(&videoroom->participants_mutex);
				janus_videoroom_participant *publisher = g_hash_table_lookup(videoroom->participants, &feed_id);
				janus_mutex_unlock(&videoroom->participants_mutex);
				if(publisher == NULL || publisher->sdp == NULL) {
					JANUS_LOG(LOG_ERR, "No such feed (%"SCNu64")\n", feed_id);
					error_code = JANUS_VIDEOROOM_ERROR_NO_SUCH_FEED;
					g_snprintf(error_cause, 512, "No such feed (%"SCNu64")", feed_id);
					goto error;
				} else {
					janus_videoroom_listener *listener = g_malloc0(sizeof(janus_videoroom_listener));
					listener->session = session;
					listener->room = videoroom;
					listener->feed = publisher;
					listener->pvt_id = pvt_id;
					/* Initialize the listener context */
					listener->context.a_last_ssrc = 0;
					listener->context.a_last_ts = 0;
					listener->context.a_base_ts = 0;
					listener->context.a_base_ts_prev = 0;
					listener->context.v_last_ssrc = 0;
					listener->context.v_last_ts = 0;
					listener->context.v_base_ts = 0;
					listener->context.v_base_ts_prev = 0;
					listener->context.a_last_seq = 0;
					listener->context.a_base_seq = 0;
					listener->context.a_base_seq_prev = 0;
					listener->context.v_last_seq = 0;
					listener->context.v_base_seq = 0;
					listener->context.v_base_seq_prev = 0;
					listener->context.a_seq_reset = FALSE;
					listener->context.v_seq_reset = FALSE;
					listener->audio = audio ? json_is_true(audio) : TRUE;	/* True by default */
					if(!publisher->audio)
						listener->audio = FALSE;	/* ... unless the publisher isn't sending any audio */
					listener->video = video ? json_is_true(video) : TRUE;	/* True by default */
					if(!publisher->video)
						listener->video = FALSE;	/* ... unless the publisher isn't sending any video */
					listener->data = data ? json_is_true(data) : TRUE;	/* True by default */
					if(!publisher->data)
						listener->data = FALSE;	/* ... unless the publisher isn't sending any data */
					listener->paused = TRUE;	/* We need an explicit start from the listener */
					listener->parent = NULL;
					session->participant = listener;
					janus_mutex_lock(&publisher->listeners_mutex);
					publisher->listeners = g_slist_append(publisher->listeners, listener);
					janus_mutex_unlock(&publisher->listeners_mutex);
					event = json_object();
					json_object_set_new(event, "videoroom", json_string("attached"));
					json_object_set_new(event, "room", json_integer(videoroom->room_id));
					json_object_set_new(event, "id", json_integer(feed_id));
					if(publisher->display)
						json_object_set_new(event, "display", json_string(publisher->display));
					session->participant_type = janus_videoroom_p_type_subscriber;
					JANUS_LOG(LOG_VERB, "Preparing JSON event as a reply\n");
					/* Negotiate by sending the selected publisher SDP back */
					if(publisher->sdp != NULL) {
						json_t *jsep = json_pack("{ssss}", "type", "offer", "sdp", publisher->sdp);
						/* How long will the gateway take to push the event? */
						g_atomic_int_set(&session->hangingup, 0);
						gint64 start = janus_get_monotonic_time();
						int res = gateway->push_event(msg->handle, &janus_videoroom_plugin, msg->transaction, event, jsep);
						JANUS_LOG(LOG_VERB, "  >> Pushing event: %d (took %"SCNu64" us)\n", res, janus_get_monotonic_time()-start);
						json_decref(event);
						json_decref(jsep);
						janus_videoroom_message_free(msg);
						/* Also notify event handlers */
						if(notify_events && gateway->events_is_enabled()) {
							json_t *info = json_object();
							json_object_set_new(info, "event", json_string("subscribing"));
							json_object_set_new(info, "room", json_integer(videoroom->room_id));
							json_object_set_new(info, "feed", json_integer(feed_id));
							json_object_set_new(info, "private_id", json_integer(pvt_id));
							gateway->notify_event(&janus_videoroom_plugin, session->handle, info);
						}
						continue;
					}
				}
			} else if(!strcasecmp(ptype_text, "muxed-listener")) {
				/* This is a new Multiplexed listener */
				JANUS_LOG(LOG_INFO, "Configuring new Multiplexed listener\n");
				/* Any feed we want to attach to already? */
				GList *list = NULL;
				JANUS_VALIDATE_JSON_OBJECT(root, feeds_parameters,
					error_code, error_cause, TRUE,
					JANUS_VIDEOROOM_ERROR_MISSING_ELEMENT, JANUS_VIDEOROOM_ERROR_INVALID_ELEMENT);
				if(error_code != 0)
					goto error;
				json_t *feeds = json_object_get(root, "feeds");
				if(feeds && json_array_size(feeds) > 0) {
					unsigned int i = 0;
					int problem = 0;
					for(i=0; i<json_array_size(feeds); i++) {
						if(videoroom->destroyed) {
							problem = 1;
							JANUS_LOG(LOG_ERR, "Room destroyed");
							error_code = JANUS_VIDEOROOM_ERROR_NO_SUCH_ROOM;
							g_snprintf(error_cause, 512, "Room destroyed");
							break;
						}
						json_t *feed = json_array_get(feeds, i);
						if(!feed || !json_is_integer(feed)) {
							problem = 1;
							JANUS_LOG(LOG_ERR, "Invalid element (feeds in the array must be integers)\n");
							error_code = JANUS_VIDEOROOM_ERROR_INVALID_ELEMENT;
							g_snprintf(error_cause, 512, "Invalid element (feeds in the array must be integers)");
							break;
						}
						uint64_t feed_id = json_integer_value(feed);
						janus_mutex_lock(&videoroom->participants_mutex);
						janus_videoroom_participant *publisher = g_hash_table_lookup(videoroom->participants, &feed_id);
						janus_mutex_unlock(&videoroom->participants_mutex);
						if(publisher == NULL) { //~ || publisher->sdp == NULL) {
							/* FIXME For muxed listeners, we accept subscriptions to existing participants who haven't published yet */
							problem = 1;
							JANUS_LOG(LOG_ERR, "No such feed (%"SCNu64")\n", feed_id);
							error_code = JANUS_VIDEOROOM_ERROR_NO_SUCH_FEED;
							g_snprintf(error_cause, 512, "No such feed (%"SCNu64")", feed_id);
							break;
						}
						list = g_list_prepend(list, GUINT_TO_POINTER(feed_id));
						JANUS_LOG(LOG_INFO, "  -- Subscribing to feed %"SCNu64"\n", feed_id);
					}
					if(problem) {
						goto error;
					}
				}
				/* Allocate listener */
				janus_videoroom_listener_muxed *listener = g_malloc0(sizeof(janus_videoroom_listener_muxed));
				listener->session = session;
				listener->room = videoroom;
				session->participant_type = janus_videoroom_p_type_subscriber_muxed;
				session->participant = listener;
				/* Ack that we created the listener */
				event = json_object();
				json_object_set_new(event, "videoroom", json_string("muxed-created"));
				json_object_set_new(event, "room", json_integer(videoroom->room_id));
				JANUS_LOG(LOG_VERB, "Preparing JSON event as a reply\n");
				/* How long will the gateway take to push the event? */
				gint64 start = janus_get_monotonic_time();
				int res = gateway->push_event(msg->handle, &janus_videoroom_plugin, msg->transaction, event, NULL);
				JANUS_LOG(LOG_VERB, "  >> Pushing event: %d (took %"SCNu64" us)\n", res, janus_get_monotonic_time()-start);
				json_decref(event);
				/* Attach to feeds if needed */
				if(list != NULL) {
					JANUS_LOG(LOG_INFO, "Subscribing to %d feeds\n", g_list_length(list));
					list = g_list_reverse(list);
					if(videoroom->destroyed || janus_videoroom_muxed_subscribe(listener, list, msg->transaction) < 0) {
						JANUS_LOG(LOG_ERR, "Error subscribing!\n");
						error_code = JANUS_VIDEOROOM_ERROR_UNKNOWN_ERROR;	/* FIXME */
						g_snprintf(error_cause, 512, "Error subscribing!");
						goto error;
					}
				}
				janus_videoroom_message_free(msg);
				continue;
			} else {
				JANUS_LOG(LOG_ERR, "Invalid element (ptype)\n");
				error_code = JANUS_VIDEOROOM_ERROR_INVALID_ELEMENT;
				g_snprintf(error_cause, 512, "Invalid element (ptype)");
				goto error;
			}
		} else if(session->participant_type == janus_videoroom_p_type_publisher) {
			/* Handle this publisher */
			janus_videoroom_participant *participant = (janus_videoroom_participant *)session->participant;
			if(participant == NULL) {
				JANUS_LOG(LOG_ERR, "Invalid participant instance\n");
				error_code = JANUS_VIDEOROOM_ERROR_UNKNOWN_ERROR;
				g_snprintf(error_cause, 512, "Invalid participant instance");
				goto error;
			}
			if(!strcasecmp(request_text, "join") || !strcasecmp(request_text, "joinandconfigure")) {
				JANUS_LOG(LOG_ERR, "Already in as a publisher on this handle\n");
				error_code = JANUS_VIDEOROOM_ERROR_ALREADY_JOINED;
				g_snprintf(error_cause, 512, "Already in as a publisher on this handle");
				goto error;
			} else if(!strcasecmp(request_text, "configure") || !strcasecmp(request_text, "publish")) {
				if(!strcasecmp(request_text, "publish") && participant->sdp) {
					JANUS_LOG(LOG_ERR, "Can't publish, already published\n");
					error_code = JANUS_VIDEOROOM_ERROR_ALREADY_PUBLISHED;
					g_snprintf(error_cause, 512, "Can't publish, already published");
					goto error;
				}
				/* Configure (or publish a new feed) audio/video/bitrate for this publisher */
				JANUS_VALIDATE_JSON_OBJECT(root, publish_parameters,
					error_code, error_cause, TRUE,
					JANUS_VIDEOROOM_ERROR_MISSING_ELEMENT, JANUS_VIDEOROOM_ERROR_INVALID_ELEMENT);
				if(error_code != 0)
					goto error;
				json_t *audio = json_object_get(root, "audio");
				json_t *video = json_object_get(root, "video");
				json_t *bitrate = json_object_get(root, "bitrate");
				json_t *record = json_object_get(root, "record");
				json_t *recfile = json_object_get(root, "filename");
				if(audio) {
					gboolean audio_active = json_is_true(audio);
					if(session->started && audio_active && !participant->audio_active) {
						/* Audio was just resumed, try resetting the RTP headers for viewers */
						janus_mutex_lock(&participant->listeners_mutex);
						GSList *ps = participant->listeners;
						while(ps) {
							janus_videoroom_listener *l = (janus_videoroom_listener *)ps->data;
							if(l)
								l->context.a_seq_reset = TRUE;
							ps = ps->next;
						}
						janus_mutex_unlock(&participant->listeners_mutex);
					}
					participant->audio_active = audio_active;
					JANUS_LOG(LOG_VERB, "Setting audio property: %s (room %"SCNu64", user %"SCNu64")\n", participant->audio_active ? "true" : "false", participant->room->room_id, participant->user_id);
				}
				if(video) {
					gboolean video_active = json_is_true(video);
					if(session->started && video_active && !participant->video_active) {
						/* Video was just resumed, try resetting the RTP headers for viewers */
						janus_mutex_lock(&participant->listeners_mutex);
						GSList *ps = participant->listeners;
						while(ps) {
							janus_videoroom_listener *l = (janus_videoroom_listener *)ps->data;
							if(l)
								l->context.v_seq_reset = TRUE;
							ps = ps->next;
						}
						janus_mutex_unlock(&participant->listeners_mutex);
					}
					participant->video_active = video_active;
					JANUS_LOG(LOG_VERB, "Setting video property: %s (room %"SCNu64", user %"SCNu64")\n", participant->video_active ? "true" : "false", participant->room->room_id, participant->user_id);
				}
				if(bitrate) {
					participant->bitrate = json_integer_value(bitrate);
					JANUS_LOG(LOG_VERB, "Setting video bitrate: %"SCNu64" (room %"SCNu64", user %"SCNu64")\n", participant->bitrate, participant->room->room_id, participant->user_id);
					/* Send a new REMB */
					if(session->started)
						participant->remb_latest = janus_get_monotonic_time();
					char rtcpbuf[24];
					janus_rtcp_remb((char *)(&rtcpbuf), 24, participant->bitrate ? participant->bitrate : 256*1024);
					gateway->relay_rtcp(msg->handle, 1, rtcpbuf, 24);
				}
				janus_mutex_lock(&participant->rec_mutex);
				gboolean prev_recording_active = participant->recording_active;
				if(record) {
					participant->recording_active = json_is_true(record);
					JANUS_LOG(LOG_VERB, "Setting record property: %s (room %"SCNu64", user %"SCNu64")\n", participant->recording_active ? "true" : "false", participant->room->room_id, participant->user_id);
				}
				if(recfile) {
					participant->recording_base = g_strdup(json_string_value(recfile));
					JANUS_LOG(LOG_VERB, "Setting recording basename: %s (room %"SCNu64", user %"SCNu64")\n", participant->recording_base, participant->room->room_id, participant->user_id);
				}
				/* Do we need to do something with the recordings right now? */
				if(participant->recording_active != prev_recording_active) {
					/* Something changed */
					if(!participant->recording_active) {
						/* Not recording (anymore?) */
						janus_videoroom_recorder_close(participant);
					} else if(participant->recording_active && participant->sdp) {
						/* We've started recording, send a PLI/FIR and go on */
						janus_videoroom_recorder_create(participant, strstr(participant->sdp, "m=audio") != NULL, strstr(participant->sdp, "m=video") != NULL);
						if(strstr(participant->sdp, "m=video")) {
							/* Send a FIR */
							char buf[20];
							memset(buf, 0, 20);
							janus_rtcp_fir((char *)&buf, 20, &participant->fir_seq);
							JANUS_LOG(LOG_VERB, "Recording video, sending FIR to %"SCNu64" (%s)\n",
								participant->user_id, participant->display ? participant->display : "??");
							gateway->relay_rtcp(participant->session->handle, 1, buf, 20);
							/* Send a PLI too, just in case... */
							memset(buf, 0, 12);
							janus_rtcp_pli((char *)&buf, 12);
							JANUS_LOG(LOG_VERB, "Recording video, sending PLI to %"SCNu64" (%s)\n",
								participant->user_id, participant->display ? participant->display : "??");
							gateway->relay_rtcp(participant->session->handle, 1, buf, 12);
						}
					}
				}
				janus_mutex_unlock(&participant->rec_mutex);
				/* Done */
				event = json_object();
				json_object_set_new(event, "videoroom", json_string("event"));
				json_object_set_new(event, "room", json_integer(participant->room->room_id));
				json_object_set_new(event, "configured", json_string("ok"));
				/* Also notify event handlers */
				if(notify_events && gateway->events_is_enabled()) {
					json_t *info = json_object();
					json_object_set_new(info, "event", json_string("configured"));
					json_object_set_new(info, "room", json_integer(participant->room->room_id));
					json_object_set_new(info, "id", json_integer(participant->user_id));
					json_object_set_new(info, "audio_active", participant->audio_active ? json_true() : json_false());
					json_object_set_new(info, "video_active", participant->video_active ? json_true() : json_false());
					json_object_set_new(info, "bitrate", json_integer(participant->bitrate));
					if(participant->arc || participant->vrc) {
						json_t *recording = json_object();
						if(participant->arc && participant->arc->filename)
							json_object_set_new(recording, "audio", json_string(participant->arc->filename));
						if(participant->vrc && participant->vrc->filename)
							json_object_set_new(recording, "video", json_string(participant->vrc->filename));
						json_object_set_new(info, "recording", recording);
					}
					gateway->notify_event(&janus_videoroom_plugin, session->handle, info);
				}
			} else if(!strcasecmp(request_text, "unpublish")) {
				/* This participant wants to unpublish */
				if(!participant->sdp) {
					JANUS_LOG(LOG_ERR, "Can't unpublish, not published\n");
					error_code = JANUS_VIDEOROOM_ERROR_NOT_PUBLISHED;
					g_snprintf(error_cause, 512, "Can't unpublish, not published");
					goto error;
				}
				/* Tell the core to tear down the PeerConnection, hangup_media will do the rest */
				gateway->close_pc(session->handle);
				/* Done */
				event = json_object();
				json_object_set_new(event, "videoroom", json_string("event"));
				json_object_set_new(event, "room", json_integer(participant->room->room_id));
				json_object_set_new(event, "unpublished", json_string("ok"));
			} else if(!strcasecmp(request_text, "leave")) {
				/* Prepare an event to confirm the request */
				event = json_object();
				json_object_set_new(event, "videoroom", json_string("event"));
				json_object_set_new(event, "room", json_integer(participant->room->room_id));
				json_object_set_new(event, "leaving", json_string("ok"));
				/* This publisher is leaving, tell everybody */
				janus_videoroom_leave_or_unpublish(participant, TRUE);
				/* Done */
				participant->audio_active = FALSE;
				participant->video_active = FALSE;
				session->started = FALSE;
				//~ session->destroy = TRUE;
			} else {
				JANUS_LOG(LOG_ERR, "Unknown request '%s'\n", request_text);
				error_code = JANUS_VIDEOROOM_ERROR_INVALID_REQUEST;
				g_snprintf(error_cause, 512, "Unknown request '%s'", request_text);
				goto error;
			}
		} else if(session->participant_type == janus_videoroom_p_type_subscriber) {
			/* Handle this listener */
			janus_videoroom_listener *listener = (janus_videoroom_listener *)session->participant;
			if(listener == NULL) {
				JANUS_LOG(LOG_ERR, "Invalid listener instance\n");
				error_code = JANUS_VIDEOROOM_ERROR_UNKNOWN_ERROR;
				g_snprintf(error_cause, 512, "Invalid listener instance");
				goto error;
			}
			if(!strcasecmp(request_text, "join")) {
				JANUS_LOG(LOG_ERR, "Already in as a listener on this handle\n");
				error_code = JANUS_VIDEOROOM_ERROR_ALREADY_JOINED;
				g_snprintf(error_cause, 512, "Already in as a listener on this handle");
				goto error;
			} else if(!strcasecmp(request_text, "start")) {
				/* Start/restart receiving the publisher streams */
				janus_videoroom_participant *publisher = listener->feed;
				listener->paused = FALSE;
				event = json_object();
				json_object_set_new(event, "videoroom", json_string("event"));
				json_object_set_new(event, "room", json_integer(listener->room->room_id));
				json_object_set_new(event, "started", json_string("ok"));
				if(publisher) {
					/* Send a FIR */
					char buf[20];
					memset(buf, 0, 20);
					janus_rtcp_fir((char *)&buf, 20, &publisher->fir_seq);
					JANUS_LOG(LOG_VERB, "Resuming publisher, sending FIR to %"SCNu64" (%s)\n", publisher->user_id, publisher->display ? publisher->display : "??");
					gateway->relay_rtcp(publisher->session->handle, 1, buf, 20);
					/* Send a PLI too, just in case... */
					memset(buf, 0, 12);
					janus_rtcp_pli((char *)&buf, 12);
					JANUS_LOG(LOG_VERB, "Resuming publisher, sending PLI to %"SCNu64" (%s)\n", publisher->user_id, publisher->display ? publisher->display : "??");
					gateway->relay_rtcp(publisher->session->handle, 1, buf, 12);
				}
			} else if(!strcasecmp(request_text, "configure")) {
				JANUS_VALIDATE_JSON_OBJECT(root, configure_parameters,
					error_code, error_cause, TRUE,
					JANUS_VIDEOROOM_ERROR_MISSING_ELEMENT, JANUS_VIDEOROOM_ERROR_INVALID_ELEMENT);
				if(error_code != 0)
					goto error;
				json_t *audio = json_object_get(root, "audio");
				json_t *video = json_object_get(root, "video");
				json_t *data = json_object_get(root, "data");
				/* Update the audio/video/data flags, if set */
				janus_videoroom_participant *publisher = listener->feed;
				if(publisher) {
					if(audio && publisher->audio)
						listener->audio = json_is_true(audio);
					if(video && publisher->video)
						listener->video = json_is_true(video);
					if(data && publisher->data)
						listener->data = json_is_true(data);
				}
				event = json_object();
				json_object_set_new(event, "videoroom", json_string("event"));
				json_object_set_new(event, "room", json_integer(listener->room->room_id));
				json_object_set_new(event, "configured", json_string("ok"));
			} else if(!strcasecmp(request_text, "pause")) {
				/* Stop receiving the publisher streams for a while */
				listener->paused = TRUE;
				event = json_object();
				json_object_set_new(event, "videoroom", json_string("event"));
				json_object_set_new(event, "room", json_integer(listener->room->room_id));
				json_object_set_new(event, "paused", json_string("ok"));
			} else if(!strcasecmp(request_text, "switch")) {
				/* This listener wants to switch to a different publisher */
				JANUS_VALIDATE_JSON_OBJECT(root, listener_parameters,
					error_code, error_cause, TRUE,
					JANUS_VIDEOROOM_ERROR_MISSING_ELEMENT, JANUS_VIDEOROOM_ERROR_INVALID_ELEMENT);
				if(error_code != 0)
					goto error;
				json_t *feed = json_object_get(root, "feed");
				guint64 feed_id = json_integer_value(feed);
				json_t *audio = json_object_get(root, "audio");
				json_t *video = json_object_get(root, "video");
				json_t *data = json_object_get(root, "data");
				if(!listener->room) {
					JANUS_LOG(LOG_ERR, "Room Destroyed \n");
					error_code = JANUS_VIDEOROOM_ERROR_NO_SUCH_ROOM;
					g_snprintf(error_cause, 512, "No such room ");
					goto error;
				}
				if(listener->room->destroyed) {
					JANUS_LOG(LOG_ERR, "Room Destroyed (%"SCNu64")\n", listener->room->room_id);
					error_code = JANUS_VIDEOROOM_ERROR_NO_SUCH_ROOM;
					g_snprintf(error_cause, 512, "No such room (%"SCNu64")", listener->room->room_id);
					goto error;
				}
				janus_mutex_lock(&listener->room->participants_mutex);
				janus_videoroom_participant *publisher = g_hash_table_lookup(listener->room->participants, &feed_id);
				janus_mutex_unlock(&listener->room->participants_mutex);
				if(publisher == NULL || publisher->sdp == NULL) {
					JANUS_LOG(LOG_ERR, "No such feed (%"SCNu64")\n", feed_id);
					error_code = JANUS_VIDEOROOM_ERROR_NO_SUCH_FEED;
					g_snprintf(error_cause, 512, "No such feed (%"SCNu64")", feed_id);
					goto error;
				}
				gboolean paused = listener->paused;
				listener->paused = TRUE;
				/* Unsubscribe from the previous publisher */
				janus_videoroom_participant *prev_feed = listener->feed;
				if(prev_feed) {
					janus_mutex_lock(&prev_feed->listeners_mutex);
					prev_feed->listeners = g_slist_remove(prev_feed->listeners, listener);
					janus_mutex_unlock(&prev_feed->listeners_mutex);
					listener->feed = NULL;
				}
				/* Subscribe to the new one */
				listener->audio = audio ? json_is_true(audio) : TRUE;	/* True by default */
				if(!publisher->audio)
					listener->audio = FALSE;	/* ... unless the publisher isn't sending any audio */
				listener->video = video ? json_is_true(video) : TRUE;	/* True by default */
				if(!publisher->video)
					listener->video = FALSE;	/* ... unless the publisher isn't sending any video */
				listener->data = data ? json_is_true(data) : TRUE;	/* True by default */
				if(!publisher->data)
					listener->data = FALSE;	/* ... unless the publisher isn't sending any data */
				janus_mutex_lock(&publisher->listeners_mutex);
				publisher->listeners = g_slist_append(publisher->listeners, listener);
				janus_mutex_unlock(&publisher->listeners_mutex);
				listener->feed = publisher;
				/* Send a FIR to the new publisher */
				char buf[20];
				memset(buf, 0, 20);
				janus_rtcp_fir((char *)&buf, 20, &publisher->fir_seq);
				JANUS_LOG(LOG_VERB, "Switching existing listener to new publisher, sending FIR to %"SCNu64" (%s)\n", publisher->user_id, publisher->display ? publisher->display : "??");
				gateway->relay_rtcp(publisher->session->handle, 1, buf, 20);
				/* Send a PLI too, just in case... */
				memset(buf, 0, 12);
				janus_rtcp_pli((char *)&buf, 12);
				JANUS_LOG(LOG_VERB, "Switching existing listener to new publisher, sending PLI to %"SCNu64" (%s)\n", publisher->user_id, publisher->display ? publisher->display : "??");
				gateway->relay_rtcp(publisher->session->handle, 1, buf, 12);
				/* Done */
				listener->paused = paused;
				event = json_object();
				json_object_set_new(event, "videoroom", json_string("event"));
				json_object_set_new(event, "switched", json_string("ok"));
				json_object_set_new(event, "room", json_integer(listener->room->room_id));
				json_object_set_new(event, "id", json_integer(feed_id));
				if(publisher->display)
					json_object_set_new(event, "display", json_string(publisher->display));
				/* Also notify event handlers */
				if(notify_events && gateway->events_is_enabled()) {
					json_t *info = json_object();
					json_object_set_new(info, "event", json_string("switched"));
					json_object_set_new(info, "room", json_integer(publisher->room->room_id));
					json_object_set_new(info, "feed", json_integer(publisher->user_id));
					gateway->notify_event(&janus_videoroom_plugin, session->handle, info);
				}
			} else if(!strcasecmp(request_text, "leave")) {
				janus_videoroom_participant *publisher = listener->feed;
				if(publisher != NULL) {
					janus_mutex_lock(&publisher->listeners_mutex);
					publisher->listeners = g_slist_remove(publisher->listeners, listener);
					janus_mutex_unlock(&publisher->listeners_mutex);
					listener->feed = NULL;
				}
				event = json_object();
				json_object_set_new(event, "videoroom", json_string("event"));
				json_object_set_new(event, "room", json_integer(listener->room->room_id));
				json_object_set_new(event, "left", json_string("ok"));
				session->started = FALSE;
			} else {
				JANUS_LOG(LOG_ERR, "Unknown request '%s'\n", request_text);
				error_code = JANUS_VIDEOROOM_ERROR_INVALID_REQUEST;
				g_snprintf(error_cause, 512, "Unknown request '%s'", request_text);
				goto error;
			}
		} else if(session->participant_type == janus_videoroom_p_type_subscriber_muxed) {
			/* Handle this Multiplexed listener */
			janus_videoroom_listener_muxed *listener = (janus_videoroom_listener_muxed *)session->participant;
			if(listener == NULL) {
				JANUS_LOG(LOG_ERR, "Invalid Multiplexed listener instance\n");
				error_code = JANUS_VIDEOROOM_ERROR_UNKNOWN_ERROR;
				g_snprintf(error_cause, 512, "Invalid Multiplexed listener instance");
				goto error;
			}
			if(!strcasecmp(request_text, "join")) {
				JANUS_LOG(LOG_ERR, "Already in as a Multiplexed listener on this handle\n");
				error_code = JANUS_VIDEOROOM_ERROR_ALREADY_JOINED;
				g_snprintf(error_cause, 512, "Already in as a Multiplexed listener on this handle");
				goto error;
			} else if(!strcasecmp(request_text, "add")) {
				/* Add new streams to subscribe to */
				GList *list = NULL;
				JANUS_VALIDATE_JSON_OBJECT(root, feeds_parameters,
					error_code, error_cause, TRUE,
					JANUS_VIDEOROOM_ERROR_MISSING_ELEMENT, JANUS_VIDEOROOM_ERROR_INVALID_ELEMENT);
				if(error_code != 0)
					goto error;
				json_t *feeds = json_object_get(root, "feeds");
				unsigned int i = 0;
				int problem = 0;
				if(!listener->room) {
					JANUS_LOG(LOG_ERR, "Room Destroyed ");
					error_code = JANUS_VIDEOROOM_ERROR_NO_SUCH_ROOM;
					g_snprintf(error_cause, 512, "No such room ");
					goto error;
				}
				if(listener->room->destroyed) {
					JANUS_LOG(LOG_ERR, "Room Destroyed (%"SCNu64")", listener->room->room_id);
					error_code = JANUS_VIDEOROOM_ERROR_NO_SUCH_ROOM;
					g_snprintf(error_cause, 512, "No such room (%"SCNu64")", listener->room->room_id);
					goto error;
				}
				for(i=0; i<json_array_size(feeds); i++) {
					json_t *feed = json_array_get(feeds, i);
					if(listener->room->destroyed) {
						problem = 1;
						JANUS_LOG(LOG_ERR, "Room destroyed");
						error_code = JANUS_VIDEOROOM_ERROR_NO_SUCH_ROOM;
						g_snprintf(error_cause, 512, "Room destroyed");
						break;
					}
					if(!feed || !json_is_integer(feed)) {
						problem = 1;
						JANUS_LOG(LOG_ERR, "Invalid element (feeds in the array must be integers)\n");
						error_code = JANUS_VIDEOROOM_ERROR_INVALID_ELEMENT;
						g_snprintf(error_cause, 512, "Invalid element (feeds in the array must be integers)");
						break;
					}
					uint64_t feed_id = json_integer_value(feed);
					janus_mutex_lock(&listener->room->participants_mutex);
					janus_videoroom_participant *publisher = g_hash_table_lookup(listener->room->participants, &feed_id);
					janus_mutex_unlock(&listener->room->participants_mutex);
					if(publisher == NULL) { //~ || publisher->sdp == NULL) {
						/* FIXME For muxed listeners, we accept subscriptions to existing participants who haven't published yet */
						problem = 1;
						JANUS_LOG(LOG_ERR, "No such feed (%"SCNu64")\n", feed_id);
						error_code = JANUS_VIDEOROOM_ERROR_NO_SUCH_FEED;
						g_snprintf(error_cause, 512, "No such feed (%"SCNu64")", feed_id);
						break;
					}
					list = g_list_prepend(list, GUINT_TO_POINTER(feed_id));
				}
				if(problem) {
					goto error;
				}
				list = g_list_reverse(list);
				if(janus_videoroom_muxed_subscribe(listener, list, msg->transaction) < 0) {
					JANUS_LOG(LOG_ERR, "Error subscribing!\n");
					error_code = JANUS_VIDEOROOM_ERROR_UNKNOWN_ERROR;	/* FIXME */
					g_snprintf(error_cause, 512, "Error subscribing!");
					goto error;
				}
				janus_videoroom_message_free(msg);
				continue;
			} else if(!strcasecmp(request_text, "remove")) {
				/* Remove subscribed streams */
				GList *list = NULL;
				JANUS_VALIDATE_JSON_OBJECT(root, feeds_parameters,
					error_code, error_cause, TRUE,
					JANUS_VIDEOROOM_ERROR_MISSING_ELEMENT, JANUS_VIDEOROOM_ERROR_INVALID_ELEMENT);
				if(error_code != 0)
					goto error;
				json_t *feeds = json_object_get(root, "feeds");
				unsigned int i = 0;
				int error = 0;
				for(i=0; i<json_array_size(feeds); i++) {
					json_t *feed = json_array_get(feeds, i);
					if(!feed || !json_is_integer(feed)) {
						error = 1;
						break;
					}
					list = g_list_prepend(list, GUINT_TO_POINTER(json_integer_value(feed)));
				}
				if(error) {
					JANUS_LOG(LOG_ERR, "Invalid element (feeds in the array must be integers)\n");
					error_code = JANUS_VIDEOROOM_ERROR_INVALID_ELEMENT;
					g_snprintf(error_cause, 512, "Invalid element (feeds in the array must be integers)");
					goto error;
				}
				list = g_list_reverse(list);
				
				if(!listener->room) {
					JANUS_LOG(LOG_ERR, "Error unsubscribing!\n");
					error_code = JANUS_VIDEOROOM_ERROR_UNKNOWN_ERROR;	/* FIXME */
					g_snprintf(error_cause, 512, "Error unsubscribing!");
					goto error;
				}
				if(janus_videoroom_muxed_unsubscribe(listener, list, msg->transaction) < 0) {
					JANUS_LOG(LOG_ERR, "Error unsubscribing!\n");
					error_code = JANUS_VIDEOROOM_ERROR_UNKNOWN_ERROR;	/* FIXME */
					g_snprintf(error_cause, 512, "Error unsubscribing!");
					goto error;
				}
				janus_videoroom_message_free(msg);
				continue;
			} else if(!strcasecmp(request_text, "start")) {
				/* Start/restart receiving the publishers streams */
				/* TODO */
				event = json_object();
				json_object_set_new(event, "videoroom", json_string("event"));
				json_object_set_new(event, "room", json_integer(listener->room->room_id));
				json_object_set_new(event, "started", json_string("ok"));
				//~ /* Send a FIR */
				//~ char buf[20];
				//~ memset(buf, 0, 20);
				//~ janus_rtcp_fir((char *)&buf, 20, &publisher->fir_seq);
				//~ JANUS_LOG(LOG_VERB, "Resuming publisher, sending FIR to %"SCNu64" (%s)\n", publisher->user_id, publisher->display ? publisher->display : "??");
				//~ gateway->relay_rtcp(publisher->session->handle, 1, buf, 20);
				//~ /* Send a PLI too, just in case... */
				//~ memset(buf, 0, 12);
				//~ janus_rtcp_pli((char *)&buf, 12);
				//~ JANUS_LOG(LOG_VERB, "Resuming publisher, sending PLI to %"SCNu64" (%s)\n", publisher->user_id, publisher->display ? publisher->display : "??");
				//~ gateway->relay_rtcp(publisher->session->handle, 1, buf, 12);
			} else if(!strcasecmp(request_text, "pause")) {
				/* Stop receiving the publishers streams for a while */
				/* TODO */
				event = json_object();
				json_object_set_new(event, "videoroom", json_string("event"));
				json_object_set_new(event, "room", json_integer(listener->room->room_id));
				json_object_set_new(event, "paused", json_string("ok"));
			} else if(!strcasecmp(request_text, "leave")) {
				/* TODO */
				event = json_object();
				json_object_set_new(event, "videoroom", json_string("event"));
				json_object_set_new(event, "room", json_integer(listener->room->room_id));
				json_object_set_new(event, "left", json_string("ok"));
				session->started = FALSE;
			} else {
				JANUS_LOG(LOG_ERR, "Unknown request '%s'\n", request_text);
				error_code = JANUS_VIDEOROOM_ERROR_INVALID_REQUEST;
				g_snprintf(error_cause, 512, "Unknown request '%s'", request_text);
				goto error;
			}
		}

		/* Prepare JSON event */
		JANUS_LOG(LOG_VERB, "Preparing JSON event as a reply\n");
		/* Any SDP to handle? */
		const char *msg_sdp_type = json_string_value(json_object_get(msg->jsep, "type"));
		const char *msg_sdp = json_string_value(json_object_get(msg->jsep, "sdp"));
		if(!msg_sdp) {
			int ret = gateway->push_event(msg->handle, &janus_videoroom_plugin, msg->transaction, event, NULL);
			JANUS_LOG(LOG_VERB, "  >> %d (%s)\n", ret, janus_get_api_error(ret));
			json_decref(event);
		} else {
			JANUS_LOG(LOG_VERB, "This is involving a negotiation (%s) as well:\n%s\n", msg_sdp_type, msg_sdp);
			const char *type = NULL;
			if(!strcasecmp(msg_sdp_type, "offer")) {
				/* We need to answer */
				type = "answer";
			} else if(!strcasecmp(msg_sdp_type, "answer")) {
				/* We got an answer (from a listener?), no need to negotiate */
				g_atomic_int_set(&session->hangingup, 0);
				int ret = gateway->push_event(msg->handle, &janus_videoroom_plugin, msg->transaction, event, NULL);
				JANUS_LOG(LOG_VERB, "  >> %d (%s)\n", ret, janus_get_api_error(ret));
				json_decref(event);
				janus_videoroom_message_free(msg);
				continue;
			} else {
				/* TODO We don't support anything else right now... */
				JANUS_LOG(LOG_ERR, "Unknown SDP type '%s'\n", msg_sdp_type);
				error_code = JANUS_VIDEOROOM_ERROR_INVALID_SDP_TYPE;
				g_snprintf(error_cause, 512, "Unknown SDP type '%s'", msg_sdp_type);
				goto error;
			}
			if(session->participant_type != janus_videoroom_p_type_publisher) {
				/* We shouldn't be here, we always offer ourselves */
				JANUS_LOG(LOG_ERR, "Only publishers send offers\n");
				error_code = JANUS_VIDEOROOM_ERROR_INVALID_SDP_TYPE;
				g_snprintf(error_cause, 512, "Only publishers send offers");
				goto error;
			} else {
				/* This is a new publisher: is there room? */
				janus_videoroom_participant *participant = (janus_videoroom_participant *)session->participant;
				janus_videoroom *videoroom = participant->room;
				int count = 0;
				GHashTableIter iter;
				gpointer value;
				if(!videoroom) {
					error_code = JANUS_VIDEOROOM_ERROR_NO_SUCH_ROOM;
					goto error;
				}
				if(videoroom->destroyed) {
					error_code = JANUS_VIDEOROOM_ERROR_NO_SUCH_ROOM;
					goto error;
				}
				janus_mutex_lock(&videoroom->participants_mutex);
				g_hash_table_iter_init(&iter, videoroom->participants);
				while (!videoroom->destroyed && g_hash_table_iter_next(&iter, NULL, &value)) {
					janus_videoroom_participant *p = value;
					if(p != participant && p->sdp)
						count++;
				}
				janus_mutex_unlock(&videoroom->participants_mutex);
				if(count == videoroom->max_publishers) {
					participant->audio_active = FALSE;
					participant->video_active = FALSE;
					JANUS_LOG(LOG_ERR, "Maximum number of publishers (%d) already reached\n", videoroom->max_publishers);
					error_code = JANUS_VIDEOROOM_ERROR_PUBLISHERS_FULL;
					g_snprintf(error_cause, 512, "Maximum number of publishers (%d) already reached", videoroom->max_publishers);
					goto error;
				}
				/* Now prepare the SDP to give back */
				if(strstr(msg_sdp, "Mozilla")) {
					participant->firefox = TRUE;
				}
				/* Which media are available? */
				int audio = 0, video = 0, data = 0;
				const char *audio_mode = NULL, *video_mode = NULL;
				gboolean audio_level_extmap = FALSE, video_orient_extmap = FALSE, playout_delay_extmap = FALSE;
				char error_str[100];
				janus_sdp *parsed_sdp = janus_sdp_parse(msg_sdp, error_str, sizeof(error_str));
				if(!parsed_sdp) {
					/* Invalid SDP */
					JANUS_LOG(LOG_ERR, "Error parsing SDP: %s\n", error_str);
					error_code = JANUS_VIDEOROOM_ERROR_PUBLISHERS_FULL;
					g_snprintf(error_cause, 512, "Error parsing SDP: %s", error_str);
					goto error;
				}
				GList *temp = parsed_sdp->m_lines;
				while(temp) {
					janus_sdp_mline *m = (janus_sdp_mline *)temp->data;
					if(m->type == JANUS_SDP_AUDIO && m->port > 0) {
						audio++;
						participant->audio = TRUE;
						if(audio > 1) {
							temp = temp->next;
							continue;
						}
					} else if(m->type == JANUS_SDP_VIDEO && m->port > 0) {
						video++;
						participant->video = TRUE;
						if(video > 1) {
							temp = temp->next;
							continue;
						}
					} else if(m->type == JANUS_SDP_APPLICATION && m->port > 0) {
						data++;
						participant->data = TRUE;
						if(data > 1) {
							temp = temp->next;
							continue;
						}
					}
					if(m->type == JANUS_SDP_AUDIO || m->type == JANUS_SDP_VIDEO) {
						/* What is the direction? */
						switch(m->direction) {
							case JANUS_SDP_RECVONLY:
								/* If we're getting a 'recvonly' publisher, we're going to answer with 'inactive' */
							case JANUS_SDP_INACTIVE:
								if(m->type == JANUS_SDP_AUDIO) {
									audio_mode = "inactive";
								} else {
									video_mode = "inactive";
								}
								break;
							case JANUS_SDP_SENDONLY:
								/* What we expect, turn this into 'recvonly' */
							case JANUS_SDP_SENDRECV:
							default:
								if(m->type == JANUS_SDP_AUDIO) {
									audio_mode = "recvonly";
								} else {
									video_mode = "recvonly";
								}
								break;
						}
						/* Are the extmaps we care about there? */
						GList *ma = m->attributes;
						while(ma) {
							janus_sdp_attribute *a = (janus_sdp_attribute *)ma->data;
							if(a->value) {
								if(videoroom->audiolevel_ext && m->type == JANUS_SDP_AUDIO && strstr(a->value, JANUS_RTP_EXTMAP_AUDIO_LEVEL)) {
									participant->audio_level_extmap_id = atoi(a->value);
									audio_level_extmap = TRUE;
								} else if(videoroom->videoorient_ext && m->type == JANUS_SDP_VIDEO && strstr(a->value, JANUS_RTP_EXTMAP_VIDEO_ORIENTATION)) {
									participant->video_orient_extmap_id = atoi(a->value);
									video_orient_extmap = TRUE;
								} else if(videoroom->playoutdelay_ext && m->type == JANUS_SDP_VIDEO && strstr(a->value, JANUS_RTP_EXTMAP_PLAYOUT_DELAY)) {
									participant->playout_delay_extmap_id = atoi(a->value);
									playout_delay_extmap = TRUE;
								}
							}
							ma = ma->next;
						}
					}
					temp = temp->next;
				}
				janus_sdp_free(parsed_sdp);
				JANUS_LOG(LOG_VERB, "The publisher %s going to send an audio stream\n", audio ? "is" : "is NOT");
				int opus_pt = 0, isac32_pt = 0, isac16_pt = 0, pcmu_pt = 0, pcma_pt = 0,
					vp8_pt = 0, vp9_pt = 0, h264_pt = 0;
				if(audio) {
					JANUS_LOG(LOG_VERB, "  -- Will answer with media direction '%s'\n", audio_mode);
					opus_pt = janus_get_codec_pt(msg_sdp, "opus");
					if(opus_pt > 0) {
						JANUS_LOG(LOG_VERB, "  -- -- Opus payload type is %d\n", opus_pt);
					}
					isac32_pt = janus_get_codec_pt(msg_sdp, "isac32");
					if(isac32_pt > 0) {
						JANUS_LOG(LOG_VERB, "  -- -- ISAC 32K payload type is %d\n", isac32_pt);
					}
					isac16_pt = janus_get_codec_pt(msg_sdp, "isac16");
					if(isac16_pt > 0) {
						JANUS_LOG(LOG_VERB, "  -- -- ISAC 16K payload type is %d\n", isac16_pt);
					}
					pcmu_pt = janus_get_codec_pt(msg_sdp, "pcmu");
					if(pcmu_pt > 0) {
						JANUS_LOG(LOG_VERB, "  -- -- PCMU payload type is %d\n", pcmu_pt);
					}
					pcma_pt = janus_get_codec_pt(msg_sdp, "pcma");
					if(pcma_pt > 0) {
						JANUS_LOG(LOG_VERB, "  -- -- PCMA payload type is %d\n", pcma_pt);
					}
				}
				JANUS_LOG(LOG_VERB, "The publisher %s going to send a video stream\n", video ? "is" : "is NOT");
				if(video) {
					JANUS_LOG(LOG_VERB, "  -- Will answer with media direction '%s'\n", video_mode);
					vp8_pt = janus_get_codec_pt(msg_sdp, "vp8");
					if(vp8_pt > 0) {
						JANUS_LOG(LOG_VERB, "  -- -- VP8 payload type is %d\n", vp8_pt);
					}
					vp9_pt = janus_get_codec_pt(msg_sdp, "vp9");
					if(vp9_pt > 0) {
						JANUS_LOG(LOG_VERB, "  -- -- VP9 payload type is %d\n", vp9_pt);
					}
					h264_pt = janus_get_codec_pt(msg_sdp, "h264");
					if(h264_pt > 0) {
						JANUS_LOG(LOG_VERB, "  -- -- H264 payload type is %d\n", h264_pt);
					}
				}
				JANUS_LOG(LOG_VERB, "The publisher %s going to open a data channel\n", data ? "is" : "is NOT");
				/* Also add a bandwidth SDP attribute if we're capping the bitrate in the room */
				int b = 0;
				if(participant->firefox)	/* Don't add any b=AS attribute for Chrome */
					b = (int)(videoroom->bitrate/1000);
				char sdp[1280], audio_mline[256], video_mline[512], data_mline[256];
				char *newsdp = NULL;
				int res = 0;
				int pass = 0;
				for(pass = 1; pass <= 2; pass++) {
					if(pass == 2) {
						/* Now turn the SDP into what we'll send subscribers, using the static payload types for making switching easier */
						if(audio_mode && strcmp(audio_mode, "inactive"))
							/* The publisher gets a recvonly or inactive back */
							/* Subscribers gets a sendonly or inactive back */
							audio_mode = "sendonly";
						if(video_mode && strcmp(video_mode, "inactive"))
							video_mode = "sendonly";
					}
					audio_mline[0] = '\0';
					if(audio) {
						int pt = -1;
						switch(videoroom->acodec) {
							case JANUS_VIDEOROOM_OPUS:
								if(opus_pt >= 0)
									pt = (pass == 1 ? opus_pt : OPUS_PT);
								break;
							case JANUS_VIDEOROOM_ISAC_32K:
								if(isac32_pt >= 0)
									pt = (pass == 1 ? isac32_pt : ISAC32_PT);
								break;
							case JANUS_VIDEOROOM_ISAC_16K:
								if(isac16_pt >= 0)
									pt = (pass == 1 ? isac16_pt : ISAC16_PT);
								break;
							case JANUS_VIDEOROOM_PCMU:
								if(pcmu_pt >= 0)
									pt = (pass == 1 ? pcmu_pt : PCMU_PT);
								break;
							case JANUS_VIDEOROOM_PCMA:
								if(pcma_pt >= 0)
									pt = (pass == 1 ? pcma_pt : PCMA_PT);
								break;
							default:
								/* Shouldn't happen */
								break;
						}
						if(pass == 1 && pt < 0)
							JANUS_LOG(LOG_WARN, "Videoroom is forcing %s, but publisher didn't offer any... rejecting audio\n", janus_videoroom_audiocodec_name(videoroom->acodec));
						if(pt >= 0) {
							janus_videoroom_sdp_a_format(audio_mline, 256, videoroom->acodec, pt, audio_mode,
								audio_level_extmap, participant->audio_level_extmap_id);
						}
						if(audio_mline[0] == '\0' && pass == 1) {
							/* Remove "pass == 1" if the listener also should get a line with port=0. */
							g_snprintf(audio_mline, 256, "m=audio 0 RTP/SAVPF 0\r\n");
						}
					}
					video_mline[0] = '\0';
					if(video) {
						int pt = -1;
						switch(videoroom->vcodec) {
							case JANUS_VIDEOROOM_VP8:
								if(vp8_pt >= 0)
									pt = (pass == 1 ? vp8_pt : VP8_PT);
								break;
							case JANUS_VIDEOROOM_VP9:
								if(vp9_pt >= 0)
									pt = (pass == 1 ? vp9_pt : VP9_PT);
								break;
							case JANUS_VIDEOROOM_H264:
								if(h264_pt >= 0)
									pt = (pass == 1 ? h264_pt : H264_PT);
								break;
							default:
								/* Shouldn't happen */
								break;
						}
						if(pass == 1 && pt < 0)
							JANUS_LOG(LOG_WARN, "Videoroom is forcing %s, but publisher didn't offer any... rejecting video\n", janus_videoroom_videocodec_name(videoroom->vcodec));
						if(pt >= 0) {
							janus_videoroom_sdp_v_format(video_mline, 512, videoroom->vcodec, pt, b,video_mode,
								video_orient_extmap, participant->video_orient_extmap_id,
								playout_delay_extmap, participant->playout_delay_extmap_id);
						}
						if(video_mline[0] == '\0' && pass == 1) {
							/* Remove "pass == 1" if the listener also should get a line with port=0. */
							g_snprintf(video_mline, 512, "m=video 0 RTP/SAVPF 0\r\n");
						}
					}
					if(data) {
						g_snprintf(data_mline, 256, sdp_d_template);
					} else {
						data_mline[0] = '\0';
					}
					g_snprintf(sdp, 1280, sdp_template,
						janus_get_real_time(),			/* We need current time here */
						janus_get_real_time(),			/* We need current time here */
						participant->room->room_name,	/* Video room name */
						audio_mline,					/* Audio m-line, if any */
						video_mline,					/* Video m-line, if any */
						data_mline);					/* Data channel m-line, if any */
					newsdp = g_strdup(sdp);
					if(video && b == 0) {
						/* Remove useless bandwidth attribute */
						newsdp = janus_string_replace(newsdp, "b=AS:0\r\n", "");
					}
					if(pass == 2)
						break;
					/* Is this room recorded? */
					janus_mutex_lock(&participant->rec_mutex);
					if(videoroom->record || participant->recording_active) {
						janus_videoroom_recorder_create(participant, audio, video);
					}
					janus_mutex_unlock(&participant->rec_mutex);

					JANUS_LOG(LOG_VERB, "Handling publisher: turned this into an '%s':\n%s\n", type, newsdp);
					json_t *jsep = json_pack("{ssss}", "type", type, "sdp", newsdp);
					/* How long will the gateway take to push the event? */
					g_atomic_int_set(&session->hangingup, 0);
					gint64 start = janus_get_monotonic_time();
					res = gateway->push_event(msg->handle, &janus_videoroom_plugin, msg->transaction, event, jsep);
					JANUS_LOG(LOG_VERB, "  >> Pushing event: %d (took %"SCNu64" us)\n", res, janus_get_monotonic_time()-start);
					json_decref(event);
					json_decref(jsep);
					g_free(newsdp);
				}
				/* Done */
				if(res != JANUS_OK) {
					/* TODO Failed to negotiate? We should remove this publisher */
					g_free(newsdp);
				} else {
					/* Store the participant's SDP for interested listeners */
					participant->sdp = newsdp;
					/* We'll wait for the setup_media event before actually telling listeners */
				}
			}
		}
		janus_videoroom_message_free(msg);

		continue;
		
error:
		{
			/* Prepare JSON error event */
			json_t *event = json_object();
			json_object_set_new(event, "videoroom", json_string("event"));
			json_object_set_new(event, "error_code", json_integer(error_code));
			json_object_set_new(event, "error", json_string(error_cause));
			int ret = gateway->push_event(msg->handle, &janus_videoroom_plugin, msg->transaction, event, NULL);
			JANUS_LOG(LOG_VERB, "  >> Pushing event: %d (%s)\n", ret, janus_get_api_error(ret));
			json_decref(event);
			janus_videoroom_message_free(msg);
		}
	}
	JANUS_LOG(LOG_VERB, "Leaving VideoRoom handler thread\n");
	return NULL;
}


/* Multiplexing helpers */
int janus_videoroom_muxed_subscribe(janus_videoroom_listener_muxed *muxed_listener, GList *feeds, char *transaction) {
	if(!muxed_listener || !feeds)
		return -1;
	janus_mutex_lock(&muxed_listener->listeners_mutex);
	JANUS_LOG(LOG_VERB, "Subscribing to %d feeds\n", g_list_length(feeds));
	janus_videoroom *videoroom = muxed_listener->room;
	GList *ps = feeds;
	json_t *list = json_array();
	int added_feeds = 0;
	while(ps) {
		uint64_t feed_id = GPOINTER_TO_UINT(ps->data);
		janus_videoroom_participant *publisher = g_hash_table_lookup(videoroom->participants, &feed_id);
		if(publisher == NULL) { //~ || publisher->sdp == NULL) {
			/* FIXME For muxed listeners, we accept subscriptions to existing participants who haven't published yet */
			JANUS_LOG(LOG_WARN, "No such feed (%"SCNu64"), skipping\n", feed_id);
			ps = ps->next;
			continue;
		}
		/* Are we already subscribed? */
		gboolean subscribed = FALSE;
		GSList *ls = muxed_listener->listeners;
		while(ls) {
			janus_videoroom_listener *l = (janus_videoroom_listener *)ls->data;
			if(l && (l->feed == publisher)) {
				subscribed = TRUE;
				JANUS_LOG(LOG_WARN, "Already subscribed to feed %"SCNu64", skipping\n", feed_id);
				break;
			}
			ls = ls->next;
		}
		if(subscribed) {
			ps = ps->next;
			continue;
		}
		janus_videoroom_listener *listener = g_malloc0(sizeof(janus_videoroom_listener));
		listener->session = muxed_listener->session;
		listener->room = videoroom;
		listener->feed = publisher;
		//~ listener->paused = TRUE;	/* We need an explicit start from the listener */
		listener->paused = FALSE;
		listener->parent = muxed_listener;
		janus_mutex_lock(&publisher->listeners_mutex);
		publisher->listeners = g_slist_append(publisher->listeners, listener);
		janus_mutex_unlock(&publisher->listeners_mutex);
		muxed_listener->listeners = g_slist_append(muxed_listener->listeners, listener);
		JANUS_LOG(LOG_VERB, "Now subscribed to %d feeds\n", g_slist_length(muxed_listener->listeners));
		/* Add to feeds in the answer */
		added_feeds++;
		json_t *f = json_object();
		json_object_set_new(f, "id", json_integer(feed_id));
		if(publisher->display)
			json_object_set_new(f, "display", json_string(publisher->display));
		json_array_append_new(list, f);
		ps = ps->next;
	}
	janus_mutex_unlock(&muxed_listener->listeners_mutex);
	if(added_feeds == 0) {
		/* Nothing changed */
		return 0;
	}
	/* Prepare event */
	json_t *event = json_object();
	json_object_set_new(event, "videoroom", json_string("muxed-attached"));
	json_object_set_new(event, "room", json_integer(videoroom->room_id));
	json_object_set_new(event, "feeds", list);
	JANUS_LOG(LOG_VERB, "Preparing JSON event as a reply\n");
	/* Send the updated offer */
	return janus_videoroom_muxed_offer(muxed_listener, transaction, event);
}

int janus_videoroom_muxed_unsubscribe(janus_videoroom_listener_muxed *muxed_listener, GList *feeds, char *transaction) {
	janus_mutex_lock(&muxed_listener->listeners_mutex);
	JANUS_LOG(LOG_VERB, "Unsubscribing from %d feeds\n", g_list_length(feeds));
	janus_videoroom *videoroom = muxed_listener->room;
	GList *ps = feeds;
	json_t *list = json_array();
	int removed_feeds = 0;
	while(ps) {
		uint64_t feed_id = GPOINTER_TO_UINT(ps->data);
		GSList *ls = muxed_listener->listeners;
		while(ls) {
			janus_videoroom_listener *listener = (janus_videoroom_listener *)ls->data;
			if(listener) {
				janus_videoroom_participant *publisher = listener->feed;
				if(publisher == NULL || publisher->user_id != feed_id) {
					/* Not the publisher we're looking for */
					ls = ls->next;
					continue;
				}
				janus_mutex_lock(&publisher->listeners_mutex);
				publisher->listeners = g_slist_remove(publisher->listeners, listener);
				janus_mutex_unlock(&publisher->listeners_mutex);
				listener->feed = NULL;
				muxed_listener->listeners = g_slist_remove(muxed_listener->listeners, listener);
				JANUS_LOG(LOG_VERB, "Now subscribed to %d feeds\n", g_slist_length(muxed_listener->listeners));
				janus_videoroom_listener_free(listener);
				/* Add to feeds in the answer */
				removed_feeds++;
				json_t *f = json_object();
				json_object_set_new(f, "id", json_integer(feed_id));
				json_array_append_new(list, f);
				break;
			}
			ls = ls->next;
		}
		ps = ps->next;
	}
	janus_mutex_unlock(&muxed_listener->listeners_mutex);
	if(removed_feeds == 0) {
		/* Nothing changed */
		return 0;
	}
	/* Prepare event */
	json_t *event = json_object();
	json_object_set_new(event, "videoroom", json_string("muxed-detached"));
	json_object_set_new(event, "room", json_integer(videoroom->room_id));
	json_object_set_new(event, "feeds", list);
	JANUS_LOG(LOG_VERB, "Preparing JSON event as a reply\n");
	/* Send the updated offer */
	return janus_videoroom_muxed_offer(muxed_listener, transaction, event);
}

int janus_videoroom_muxed_offer(janus_videoroom_listener_muxed *muxed_listener, char *transaction, json_t *event) {
	if(muxed_listener == NULL)
		return -1;
	/* Negotiate by placing a 'muxed' fake attribute for each publisher we subscribed to,
	 * that will translate to multiple SSRCs when merging the SDP */
	int audio = 0, video = 0;
	char audio_muxed[1024], video_muxed[1024], temp[255];
	char sdp[2048], audio_mline[512], video_mline[512], data_mline[1];
	data_mline[0] = '\0'; /* Multiplexed streams do not support data channels */
	memset(audio_muxed, 0, 1024);
	memset(video_muxed, 0, 1024);
	memset(audio_mline, 0, 512);
	memset(video_mline, 0, 512);
	/* Prepare the m-lines (FIXME this will result in an audio line even for video-only rooms, but we don't care) */
	int pt = -1;
	switch(muxed_listener->room->acodec) {
		case JANUS_VIDEOROOM_OPUS:
			pt = OPUS_PT;
			break;
		case JANUS_VIDEOROOM_ISAC_32K:
			pt = ISAC32_PT;
			break;
		case JANUS_VIDEOROOM_ISAC_16K:
			pt = ISAC16_PT;
			break;
		case JANUS_VIDEOROOM_PCMU:
			pt = PCMU_PT;
			break;
		case JANUS_VIDEOROOM_PCMA:
			pt = PCMA_PT;
			break;
		default:
			/* Shouldn't happen */
			break;
	}
	janus_videoroom_sdp_a_format(audio_mline, 512, muxed_listener->room->acodec, pt, "sendonly", FALSE, 0);
	pt = -1;
	switch(muxed_listener->room->vcodec) {
		case JANUS_VIDEOROOM_VP8:
			pt = VP8_PT;
			break;
		case JANUS_VIDEOROOM_VP9:
			pt = VP9_PT;
			break;
		case JANUS_VIDEOROOM_H264:
			pt = H264_PT;
			break;
		default:
			/* Shouldn't happen */
			break;
	}
	janus_videoroom_sdp_v_format(video_mline, 512, muxed_listener->room->vcodec, pt, 0, "sendonly", FALSE, 0, FALSE, 0);
	/* FIXME Add a fake user/SSRC just to avoid the "Failed to set max send bandwidth for video content" bug */
	g_strlcat(audio_muxed, "a=planb:sfu0 1\r\n", 1024);
	g_strlcat(video_muxed, "a=planb:sfu0 2\r\n", 1024);
	/* Go through all the available publishers */
	GSList *ps = muxed_listener->listeners;
	while(ps) {
		janus_videoroom_listener *l = (janus_videoroom_listener *)ps->data;
		if(l && l->feed) { //~ && l->feed->sdp) {
			if(strstr(l->feed->sdp, "m=audio")) {
				audio++;
				g_snprintf(temp, 255, "a=planb:sfu%"SCNu64" %"SCNu32"\r\n", l->feed->user_id, l->feed->audio_ssrc);
				g_strlcat(audio_muxed, temp, 1024);
			}
			if(strstr(l->feed->sdp, "m=video")) {
				video++;
				g_snprintf(temp, 255, "a=planb:sfu%"SCNu64" %"SCNu32"\r\n", l->feed->user_id, l->feed->video_ssrc);
				g_strlcat(video_muxed, temp, 1024);
			}
		}
		ps = ps->next;
	}
	/* Also add a bandwidth SDP attribute if we're capping the bitrate in the room */
	if(audio) {
		g_strlcat(audio_mline, audio_muxed, 2048);
	}
	if(video) {
		g_strlcat(video_mline, video_muxed, 2048);
	}
	g_snprintf(sdp, 2048, sdp_template,
		janus_get_real_time(),			/* We need current time here */
		janus_get_real_time(),			/* We need current time here */
		muxed_listener->room->room_name,	/* Video room name */
		audio_mline,					/* Audio m-line */
		video_mline,					/* Video m-line */
		data_mline);					/* Data channel m-line */
	char *newsdp = g_strdup(sdp);
	if(video) {
		/* Remove useless bandwidth attribute, if any */
		newsdp = janus_string_replace(newsdp, "b=AS:0\r\n", "");
	}
	JANUS_LOG(LOG_VERB, "%s", newsdp);
	json_t *jsep = json_pack("{ssss}", "type", "offer", "sdp", newsdp);
	/* How long will the gateway take to push the event? */
	gint64 start = janus_get_monotonic_time();
	int res = gateway->push_event(muxed_listener->session->handle, &janus_videoroom_plugin, transaction, event, jsep);
	JANUS_LOG(LOG_VERB, "  >> Pushing event: %d (took %"SCNu64" us)\n", res, janus_get_monotonic_time()-start);
	json_decref(event);
	json_decref(jsep);
	if(res != JANUS_OK) {
		/* TODO Failed to negotiate? We should remove this listener */
	} else {
		/* Let's wait for the setup_media event */
	}
	return 0;
}


/* Helper to quickly relay RTP packets from publishers to subscribers */
static void janus_videoroom_relay_rtp_packet(gpointer data, gpointer user_data) {
	janus_videoroom_rtp_relay_packet *packet = (janus_videoroom_rtp_relay_packet *)user_data;
	if(!packet || !packet->data || packet->length < 1) {
		JANUS_LOG(LOG_ERR, "Invalid packet...\n");
		return;
	}
	janus_videoroom_listener *listener = (janus_videoroom_listener *)data;
	if(!listener || !listener->session) {
		// JANUS_LOG(LOG_ERR, "Invalid session...\n");
		return;
	}
	if(listener->paused) {
		// JANUS_LOG(LOG_ERR, "This listener paused the stream...\n");
		return;
	}
	janus_videoroom_session *session = listener->session;
	if(!session || !session->handle) {
		// JANUS_LOG(LOG_ERR, "Invalid session...\n");
		return;
	}
	if(!session->started) {
		// JANUS_LOG(LOG_ERR, "Streaming not started yet for this session...\n");
		return;
	}
	
	/* Make sure there hasn't been a publisher switch by checking the SSRC */
	if(packet->is_video) {
		/* Check if this listener is subscribed to this medium */
		if(!listener->video) {
			/* Nope, don't relay */
			return;
		}
		if(ntohl(packet->data->ssrc) != listener->context.v_last_ssrc) {
			/* Publisher switch? Fix sequence numbers and timestamps */
			listener->context.v_last_ssrc = ntohl(packet->data->ssrc);
			listener->context.v_base_ts_prev = listener->context.v_last_ts;
			listener->context.v_base_ts = packet->timestamp;
			listener->context.v_base_seq_prev = listener->context.v_last_seq;
			listener->context.v_base_seq = packet->seq_number;
		}
		if(listener->context.v_seq_reset) {
			/* video_active false-->true? Fix sequence numbers */
			listener->context.v_seq_reset = FALSE;
			listener->context.v_base_seq_prev = listener->context.v_last_seq;
			listener->context.v_base_seq = packet->seq_number;
		}
		/* Compute a coherent timestamp and sequence number */
		listener->context.v_last_ts = (packet->timestamp-listener->context.v_base_ts)
			+ listener->context.v_base_ts_prev+4500;	/* FIXME When switching, we assume 15fps */
		listener->context.v_last_seq = (packet->seq_number-listener->context.v_base_seq)+listener->context.v_base_seq_prev+1;
		/* Update the timestamp and sequence number in the RTP packet, and send it */
		packet->data->timestamp = htonl(listener->context.v_last_ts);
		packet->data->seq_number = htons(listener->context.v_last_seq);
		if(gateway != NULL)
			gateway->relay_rtp(session->handle, packet->is_video, (char *)packet->data, packet->length);
		/* Restore the timestamp and sequence number to what the publisher set them to */
		packet->data->timestamp = htonl(packet->timestamp);
		packet->data->seq_number = htons(packet->seq_number);
	} else {
		/* Check if this listener is subscribed to this medium */
		if(!listener->audio) {
			/* Nope, don't relay */
			return;
		}
		if(ntohl(packet->data->ssrc) != listener->context.a_last_ssrc) {
			/* Publisher switch? Fix sequence numbers and timestamps */
			listener->context.a_last_ssrc = ntohl(packet->data->ssrc);
			listener->context.a_base_ts_prev = listener->context.a_last_ts;
			listener->context.a_base_ts = packet->timestamp;
			listener->context.a_base_seq_prev = listener->context.a_last_seq;
			listener->context.a_base_seq = packet->seq_number;
		}
		if(listener->context.a_seq_reset) {
			/* audio_active false-->true? Fix sequence numbers */
			listener->context.a_seq_reset = FALSE;
			listener->context.a_base_seq_prev = listener->context.a_last_seq;
			listener->context.a_base_seq = packet->seq_number;
		}
		/* Compute a coherent timestamp and sequence number */
		listener->context.a_last_ts = (packet->timestamp-listener->context.a_base_ts)
			+ listener->context.a_base_ts_prev+960;	/* FIXME When switching, we assume Opus and so a 960 ts step */
		listener->context.a_last_seq = (packet->seq_number-listener->context.a_base_seq)+listener->context.a_base_seq_prev+1;
		/* Update the timestamp and sequence number in the RTP packet, and send it */
		packet->data->timestamp = htonl(listener->context.a_last_ts);
		packet->data->seq_number = htons(listener->context.a_last_seq);
		if(gateway != NULL)
			gateway->relay_rtp(session->handle, packet->is_video, (char *)packet->data, packet->length);
		/* Restore the timestamp and sequence number to what the publisher set them to */
		packet->data->timestamp = htonl(packet->timestamp);
		packet->data->seq_number = htons(packet->seq_number);
	}

	return;
}

static void janus_videoroom_relay_data_packet(gpointer data, gpointer user_data) {
	char *text = (char *)user_data;
	janus_videoroom_listener *listener = (janus_videoroom_listener *)data;
	if(!listener || !listener->session || !listener->data || listener->paused) {
		return;
	}
	janus_videoroom_session *session = listener->session;
	if(!session || !session->handle) {
		return;
	}
	if(!session->started) {
		return;
	}
	if(gateway != NULL && text != NULL) {
		JANUS_LOG(LOG_VERB, "Forwarding DataChannel message (%zu bytes) to viewer: %s\n", strlen(text), text);
		gateway->relay_data(session->handle, text, strlen(text));
	}
	return;
}

/* Helper to free janus_videoroom structs. */
static void janus_videoroom_free(janus_videoroom *room) {
	if(room) {
		janus_mutex_lock(&room->participants_mutex);
		g_free(room->room_name);
		g_free(room->room_secret);
		g_free(room->room_pin);
		g_free(room->rec_dir);
		g_hash_table_unref(room->participants);
		g_hash_table_unref(room->private_ids);
		g_hash_table_destroy(room->allowed);
		janus_mutex_unlock(&room->participants_mutex);
		janus_mutex_destroy(&room->participants_mutex);
		g_free(room);
		room = NULL;
	}
}

static void janus_videoroom_listener_free(janus_videoroom_listener *l) {
	JANUS_LOG(LOG_VERB, "Freeing listener\n");
	g_free(l);
}

static void janus_videoroom_muxed_listener_free(janus_videoroom_listener_muxed *l) {
	JANUS_LOG(LOG_VERB, "Freeing muxed-listener\n");
	GSList *ls = l->listeners;
	while(ls) {
		janus_videoroom_listener *listener = (janus_videoroom_listener *)ls->data;
		if(listener) {
			janus_videoroom_listener_free(listener);
		}
		ls = ls->next;
	}
	g_slist_free(l->listeners);
	g_free(l);
}

static void janus_videoroom_participant_free(janus_videoroom_participant *p) {
	JANUS_LOG(LOG_VERB, "Freeing publisher\n");
	g_free(p->display);
	g_free(p->sdp);

	if(p->arc) {
		janus_recorder_free(p->arc);
		p->arc = NULL;
	}
	if(p->vrc) {
		janus_recorder_free(p->vrc);
		p->vrc = NULL;
	}

	janus_mutex_lock(&p->listeners_mutex);
	while(p->listeners) {
		janus_videoroom_listener *l = (janus_videoroom_listener *)p->listeners->data;
		if(l) {
			p->listeners = g_slist_remove(p->listeners, l);
			l->feed = NULL;
		}
	}
	janus_mutex_unlock(&p->listeners_mutex);
	janus_mutex_lock(&p->rtp_forwarders_mutex);
	if(p->udp_sock > 0) {
		close(p->udp_sock);
		p->udp_sock = 0;
	}
	g_hash_table_destroy(p->rtp_forwarders);
	p->rtp_forwarders = NULL;
	janus_mutex_unlock(&p->rtp_forwarders_mutex);
	g_slist_free(p->listeners);

	janus_mutex_destroy(&p->listeners_mutex);
	janus_mutex_destroy(&p->rtp_forwarders_mutex);
	g_free(p);
}<|MERGE_RESOLUTION|>--- conflicted
+++ resolved
@@ -2269,26 +2269,6 @@
 	if(!session || session->destroyed || !session->participant || session->participant_type != janus_videoroom_p_type_publisher)
 		return;
 	janus_videoroom_participant *participant = (janus_videoroom_participant *)session->participant;
-<<<<<<< HEAD
-	if(participant->audio_level_extmap_id > 0 && participant->audio_active) {
-		int level = 0;
-		int audio_level = janus_rtp_header_extension_parse_audio_level_and_return(buf, len, participant->audio_level_extmap_id, &level);
-		participant->audio_dBov_sum = participant->audio_dBov_sum + audio_level;
-		participant->audio_active_packets = participant->audio_active_packets + 1;
-		if(participant->audio_active_packets == 150) {
-			if(participant->audio_dBov_sum < 3000) {
-				// Notify participants
-				json_t *event = json_object();
-				json_object_set_new(event, "event", json_string("talking"));
-				json_object_set_new(event, "user", json_string(participant->display));
-				gateway->push_event(session->handle, &janus_videoroom_plugin, NULL, event, NULL);
-				json_decref(event);
-				JANUS_LOG(LOG_ERR, "AVG audio_level %f\n", (float)participant->audio_dBov_sum/(float)participant->audio_active_packets);
-			}
-			participant->audio_active_packets = 0;
-			participant->audio_dBov_sum = 0;
-		}
-=======
 	if(participant->audio_active) {
 		int level = 0;
         if(janus_rtp_header_extension_parse_audio_level(buf, len, participant->audio_level_extmap_id, &level) == 0) {
@@ -2310,7 +2290,6 @@
                 participant->audio_dBov_sum = 0;
             }
         }
->>>>>>> 764005c7
 	}
 	if((!video && participant->audio_active) || (video && participant->video_active)) {
 		/* Update payload type and SSRC */
