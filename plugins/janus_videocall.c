--- conflicted
+++ resolved
@@ -1199,26 +1199,18 @@
 				JANUS_LOG(LOG_VERB, "This is involving a negotiation (%s) as well:\n%s\n", msg_sdp_type, msg_sdp);
 				/* Check if this user will simulcast */
 				json_t *msg_simulcast = json_object_get(msg->jsep, "simulcast");
-<<<<<<< HEAD
 				if(msg_simulcast && json_array_size(msg_simulcast) > 0 && janus_get_codec_pt(msg_sdp, "vp8") > 0) {
 					size_t i = 0;
 					for(i=0; i<json_array_size(msg_simulcast); i++) {
 						json_t *s = json_array_get(msg_simulcast, i);
 						int mindex = json_integer_value(json_object_get(s, "mindex"));
 						JANUS_LOG(LOG_VERB, "VideoCall caller (%s) is going to do simulcasting (#%d)\n", session->username, mindex);
-						session->ssrc[0] = json_integer_value(json_object_get(s, "ssrc-0"));
-						session->ssrc[1] = json_integer_value(json_object_get(s, "ssrc-1"));
-						session->ssrc[2] = json_integer_value(json_object_get(s, "ssrc-2"));
+						int rid_ext_id = -1;
+						janus_rtp_simulcasting_prepare(s, &rid_ext_id, session->ssrc, session->rid);
+						session->sim_context.rid_ext_id = rid_ext_id;
 						/* FIXME We're stopping at the first item, there may be more */
 						break;
 					}
-=======
-				if(msg_simulcast) {
-					JANUS_LOG(LOG_VERB, "VideoCall caller (%s) is going to do simulcasting\n", session->username);
-					int rid_ext_id = -1;
-					janus_rtp_simulcasting_prepare(msg_simulcast, &rid_ext_id, session->ssrc, session->rid);
-					session->sim_context.rid_ext_id = rid_ext_id;
->>>>>>> 58be79e8
 				}
 				/* Send SDP to our peer */
 				json_t *call = json_object();
