--- conflicted
+++ resolved
@@ -986,7 +986,6 @@
 				json_object_set_new(result, "event", json_string("hangup"));
 				json_object_set_new(result, "username", json_string(session->username));
 				json_object_set_new(result, "reason", json_string("User busy"));
-<<<<<<< HEAD
 				/* Also notify event handlers */
 				if(notify_events && gateway->events_is_enabled()) {
 					json_t *info = json_object();
@@ -994,9 +993,7 @@
 					json_object_set_new(info, "reason", json_string("User busy"));
 					gateway->notify_event(session->handle, info);
 				}
-=======
 				gateway->close_pc(session->handle);
->>>>>>> f5648230
 			} else {
 				janus_mutex_unlock(&sessions_mutex);
 				/* Any SDP to handle? if not, something's wrong */
@@ -1258,7 +1255,6 @@
 			result = json_object();
 			json_object_set_new(result, "event", json_string("hangup"));
 			json_object_set_new(result, "username", json_string(session->username));
-<<<<<<< HEAD
 			json_object_set_new(result, "reason", json_string("Explicit hangup"));
 			/* Also notify event handlers */
 			if(notify_events && gateway->events_is_enabled()) {
@@ -1267,10 +1263,7 @@
 				json_object_set_new(info, "reason", json_string("Explicit hangup"));
 				gateway->notify_event(session->handle, info);
 			}
-=======
-			json_object_set_new(result, "reason", json_string("We did the hangup"));
 			gateway->close_pc(session->handle);
->>>>>>> f5648230
 			if(peer != NULL) {
 				/* Send event to our peer too */
 				json_t *call = json_object();
