--- conflicted
+++ resolved
@@ -618,24 +618,9 @@
 		if(bitrate > 0) {
 			/* If a REMB arrived, make sure we cap it to our configuration, and send it as a video RTCP */
 			session->peer_bitrate = bitrate;
-<<<<<<< HEAD
-			if(session->bitrate > 0) {
-				char rtcpbuf[32];
-				int numssrc = 1;
-				if(session->ssrc[1])
-					numssrc++;
-				if(session->ssrc[2])
-					numssrc++;
-				int remblen = janus_rtcp_remb_ssrcs((char *)(&rtcpbuf), sizeof(rtcpbuf), session->bitrate, numssrc);
-				gateway->relay_rtcp(handle, -1, TRUE, rtcpbuf, remblen);
-			} else {
-				gateway->relay_rtcp(handle, -1, TRUE, buf, len);
-			}
-=======
 			if(session->bitrate > 0)
 				janus_rtcp_cap_remb(buf, len, session->bitrate);
-			gateway->relay_rtcp(handle, 1, buf, len);
->>>>>>> 58be79e8
+			gateway->relay_rtcp(handle, -1, TRUE, buf, len);
 			return;
 		}
 		gateway->relay_rtcp(handle, mindex, video, buf, len);
@@ -781,8 +766,8 @@
 	int i=0;
 	for(i=0; i<3; i++) {
 		session->ssrc[i] = 0;
-		g_free(session->rid[0]);
-		session->rid[0] = NULL;
+		g_free(session->rid[i]);
+		session->rid[i] = NULL;
 	}
 	janus_rtp_switching_context_reset(&session->context);
 	janus_rtp_simulcasting_context_reset(&session->sim_context);
@@ -838,30 +823,20 @@
 		const char *msg_sdp_type = json_string_value(json_object_get(msg->jsep, "type"));
 		const char *msg_sdp = json_string_value(json_object_get(msg->jsep, "sdp"));
 		json_t *msg_simulcast = json_object_get(msg->jsep, "simulcast");
-<<<<<<< HEAD
 		if(msg_simulcast && json_array_size(msg_simulcast) > 0) {
 			size_t i = 0;
 			for(i=0; i<json_array_size(msg_simulcast); i++) {
 				json_t *s = json_array_get(msg_simulcast, i);
 				int mindex = json_integer_value(json_object_get(s, "mindex"));
-				JANUS_LOG(LOG_VERB, "EchoTest client is going to do simulcasting (#%d)\n", mindex);
-				session->ssrc[0] = json_integer_value(json_object_get(s, "ssrc-0"));
-				session->ssrc[1] = json_integer_value(json_object_get(s, "ssrc-1"));
-				session->ssrc[2] = json_integer_value(json_object_get(s, "ssrc-2"));
+				JANUS_LOG(LOG_WARN, "EchoTest client is going to do simulcasting (#%d)\n", mindex);
+				int rid_ext_id = -1;
+				janus_rtp_simulcasting_prepare(s, &rid_ext_id, session->ssrc, session->rid);
+				session->sim_context.rid_ext_id = rid_ext_id;
 				session->sim_context.substream_target = 2;	/* Let's aim for the highest quality */
 				session->sim_context.templayer_target = 2;	/* Let's aim for all temporal layers */
 				/* FIXME We're stopping at the first item, there may be more */
 				break;
 			}
-=======
-		if(msg_simulcast) {
-			JANUS_LOG(LOG_VERB, "EchoTest client is going to do simulcasting\n");
-			int rid_ext_id = -1;
-			janus_rtp_simulcasting_prepare(msg_simulcast, &rid_ext_id, session->ssrc, session->rid);
-			session->sim_context.rid_ext_id = rid_ext_id;
-			session->sim_context.substream_target = 2;	/* Let's aim for the highest quality */
-			session->sim_context.templayer_target = 2;	/* Let's aim for all temporal layers */
->>>>>>> 58be79e8
 		}
 		json_t *audio = json_object_get(root, "audio");
 		if(audio && !json_is_boolean(audio)) {
@@ -950,12 +925,7 @@
 				char buf[24];
 				janus_rtcp_remb((char *)&buf, 24, session->bitrate);
 				JANUS_LOG(LOG_VERB, "Sending REMB\n");
-<<<<<<< HEAD
-				gateway->relay_rtcp(session->handle, -1, TRUE, rtcpbuf, remblen);
-				/* FIXME How should we handle a subsequent "no limit" bitrate? */
-=======
-				gateway->relay_rtcp(session->handle, 1, buf, 24);
->>>>>>> 58be79e8
+				gateway->relay_rtcp(session->handle, -1, TRUE, buf, 24);
 			}
 		}
 		if(substream) {
@@ -1058,7 +1028,6 @@
 				}
 				temp = temp->next;
 			}
-<<<<<<< HEAD
 			janus_sdp *answer = janus_sdp_generate_answer(offer);
 			temp = offer->m_lines;
 			while(temp) {
@@ -1069,22 +1038,12 @@
 						(m->type == JANUS_SDP_VIDEO ? json_string_value(videocodec) : NULL)),
 					JANUS_SDP_OA_FMTP, (m->type == JANUS_SDP_AUDIO && opus_fec ? "useinbandfec=1" : NULL),
 					JANUS_SDP_OA_ACCEPT_EXTMAP, JANUS_RTP_EXTMAP_MID,
-					JANUS_SDP_OA_ACCEPT_EXTMAP, JANUS_RTP_EXTMAP_RTP_STREAM_ID,
+					JANUS_SDP_OA_ACCEPT_EXTMAP, JANUS_RTP_EXTMAP_RID,
+					JANUS_SDP_OA_ACCEPT_EXTMAP, JANUS_RTP_EXTMAP_REPAIRED_RID,
 					JANUS_SDP_OA_ACCEPT_EXTMAP, JANUS_RTP_EXTMAP_TRANSPORT_WIDE_CC,
 					JANUS_SDP_OA_DONE);
 				temp = temp->next;
 			}
-=======
-			janus_sdp *answer = janus_sdp_generate_answer(offer,
-				JANUS_SDP_OA_AUDIO_CODEC, json_string_value(audiocodec),
-				JANUS_SDP_OA_AUDIO_FMTP, opus_fec ? "useinbandfec=1" : NULL,
-				JANUS_SDP_OA_VIDEO_CODEC, json_string_value(videocodec),
-				JANUS_SDP_OA_ACCEPT_EXTMAP, JANUS_RTP_EXTMAP_MID,
-				JANUS_SDP_OA_ACCEPT_EXTMAP, JANUS_RTP_EXTMAP_RID,
-				JANUS_SDP_OA_ACCEPT_EXTMAP, JANUS_RTP_EXTMAP_REPAIRED_RID,
-				JANUS_SDP_OA_ACCEPT_EXTMAP, JANUS_RTP_EXTMAP_TRANSPORT_WIDE_CC,
-				JANUS_SDP_OA_DONE);
->>>>>>> 58be79e8
 			/* If we ended up sendonly, switch to inactive (as we don't really send anything ourselves) */
 			janus_sdp_mline *m = janus_sdp_mline_find(answer, JANUS_SDP_AUDIO);
 			if(m && m->direction == JANUS_SDP_SENDONLY)
