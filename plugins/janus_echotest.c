--- conflicted
+++ resolved
@@ -365,16 +365,7 @@
 		*error = -1;
 		return;
 	}	
-<<<<<<< HEAD
-	janus_echotest_session *session = (janus_echotest_session *)g_malloc0(sizeof(janus_echotest_session));
-	if(session == NULL) {
-		JANUS_LOG(LOG_FATAL, "Memory error!\n");
-		*error = -2;
-		return;
-	}
-=======
 	janus_echotest_session *session = g_malloc0(sizeof(janus_echotest_session));
->>>>>>> af87b812
 	session->handle = handle;
 	session->has_audio = FALSE;
 	session->has_video = FALSE;
@@ -476,22 +467,13 @@
 struct janus_plugin_result *janus_echotest_handle_message(janus_plugin_session *handle, char *transaction, json_t *message, json_t *jsep) {
 	if(g_atomic_int_get(&stopping) || !g_atomic_int_get(&initialized))
 		return janus_plugin_result_new(JANUS_PLUGIN_ERROR, g_atomic_int_get(&stopping) ? "Shutting down" : "Plugin not initialized", NULL);
-<<<<<<< HEAD
 	janus_echotest_session *session = (janus_echotest_session *)handle->plugin_handle;
 	if(!session)
 		return janus_plugin_result_new(JANUS_PLUGIN_ERROR, "No session associated with this handle", NULL);
-	janus_echotest_message *msg = g_malloc0(sizeof(janus_echotest_message));
-	if(msg == NULL) {
-		JANUS_LOG(LOG_FATAL, "Memory error!\n");
-		return janus_plugin_result_new(JANUS_PLUGIN_ERROR, "Memory error", NULL);
-	}
+	janus_echotest_message *msg = g_malloc(sizeof(janus_echotest_message));
 	/* Increase the reference counter for this session: we'll decrease it after we handle the message */
 	janus_refcount_increase(&session->ref);
 
-=======
-
-	janus_echotest_message *msg = g_malloc(sizeof(janus_echotest_message));
->>>>>>> af87b812
 	msg->handle = handle;
 	msg->transaction = transaction;
 	msg->message = message;
@@ -716,15 +698,7 @@
 			return;
 		if(buf == NULL || len <= 0)
 			return;
-<<<<<<< HEAD
-		char *text = g_malloc0(len+1);
-		if(text == NULL) {
-			JANUS_LOG(LOG_FATAL, "Memory error!\n");
-			return;
-		}
-=======
 		char *text = g_malloc(len+1);
->>>>>>> af87b812
 		memcpy(text, buf, len);
 		*(text+len) = '\0';
 		JANUS_LOG(LOG_VERB, "Got a DataChannel message (%zu bytes) to bounce back: %s\n", strlen(text), text);
@@ -732,16 +706,7 @@
 		janus_recorder_save_frame(session->drc, text, strlen(text));
 		/* We send back the same text with a custom prefix */
 		const char *prefix = "Janus EchoTest here! You wrote: ";
-<<<<<<< HEAD
-		char *reply = g_malloc0(strlen(prefix)+len+1);
-		if(reply == NULL) {
-			JANUS_LOG(LOG_FATAL, "Memory error!\n");
-			g_free(text);
-			return;
-		}
-=======
 		char *reply = g_malloc(strlen(prefix)+len+1);
->>>>>>> af87b812
 		g_snprintf(reply, strlen(prefix)+len+1, "%s%s", prefix, text);
 		g_free(text);
 		gateway->relay_data(handle, reply, strlen(reply));
@@ -881,15 +846,7 @@
 	JANUS_LOG(LOG_VERB, "Joining EchoTest handler thread\n");
 	janus_echotest_message *msg = NULL;
 	int error_code = 0;
-<<<<<<< HEAD
-	char *error_cause = g_malloc0(512);
-	if(error_cause == NULL) {
-		JANUS_LOG(LOG_FATAL, "Memory error!\n");
-		return NULL;
-	}
-=======
 	char *error_cause = g_malloc(512);
->>>>>>> af87b812
 	json_t *root = NULL;
 	while(g_atomic_int_get(&initialized) && !g_atomic_int_get(&stopping)) {
 		msg = g_async_queue_pop(messages);
