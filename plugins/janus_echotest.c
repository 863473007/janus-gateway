/*! \file   janus_echotest.c
 * \author Lorenzo Miniero <lorenzo@meetecho.com>
 * \copyright GNU General Public License v3
 * \brief  Janus EchoTest plugin
 * \details Check the \ref echotest for more details.
 *
 * \ingroup plugins
 * \ref plugins
 *
 * \page echotest EchoTest plugin documentation
 * This is a trivial EchoTest plugin for Janus, just used to
 * showcase the plugin interface. A peer attaching to this plugin will
 * receive back the same RTP packets and RTCP messages he sends: the
 * RTCP messages, of course, would be modified on the way by the Janus core
 * to make sure they are coherent with the involved SSRCs. In order to
 * demonstrate how peer-provided messages can change the behaviour of a
 * plugin, this plugin implements a simple API based on three messages:
 *
 * 1. a message to enable/disable audio (that is, to tell the plugin
 * whether incoming audio RTP packets need to be sent back or discarded);
 * 2. a message to enable/disable video (that is, to tell the plugin
 * whether incoming video RTP packets need to be sent back or discarded);
 * 3. a message to cap the bitrate (which would modify incoming RTCP
 * REMB messages before sending them back, in order to trick the peer into
 * thinking the available bandwidth is different).
 *
 * \section echoapi Echo Test API
 *
 * There's a single unnamed request you can send and it's asynchronous,
 * which means all responses (successes and errors) will be delivered
 * as events with the same transaction.
 *
 * The request has to be formatted as follows. All the attributes are
 * optional, so any request can contain a subset of them:
 *
\verbatim
{
	"audio" : true|false,
	"audiocodec" : "<optional codec name; only used when creating a PeerConnection>",
	"video" : true|false,
	"videocodec" : "<optional codec name; only used when creating a PeerConnection>",
	"videoprofile" : "<optional codec profile to force; only used when creating a PeerConnection, only valid for VP9 (0 or 2) and H.264 (e.g., 42e01f)>",
	"bitrate" : <numeric bitrate value>,
	"record" : true|false,
	"filename" : <base path/filename to use for the recording>,
	"substream" : <substream to receive (0-2), in case simulcasting is enabled>,
	"temporal" : <temporal layers to receive (0-2), in case simulcasting is enabled>
}
\endverbatim
 *
 * When negotiating a new PeerConnection, by default the EchoTest tries to
 * use the preferred audio codecs as set by the user; if for any reason you
 * want to override what the browsers offered first and use a different
 * codec instead (e.g., to try VP9 instead of VP8), you can use the
 * \c audiocodec property for audio, and \c videocodec for video. For video
 * codecs supporting a specific profile negotiation (VP9 and H.264), you can
 * specify which profile you're interested in using the \c videoprofile property.
 *
 * All the other settings can be applied dynamically during the session:
 * \c audio instructs the plugin to do or do not bounce back audio
 * frames; \c video does the same for video; \c bitrate caps the
 * bandwidth to force on the browser encoding side (e.g., 128000 for
 * 128kbps); \c record enables or disables the recording of this peer;
 * in case recording is enabled, \c filename allows to specify a base
 * path/filename to use for the files (-audio.mjr, -video.mjr and -data.mjr
 * are automatically appended); finally, in case the session uses
 * simulcasting, \c substream and \c temporal can be used to manually
 * pick which substream and/or temporal layer should be received back.
 *
 * A JSEP offer can be sent along any request to negotiate a PeerConnection:
 * in that case, a JSEP answer will be provided with the asynchronous
 * response notification. Other requests (e.g., to dynamically manipulate
 * the bitrate while testing) have to be sent without any JSEP payload
 * attached, unless you want to renegotiate a session (e.g., to add/remove
 * a media stream, or force an ICE restart): in case of renegotiations,
 * the same rules as the first JSEP offer apply.
 *
 * A successful request will result in an \c ok event:
 *
\verbatim
{
	"echotest" : "event",
	"result": "ok"
}
\endverbatim
 *
 * An error instead will provide both an error code and a more verbose
 * description of the cause of the issue:
 *
\verbatim
{
	"echotest" : "event",
	"error_code" : <numeric ID, check Macros below>,
	"error" : "<error description as a string>"
}
\endverbatim
 *
 * If the plugin detects a loss of the associated PeerConnection, a
 * "done" notification is triggered to inform the application the Echo
 * Test session is over:
 *
\verbatim
{
	"echotest" : "event",
	"result": "done"
}
\endverbatim
 */

#include "plugin.h"

#include <jansson.h>

#include "../debug.h"
#include "../apierror.h"
#include "../config.h"
#include "../mutex.h"
#include "../record.h"
#include "../rtp.h"
#include "../rtcp.h"
#include "../sdp-utils.h"
#include "../utils.h"


/* Plugin information */
#define JANUS_ECHOTEST_VERSION			7
#define JANUS_ECHOTEST_VERSION_STRING	"0.0.7"
#define JANUS_ECHOTEST_DESCRIPTION		"This is a trivial EchoTest plugin for Janus, just used to showcase the plugin interface."
#define JANUS_ECHOTEST_NAME				"JANUS EchoTest plugin"
#define JANUS_ECHOTEST_AUTHOR			"Meetecho s.r.l."
#define JANUS_ECHOTEST_PACKAGE			"janus.plugin.echotest"

/* Plugin methods */
janus_plugin *create(void);
int janus_echotest_init(janus_callbacks *callback, const char *config_path);
void janus_echotest_destroy(void);
int janus_echotest_get_api_compatibility(void);
int janus_echotest_get_version(void);
const char *janus_echotest_get_version_string(void);
const char *janus_echotest_get_description(void);
const char *janus_echotest_get_name(void);
const char *janus_echotest_get_author(void);
const char *janus_echotest_get_package(void);
void janus_echotest_create_session(janus_plugin_session *handle, int *error);
struct janus_plugin_result *janus_echotest_handle_message(janus_plugin_session *handle, char *transaction, json_t *message, json_t *jsep);
json_t *janus_echotest_handle_admin_message(json_t *message);
void janus_echotest_setup_media(janus_plugin_session *handle);
void janus_echotest_incoming_rtp(janus_plugin_session *handle, janus_plugin_rtp *packet);
void janus_echotest_incoming_rtcp(janus_plugin_session *handle, janus_plugin_rtcp *packet);
void janus_echotest_incoming_data(janus_plugin_session *handle, janus_plugin_data *packet);
void janus_echotest_data_ready(janus_plugin_session *handle);
void janus_echotest_slow_link(janus_plugin_session *handle, int uplink, int video);
void janus_echotest_hangup_media(janus_plugin_session *handle);
void janus_echotest_destroy_session(janus_plugin_session *handle, int *error);
json_t *janus_echotest_query_session(janus_plugin_session *handle);

/* Plugin setup */
static janus_plugin janus_echotest_plugin =
	JANUS_PLUGIN_INIT (
		.init = janus_echotest_init,
		.destroy = janus_echotest_destroy,

		.get_api_compatibility = janus_echotest_get_api_compatibility,
		.get_version = janus_echotest_get_version,
		.get_version_string = janus_echotest_get_version_string,
		.get_description = janus_echotest_get_description,
		.get_name = janus_echotest_get_name,
		.get_author = janus_echotest_get_author,
		.get_package = janus_echotest_get_package,

		.create_session = janus_echotest_create_session,
		.handle_message = janus_echotest_handle_message,
		.handle_admin_message = janus_echotest_handle_admin_message,
		.setup_media = janus_echotest_setup_media,
		.incoming_rtp = janus_echotest_incoming_rtp,
		.incoming_rtcp = janus_echotest_incoming_rtcp,
		.incoming_data = janus_echotest_incoming_data,
		.data_ready = janus_echotest_data_ready,
		.slow_link = janus_echotest_slow_link,
		.hangup_media = janus_echotest_hangup_media,
		.destroy_session = janus_echotest_destroy_session,
		.query_session = janus_echotest_query_session,
	);

/* Plugin creator */
janus_plugin *create(void) {
	JANUS_LOG(LOG_VERB, "%s created!\n", JANUS_ECHOTEST_NAME);
	return &janus_echotest_plugin;
}


/* Useful stuff */
static volatile gint initialized = 0, stopping = 0;
static gboolean notify_events = TRUE;
static janus_callbacks *gateway = NULL;
static GThread *handler_thread;
static void *janus_echotest_handler(void *data);
static void janus_echotest_hangup_media_internal(janus_plugin_session *handle);

typedef struct janus_echotest_message {
	janus_plugin_session *handle;
	char *transaction;
	json_t *message;
	json_t *jsep;
} janus_echotest_message;
static GAsyncQueue *messages = NULL;
static janus_echotest_message exit_message;

typedef struct janus_echotest_session {
	janus_plugin_session *handle;
	gboolean has_audio;
	gboolean has_video;
	gboolean has_data;
	gboolean audio_active;
	gboolean video_active;
	janus_audiocodec acodec;/* Codec used for audio, if available */
	janus_videocodec vcodec;/* Codec used for video, if available */
	char *vfmtp;
	uint32_t bitrate, peer_bitrate;
	janus_rtp_switching_context context;
	uint32_t ssrc[3];		/* Only needed in case VP8 (or H.264) simulcasting is involved */
	char *rid[3];			/* Only needed if simulcasting is rid-based */
	janus_rtp_simulcasting_context sim_context;
	janus_vp8_simulcast_context vp8_context;
	janus_recorder *arc;	/* The Janus recorder instance for this user's audio, if enabled */
	janus_recorder *vrc;	/* The Janus recorder instance for this user's video, if enabled */
	janus_recorder *drc;	/* The Janus recorder instance for this user's data, if enabled */
	gboolean e2ee;			/* Whether media is encrypted, e.g., using Insertable Streams */
	janus_mutex rec_mutex;	/* Mutex to protect the recorders from race conditions */
	guint16 slowlink_count;
	volatile gint hangingup;
	volatile gint destroyed;
	janus_refcount ref;
} janus_echotest_session;
static GHashTable *sessions;
static janus_mutex sessions_mutex = JANUS_MUTEX_INITIALIZER;

static void janus_echotest_session_destroy(janus_echotest_session *session) {
	if(session && g_atomic_int_compare_and_exchange(&session->destroyed, 0, 1))
		janus_refcount_decrease(&session->ref);
}

static void janus_echotest_session_free(const janus_refcount *session_ref) {
	janus_echotest_session *session = janus_refcount_containerof(session_ref, janus_echotest_session, ref);
	/* Remove the reference to the core plugin session */
	janus_refcount_decrease(&session->handle->ref);
	/* This session can be destroyed, free all the resources */
	g_free(session->vfmtp);
	g_free(session);
}

static void janus_echotest_message_free(janus_echotest_message *msg) {
	if(!msg || msg == &exit_message)
		return;

	if(msg->handle && msg->handle->plugin_handle) {
		janus_echotest_session *session = (janus_echotest_session *)msg->handle->plugin_handle;
		janus_refcount_decrease(&session->ref);
	}
	msg->handle = NULL;

	g_free(msg->transaction);
	msg->transaction = NULL;
	if(msg->message)
		json_decref(msg->message);
	msg->message = NULL;
	if(msg->jsep)
		json_decref(msg->jsep);
	msg->jsep = NULL;

	g_free(msg);
}


/* Error codes */
#define JANUS_ECHOTEST_ERROR_NO_MESSAGE			411
#define JANUS_ECHOTEST_ERROR_INVALID_JSON		412
#define JANUS_ECHOTEST_ERROR_INVALID_ELEMENT	413
#define JANUS_ECHOTEST_ERROR_INVALID_SDP		414


/* Plugin implementation */
int janus_echotest_init(janus_callbacks *callback, const char *config_path) {
	if(g_atomic_int_get(&stopping)) {
		/* Still stopping from before */
		return -1;
	}
	if(callback == NULL || config_path == NULL) {
		/* Invalid arguments */
		return -1;
	}

	/* Read configuration */
	char filename[255];
	g_snprintf(filename, 255, "%s/%s.jcfg", config_path, JANUS_ECHOTEST_PACKAGE);
	JANUS_LOG(LOG_VERB, "Configuration file: %s\n", filename);
	janus_config *config = janus_config_parse(filename);
	if(config == NULL) {
		JANUS_LOG(LOG_WARN, "Couldn't find .jcfg configuration file (%s), trying .cfg\n", JANUS_ECHOTEST_PACKAGE);
		g_snprintf(filename, 255, "%s/%s.cfg", config_path, JANUS_ECHOTEST_PACKAGE);
		JANUS_LOG(LOG_VERB, "Configuration file: %s\n", filename);
		config = janus_config_parse(filename);
	}
	if(config != NULL) {
		janus_config_print(config);
		janus_config_category *config_general = janus_config_get_create(config, NULL, janus_config_type_category, "general");
		janus_config_item *events = janus_config_get(config, config_general, janus_config_type_item, "events");
		if(events != NULL && events->value != NULL)
			notify_events = janus_is_true(events->value);
		if(!notify_events && callback->events_is_enabled()) {
			JANUS_LOG(LOG_WARN, "Notification of events to handlers disabled for %s\n", JANUS_ECHOTEST_NAME);
		}
	}
	janus_config_destroy(config);
	config = NULL;

	sessions = g_hash_table_new_full(NULL, NULL, NULL, (GDestroyNotify)janus_echotest_session_destroy);
	messages = g_async_queue_new_full((GDestroyNotify) janus_echotest_message_free);
	/* This is the callback we'll need to invoke to contact the server */
	gateway = callback;
	g_atomic_int_set(&initialized, 1);

	/* Launch the thread that will handle incoming messages */
	GError *error = NULL;
	handler_thread = g_thread_try_new("echotest handler", janus_echotest_handler, NULL, &error);
	if(error != NULL) {
		g_atomic_int_set(&initialized, 0);
		JANUS_LOG(LOG_ERR, "Got error %d (%s) trying to launch the EchoTest handler thread...\n", error->code, error->message ? error->message : "??");
		return -1;
	}
	JANUS_LOG(LOG_INFO, "%s initialized!\n", JANUS_ECHOTEST_NAME);
	return 0;
}

void janus_echotest_destroy(void) {
	if(!g_atomic_int_get(&initialized))
		return;
	g_atomic_int_set(&stopping, 1);

	g_async_queue_push(messages, &exit_message);
	if(handler_thread != NULL) {
		g_thread_join(handler_thread);
		handler_thread = NULL;
	}

	/* FIXME We should destroy the sessions cleanly */
	janus_mutex_lock(&sessions_mutex);
	g_hash_table_destroy(sessions);
	sessions = NULL;
	janus_mutex_unlock(&sessions_mutex);
	g_async_queue_unref(messages);
	messages = NULL;

	g_atomic_int_set(&initialized, 0);
	g_atomic_int_set(&stopping, 0);
	JANUS_LOG(LOG_INFO, "%s destroyed!\n", JANUS_ECHOTEST_NAME);
}

int janus_echotest_get_api_compatibility(void) {
	/* Important! This is what your plugin MUST always return: don't lie here or bad things will happen */
	return JANUS_PLUGIN_API_VERSION;
}

int janus_echotest_get_version(void) {
	return JANUS_ECHOTEST_VERSION;
}

const char *janus_echotest_get_version_string(void) {
	return JANUS_ECHOTEST_VERSION_STRING;
}

const char *janus_echotest_get_description(void) {
	return JANUS_ECHOTEST_DESCRIPTION;
}

const char *janus_echotest_get_name(void) {
	return JANUS_ECHOTEST_NAME;
}

const char *janus_echotest_get_author(void) {
	return JANUS_ECHOTEST_AUTHOR;
}

const char *janus_echotest_get_package(void) {
	return JANUS_ECHOTEST_PACKAGE;
}

static janus_echotest_session *janus_echotest_lookup_session(janus_plugin_session *handle) {
	janus_echotest_session *session = NULL;
	if (g_hash_table_contains(sessions, handle)) {
		session = (janus_echotest_session *)handle->plugin_handle;
	}
	return session;
}

void janus_echotest_create_session(janus_plugin_session *handle, int *error) {
	if(g_atomic_int_get(&stopping) || !g_atomic_int_get(&initialized)) {
		*error = -1;
		return;
	}
	janus_echotest_session *session = g_malloc0(sizeof(janus_echotest_session));
	session->handle = handle;
	session->has_audio = FALSE;
	session->has_video = FALSE;
	session->has_data = FALSE;
	session->audio_active = TRUE;
	session->video_active = TRUE;
	janus_mutex_init(&session->rec_mutex);
	session->bitrate = 0;	/* No limit */
	session->peer_bitrate = 0;
	janus_rtp_switching_context_reset(&session->context);
	janus_rtp_simulcasting_context_reset(&session->sim_context);
	janus_vp8_simulcast_context_reset(&session->vp8_context);
	session->destroyed = 0;
	g_atomic_int_set(&session->hangingup, 0);
	g_atomic_int_set(&session->destroyed, 0);
	janus_refcount_init(&session->ref, janus_echotest_session_free);
	handle->plugin_handle = session;
	janus_mutex_lock(&sessions_mutex);
	g_hash_table_insert(sessions, handle, session);
	janus_mutex_unlock(&sessions_mutex);

	return;
}

void janus_echotest_destroy_session(janus_plugin_session *handle, int *error) {
	if(g_atomic_int_get(&stopping) || !g_atomic_int_get(&initialized)) {
		*error = -1;
		return;
	}
	janus_mutex_lock(&sessions_mutex);
	janus_echotest_session *session = janus_echotest_lookup_session(handle);
	if(!session) {
		janus_mutex_unlock(&sessions_mutex);
		JANUS_LOG(LOG_ERR, "No session associated with this handle...\n");
		*error = -2;
		return;
	}
	JANUS_LOG(LOG_VERB, "Removing Echo Test session...\n");
	janus_echotest_hangup_media_internal(handle);
	g_hash_table_remove(sessions, handle);
	janus_mutex_unlock(&sessions_mutex);
	return;
}

json_t *janus_echotest_query_session(janus_plugin_session *handle) {
	if(g_atomic_int_get(&stopping) || !g_atomic_int_get(&initialized)) {
		return NULL;
	}
	janus_mutex_lock(&sessions_mutex);
	janus_echotest_session *session = janus_echotest_lookup_session(handle);
	if(!session) {
		janus_mutex_unlock(&sessions_mutex);
		JANUS_LOG(LOG_ERR, "No session associated with this handle...\n");
		return NULL;
	}
	janus_refcount_increase(&session->ref);
	janus_mutex_unlock(&sessions_mutex);
	/* In the echo test, every session is the same: we just provide some configure info */
	json_t *info = json_object();
	json_object_set_new(info, "audio_active", session->audio_active ? json_true() : json_false());
	json_object_set_new(info, "video_active", session->video_active ? json_true() : json_false());
	if(session->acodec != JANUS_AUDIOCODEC_NONE)
		json_object_set_new(info, "audio_codec", json_string(janus_audiocodec_name(session->acodec)));
	if(session->vcodec != JANUS_VIDEOCODEC_NONE)
		json_object_set_new(info, "video_codec", json_string(janus_videocodec_name(session->vcodec)));
	json_object_set_new(info, "bitrate", json_integer(session->bitrate));
	json_object_set_new(info, "peer-bitrate", json_integer(session->peer_bitrate));
	if(session->ssrc[0] != 0 || session->rid[0] != NULL) {
		json_object_set_new(info, "simulcast", json_true());
		json_object_set_new(info, "substream", json_integer(session->sim_context.substream));
		json_object_set_new(info, "substream-target", json_integer(session->sim_context.substream_target));
		json_object_set_new(info, "temporal-layer", json_integer(session->sim_context.templayer));
		json_object_set_new(info, "temporal-layer-target", json_integer(session->sim_context.templayer_target));
		if(session->sim_context.drop_trigger > 0)
			json_object_set_new(info, "fallback", json_integer(session->sim_context.drop_trigger));
	}
	if(session->arc || session->vrc || session->drc) {
		json_t *recording = json_object();
		if(session->arc && session->arc->filename)
			json_object_set_new(recording, "audio", json_string(session->arc->filename));
		if(session->vrc && session->vrc->filename)
			json_object_set_new(recording, "video", json_string(session->vrc->filename));
		if(session->drc && session->drc->filename)
			json_object_set_new(recording, "data", json_string(session->drc->filename));
		json_object_set_new(info, "recording", recording);
	}
	if(session->e2ee)
		json_object_set_new(info, "e2ee", json_true());
	json_object_set_new(info, "slowlink_count", json_integer(session->slowlink_count));
	json_object_set_new(info, "hangingup", json_integer(g_atomic_int_get(&session->hangingup)));
	json_object_set_new(info, "destroyed", json_integer(g_atomic_int_get(&session->destroyed)));
	janus_refcount_decrease(&session->ref);
	return info;
}

struct janus_plugin_result *janus_echotest_handle_message(janus_plugin_session *handle, char *transaction, json_t *message, json_t *jsep) {
	if(g_atomic_int_get(&stopping) || !g_atomic_int_get(&initialized))
		return janus_plugin_result_new(JANUS_PLUGIN_ERROR, g_atomic_int_get(&stopping) ? "Shutting down" : "Plugin not initialized", NULL);
	janus_echotest_session *session = (janus_echotest_session *)handle->plugin_handle;
	if(!session)
		return janus_plugin_result_new(JANUS_PLUGIN_ERROR, "No session associated with this handle", NULL);
	janus_echotest_message *msg = g_malloc(sizeof(janus_echotest_message));
	/* Increase the reference counter for this session: we'll decrease it after we handle the message */
	janus_refcount_increase(&session->ref);

	msg->handle = handle;
	msg->transaction = transaction;
	msg->message = message;
	msg->jsep = jsep;
	g_async_queue_push(messages, msg);

	/* All the requests to this plugin are handled asynchronously: we add a comment
	 * (a JSON object with a "hint" string in it, that's what the core expects),
	 * but we don't have to: other plugins don't put anything in there */
	return janus_plugin_result_new(JANUS_PLUGIN_OK_WAIT, "I'm taking my time!", NULL);
}

json_t *janus_echotest_handle_admin_message(json_t *message) {
	/* Just here as a proof of concept: since there's nothing to configure,
	 * as an EchoTest plugin we echo this Admin request back as well */
	json_t *response = json_deep_copy(message);
	return response;
}

void janus_echotest_setup_media(janus_plugin_session *handle) {
	JANUS_LOG(LOG_INFO, "[%s-%p] WebRTC media is now available\n", JANUS_ECHOTEST_PACKAGE, handle);
	if(g_atomic_int_get(&stopping) || !g_atomic_int_get(&initialized))
		return;
	janus_mutex_lock(&sessions_mutex);
	janus_echotest_session *session = janus_echotest_lookup_session(handle);
	if(!session) {
		janus_mutex_unlock(&sessions_mutex);
		JANUS_LOG(LOG_ERR, "No session associated with this handle...\n");
		return;
	}
	if(g_atomic_int_get(&session->destroyed)) {
		janus_mutex_unlock(&sessions_mutex);
		return;
	}
	g_atomic_int_set(&session->hangingup, 0);
	janus_mutex_unlock(&sessions_mutex);
	/* We really don't care, as we only send RTP/RTCP we get in the first place back anyway */
}

void janus_echotest_incoming_rtp(janus_plugin_session *handle, janus_plugin_rtp *packet) {
	if(handle == NULL || g_atomic_int_get(&handle->stopped) || g_atomic_int_get(&stopping) || !g_atomic_int_get(&initialized))
		return;
	/* Simple echo test */
	if(gateway) {
		/* Honour the audio/video active flags */
		janus_echotest_session *session = (janus_echotest_session *)handle->plugin_handle;
		if(!session) {
			JANUS_LOG(LOG_ERR, "No session associated with this handle...\n");
			return;
		}
		if(g_atomic_int_get(&session->destroyed))
			return;
		gboolean video = packet->video;
		char *buf = packet->buffer;
		uint16_t len = packet->length;
		if(video && session->video_active && (session->ssrc[0] != 0 || session->rid[0] != NULL)) {
			/* Handle simulcast: backup the header information first */
			janus_rtp_header *header = (janus_rtp_header *)buf;
			uint32_t seq_number = ntohs(header->seq_number);
			uint32_t timestamp = ntohl(header->timestamp);
			uint32_t ssrc = ntohl(header->ssrc);
			/* Process this packet: don't relay if it's not the SSRC/layer we wanted to handle */
			gboolean relay = janus_rtp_simulcasting_context_process_rtp(&session->sim_context,
				buf, len, session->ssrc, session->rid, session->vcodec, &session->context);
			if(session->sim_context.need_pli) {
				/* Send a PLI */
				gateway->send_pli(handle);
			}
			/* Do we need to drop this? */
			if(!relay)
				return;
			/* Any event we should notify? */
			if(session->sim_context.changed_substream) {
				/* Notify the user about the substream change */
				json_t *event = json_object();
				json_object_set_new(event, "echotest", json_string("event"));
				json_object_set_new(event, "videocodec", json_string(janus_videocodec_name(session->vcodec)));
				json_object_set_new(event, "substream", json_integer(session->sim_context.substream));
				gateway->push_event(handle, &janus_echotest_plugin, NULL, event, NULL);
				json_decref(event);
			}
			if(session->sim_context.changed_temporal) {
				/* Notify the user about the temporal layer change */
				json_t *event = json_object();
				json_object_set_new(event, "echotest", json_string("event"));
				json_object_set_new(event, "videocodec", json_string(janus_videocodec_name(session->vcodec)));
				json_object_set_new(event, "temporal", json_integer(session->sim_context.templayer));
				gateway->push_event(handle, &janus_echotest_plugin, NULL, event, NULL);
				json_decref(event);
			}
			/* If we got here, update the RTP header and send the packet */
			janus_rtp_header_update(header, &session->context, TRUE, 0);
			if(session->vcodec == JANUS_VIDEOCODEC_VP8) {
				int plen = 0;
				char *payload = janus_rtp_payload(buf, len, &plen);
				janus_vp8_simulcast_descriptor_update(payload, plen, &session->vp8_context, session->sim_context.changed_substream);
			}
			/* Save the frame if we're recording (and make sure the SSRC never changes even if the substream does) */
			header->ssrc = htonl(1);
			janus_recorder_save_frame(session->vrc, buf, len);
			/* Send the frame back */
			gateway->relay_rtp(handle, packet);
			/* Restore header or core statistics will be messed up */
			header->ssrc = htonl(ssrc);
			header->timestamp = htonl(timestamp);
			header->seq_number = htons(seq_number);
		} else {
			if((!video && session->audio_active) || (video && session->video_active)) {
				/* Save the frame if we're recording */
				janus_recorder_save_frame(video ? session->vrc : session->arc, buf, len);
				/* Send the frame back */
				gateway->relay_rtp(handle, packet);
			}
		}
	}
}

void janus_echotest_incoming_rtcp(janus_plugin_session *handle, janus_plugin_rtcp *packet) {
	if(handle == NULL || g_atomic_int_get(&handle->stopped) || g_atomic_int_get(&stopping) || !g_atomic_int_get(&initialized))
		return;
	/* Simple echo test */
	if(gateway) {
		janus_echotest_session *session = (janus_echotest_session *)handle->plugin_handle;
		if(!session) {
			JANUS_LOG(LOG_ERR, "No session associated with this handle...\n");
			return;
		}
		if(g_atomic_int_get(&session->destroyed))
			return;
		guint32 bitrate = janus_rtcp_get_remb(packet->buffer, packet->length);
		if(bitrate > 0) {
			/* If a REMB arrived, make sure we cap it to our configuration, and send it as a video RTCP */
			session->peer_bitrate = bitrate;
			/* No limit ~= 10000000 */
			gateway->send_remb(handle, session->bitrate ? session->bitrate : 10000000);
			return;
		}
		gateway->relay_rtcp(handle, packet);
	}
}

void janus_echotest_incoming_data(janus_plugin_session *handle, janus_plugin_data *packet) {
	if(handle == NULL || g_atomic_int_get(&handle->stopped) || g_atomic_int_get(&stopping) || !g_atomic_int_get(&initialized))
		return;
	/* Simple echo test */
	if(gateway) {
		janus_echotest_session *session = (janus_echotest_session *)handle->plugin_handle;
		if(!session) {
			JANUS_LOG(LOG_ERR, "No session associated with this handle...\n");
			return;
		}
		if(g_atomic_int_get(&session->destroyed))
			return;
		if(packet->buffer == NULL || packet->length == 0)
			return;
		char *label = packet->label;
		char *buf = packet->buffer;
		uint16_t len = packet->length;
		if(packet->binary) {
			JANUS_LOG(LOG_VERB, "Got a binary DataChannel message (label=%s, %d bytes) to bounce back\n", label, len);
			/* Save the frame if we're recording */
			janus_recorder_save_frame(session->drc, buf, len);
			/* Binary data, shoot back as it is */
			gateway->relay_data(handle, packet);
			return;
		}
		/* Text data */
		char *text = g_malloc(len+1);
		memcpy(text, buf, len);
		*(text+len) = '\0';
		JANUS_LOG(LOG_VERB, "Got a DataChannel message (label=%s, %zu bytes) to bounce back: %s\n", label, strlen(text), text);
		/* Save the frame if we're recording */
		janus_recorder_save_frame(session->drc, text, strlen(text));
		/* We send back the same text with a custom prefix */
		const char *prefix = "Janus EchoTest here! You wrote: ";
		char *reply = g_malloc(strlen(prefix)+len+1);
		g_snprintf(reply, strlen(prefix)+len+1, "%s%s", prefix, text);
		g_free(text);
		/* Prepare the packet and send it back */
		janus_plugin_data r = {
			.label = label,
			.binary = FALSE,
			.buffer = reply,
			.length = strlen(reply)
		};
		gateway->relay_data(handle, &r);
		g_free(reply);
	}
}

void janus_echotest_data_ready(janus_plugin_session *handle) {
	if(handle == NULL || g_atomic_int_get(&handle->stopped) ||
			g_atomic_int_get(&stopping) || !g_atomic_int_get(&initialized) || !gateway)
		return;
	/* Data channels are writable */
}

void janus_echotest_slow_link(janus_plugin_session *handle, int uplink, int video) {
	/* The core is informing us that our peer got or sent too many NACKs, are we pushing media too hard? */
	if(handle == NULL || g_atomic_int_get(&handle->stopped) || g_atomic_int_get(&stopping) || !g_atomic_int_get(&initialized))
		return;
	janus_mutex_lock(&sessions_mutex);
	janus_echotest_session *session = janus_echotest_lookup_session(handle);
	if(!session) {
		janus_mutex_unlock(&sessions_mutex);
		JANUS_LOG(LOG_ERR, "No session associated with this handle...\n");
		return;
	}
	if(g_atomic_int_get(&session->destroyed)) {
		janus_mutex_unlock(&sessions_mutex);
		return;
	}
	janus_refcount_increase(&session->ref);
	janus_mutex_unlock(&sessions_mutex);
	session->slowlink_count++;
	if(uplink && !video && !session->audio_active) {
		/* We're not relaying audio and the peer is expecting it, so NACKs are normal */
		JANUS_LOG(LOG_VERB, "Getting a lot of NACKs (slow uplink) for audio, but that's expected, a configure disabled the audio forwarding\n");
	} else if(uplink && video && !session->video_active) {
		/* We're not relaying video and the peer is expecting it, so NACKs are normal */
		JANUS_LOG(LOG_VERB, "Getting a lot of NACKs (slow uplink) for video, but that's expected, a configure disabled the video forwarding\n");
	} else {
		JANUS_LOG(LOG_WARN, "Getting a lot of NACKs (slow %s) for %s\n",
			uplink ? "uplink" : "downlink", video ? "video" : "audio");
		if(!uplink) {
			/* Send an event on the handle to notify the application: it's
			 * up to the application to then choose a policy and enforce it */
			json_t *event = json_object();
			json_object_set_new(event, "echotest", json_string("event"));
			json_object_set_new(event, "event", json_string("slow_link"));
			json_object_set_new(event, "media", json_string(video ? "video" : "audio"));
			if(video) {
				/* Also add info on what the current bitrate cap is */
				json_object_set_new(event, "current-bitrate", json_integer(session->bitrate));
			}
			gateway->push_event(session->handle, &janus_echotest_plugin, NULL, event, NULL);
			json_decref(event);
		}
	}
	janus_refcount_decrease(&session->ref);
}

static void janus_echotest_recorder_close(janus_echotest_session *session) {
	if(session->arc) {
		janus_recorder *rc = session->arc;
		session->arc = NULL;
		janus_recorder_close(rc);
		JANUS_LOG(LOG_INFO, "Closed audio recording %s\n", rc->filename ? rc->filename : "??");
		janus_recorder_destroy(rc);
	}
	if(session->vrc) {
		janus_recorder *rc = session->vrc;
		session->vrc = NULL;
		janus_recorder_close(rc);
		JANUS_LOG(LOG_INFO, "Closed video recording %s\n", rc->filename ? rc->filename : "??");
		janus_recorder_destroy(rc);
	}
	if(session->drc) {
		janus_recorder *rc = session->drc;
		session->drc = NULL;
		janus_recorder_close(rc);
		JANUS_LOG(LOG_INFO, "Closed data recording %s\n", rc->filename ? rc->filename : "??");
		janus_recorder_destroy(rc);
	}
}

void janus_echotest_hangup_media(janus_plugin_session *handle) {
	JANUS_LOG(LOG_INFO, "[%s-%p] No WebRTC media anymore\n", JANUS_ECHOTEST_PACKAGE, handle);
	janus_mutex_lock(&sessions_mutex);
	janus_echotest_hangup_media_internal(handle);
	janus_mutex_unlock(&sessions_mutex);
}

static void janus_echotest_hangup_media_internal(janus_plugin_session *handle) {
	if(g_atomic_int_get(&stopping) || !g_atomic_int_get(&initialized))
		return;
	janus_echotest_session *session = janus_echotest_lookup_session(handle);
	if(!session) {
		JANUS_LOG(LOG_ERR, "No session associated with this handle...\n");
		return;
	}
	if(g_atomic_int_get(&session->destroyed))
		return;
	if(!g_atomic_int_compare_and_exchange(&session->hangingup, 0, 1))
		return;
	/* Send an event to the browser and tell it's over */
	json_t *event = json_object();
	json_object_set_new(event, "echotest", json_string("event"));
	json_object_set_new(event, "result", json_string("done"));
	int ret = gateway->push_event(handle, &janus_echotest_plugin, NULL, event, NULL);
	JANUS_LOG(LOG_VERB, "  >> Pushing event: %d (%s)\n", ret, janus_get_api_error(ret));
	json_decref(event);
	/* Get rid of the recorders, if available */
	janus_mutex_lock(&session->rec_mutex);
	janus_echotest_recorder_close(session);
	janus_mutex_unlock(&session->rec_mutex);
	/* Reset controls */
	session->has_audio = FALSE;
	session->has_video = FALSE;
	session->has_data = FALSE;
	session->audio_active = TRUE;
	session->video_active = TRUE;
	session->acodec = JANUS_AUDIOCODEC_NONE;
	session->vcodec = JANUS_VIDEOCODEC_NONE;
<<<<<<< HEAD
	session->e2ee = FALSE;
=======
	g_free(session->vfmtp);
	session->vfmtp = NULL;
>>>>>>> 6d2be204
	session->bitrate = 0;
	session->peer_bitrate = 0;
	int i=0;
	for(i=0; i<3; i++) {
		session->ssrc[i] = 0;
		g_free(session->rid[i]);
		session->rid[i] = NULL;
	}
	janus_rtp_switching_context_reset(&session->context);
	janus_rtp_simulcasting_context_reset(&session->sim_context);
	janus_vp8_simulcast_context_reset(&session->vp8_context);
	g_atomic_int_set(&session->hangingup, 0);
}

/* Thread to handle incoming messages */
static void *janus_echotest_handler(void *data) {
	JANUS_LOG(LOG_VERB, "Joining EchoTest handler thread\n");
	janus_echotest_message *msg = NULL;
	int error_code = 0;
	char *error_cause = g_malloc(512);
	json_t *root = NULL;
	while(g_atomic_int_get(&initialized) && !g_atomic_int_get(&stopping)) {
		msg = g_async_queue_pop(messages);
		if(msg == &exit_message)
			break;
		if(msg->handle == NULL) {
			janus_echotest_message_free(msg);
			continue;
		}
		janus_mutex_lock(&sessions_mutex);
		janus_echotest_session *session = janus_echotest_lookup_session(msg->handle);
		if(!session) {
			janus_mutex_unlock(&sessions_mutex);
			JANUS_LOG(LOG_ERR, "No session associated with this handle...\n");
			janus_echotest_message_free(msg);
			continue;
		}
		if(g_atomic_int_get(&session->destroyed)) {
			janus_mutex_unlock(&sessions_mutex);
			janus_echotest_message_free(msg);
			continue;
		}
		janus_mutex_unlock(&sessions_mutex);
		/* Handle request */
		error_code = 0;
		root = msg->message;
		if(msg->message == NULL) {
			JANUS_LOG(LOG_ERR, "No message??\n");
			error_code = JANUS_ECHOTEST_ERROR_NO_MESSAGE;
			g_snprintf(error_cause, 512, "%s", "No message??");
			goto error;
		}
		if(!json_is_object(root)) {
			JANUS_LOG(LOG_ERR, "JSON error: not an object\n");
			error_code = JANUS_ECHOTEST_ERROR_INVALID_JSON;
			g_snprintf(error_cause, 512, "JSON error: not an object");
			goto error;
		}
		/* Parse request */
		const char *msg_sdp_type = json_string_value(json_object_get(msg->jsep, "type"));
		const char *msg_sdp = json_string_value(json_object_get(msg->jsep, "sdp"));
		json_t *msg_simulcast = json_object_get(msg->jsep, "simulcast");
		if(msg_simulcast) {
			JANUS_LOG(LOG_VERB, "EchoTest client is going to do simulcasting\n");
			int rid_ext_id = -1, framemarking_ext_id = -1;
			janus_rtp_simulcasting_prepare(msg_simulcast, &rid_ext_id, &framemarking_ext_id, session->ssrc, session->rid);
			session->sim_context.rid_ext_id = rid_ext_id;
			session->sim_context.framemarking_ext_id = framemarking_ext_id;
			session->sim_context.substream_target = 2;	/* Let's aim for the highest quality */
			session->sim_context.templayer_target = 2;	/* Let's aim for all temporal layers */
		}
		json_t *msg_e2ee = json_object_get(msg->jsep, "e2ee");
		if(json_is_true(msg_e2ee))
			session->e2ee = TRUE;
		json_t *audio = json_object_get(root, "audio");
		if(audio && !json_is_boolean(audio)) {
			JANUS_LOG(LOG_ERR, "Invalid element (audio should be a boolean)\n");
			error_code = JANUS_ECHOTEST_ERROR_INVALID_ELEMENT;
			g_snprintf(error_cause, 512, "Invalid value (audio should be a boolean)");
			goto error;
		}
		json_t *video = json_object_get(root, "video");
		if(video && !json_is_boolean(video)) {
			JANUS_LOG(LOG_ERR, "Invalid element (video should be a boolean)\n");
			error_code = JANUS_ECHOTEST_ERROR_INVALID_ELEMENT;
			g_snprintf(error_cause, 512, "Invalid value (video should be a boolean)");
			goto error;
		}
		json_t *bitrate = json_object_get(root, "bitrate");
		if(bitrate && (!json_is_integer(bitrate) || json_integer_value(bitrate) < 0)) {
			JANUS_LOG(LOG_ERR, "Invalid element (bitrate should be a positive integer)\n");
			error_code = JANUS_ECHOTEST_ERROR_INVALID_ELEMENT;
			g_snprintf(error_cause, 512, "Invalid value (bitrate should be a positive integer)");
			goto error;
		}
		json_t *substream = json_object_get(root, "substream");
		if(substream && (!json_is_integer(substream) || json_integer_value(substream) < 0 || json_integer_value(substream) > 2)) {
			JANUS_LOG(LOG_ERR, "Invalid element (substream should be 0, 1 or 2)\n");
			error_code = JANUS_ECHOTEST_ERROR_INVALID_ELEMENT;
			g_snprintf(error_cause, 512, "Invalid value (substream should be 0, 1 or 2)");
			goto error;
		}
		json_t *temporal = json_object_get(root, "temporal");
		if(temporal && (!json_is_integer(temporal) || json_integer_value(temporal) < 0 || json_integer_value(temporal) > 2)) {
			JANUS_LOG(LOG_ERR, "Invalid element (temporal should be 0, 1 or 2)\n");
			error_code = JANUS_ECHOTEST_ERROR_INVALID_ELEMENT;
			g_snprintf(error_cause, 512, "Invalid value (temporal should be 0, 1 or 2)");
			goto error;
		}
		json_t *fallback = json_object_get(root, "fallback");
		if(fallback && (!json_is_integer(fallback) || json_integer_value(fallback) < 0)) {
			JANUS_LOG(LOG_ERR, "Invalid element (fallback should be a positive integer)\n");
			error_code = JANUS_ECHOTEST_ERROR_INVALID_ELEMENT;
			g_snprintf(error_cause, 512, "Invalid value (fallback should be a positive integer)");
			goto error;
		}
		json_t *record = json_object_get(root, "record");
		if(record && !json_is_boolean(record)) {
			JANUS_LOG(LOG_ERR, "Invalid element (record should be a boolean)\n");
			error_code = JANUS_ECHOTEST_ERROR_INVALID_ELEMENT;
			g_snprintf(error_cause, 512, "Invalid value (record should be a boolean)");
			goto error;
		}
		json_t *recfile = json_object_get(root, "filename");
		if(recfile && !json_is_string(recfile)) {
			JANUS_LOG(LOG_ERR, "Invalid element (filename should be a string)\n");
			error_code = JANUS_ECHOTEST_ERROR_INVALID_ELEMENT;
			g_snprintf(error_cause, 512, "Invalid value (filename should be a string)");
			goto error;
		}
		json_t *audiocodec = json_object_get(root, "audiocodec");
		if(audiocodec && !json_is_string(audiocodec)) {
			JANUS_LOG(LOG_ERR, "Invalid element (audiocodec should be a string)\n");
			error_code = JANUS_ECHOTEST_ERROR_INVALID_ELEMENT;
			g_snprintf(error_cause, 512, "Invalid value (audiocodec should be a string)");
			goto error;
		}
		json_t *videocodec = json_object_get(root, "videocodec");
		if(videocodec && !json_is_string(videocodec)) {
			JANUS_LOG(LOG_ERR, "Invalid element (videocodec should be a string)\n");
			error_code = JANUS_ECHOTEST_ERROR_INVALID_ELEMENT;
			g_snprintf(error_cause, 512, "Invalid value (videocodec should be a string)");
			goto error;
		}
		json_t *videoprofile = json_object_get(root, "videoprofile");
		if(videoprofile && !json_is_string(videoprofile)) {
			JANUS_LOG(LOG_ERR, "Invalid element (videoprofile should be a string)\n");
			error_code = JANUS_ECHOTEST_ERROR_INVALID_ELEMENT;
			g_snprintf(error_cause, 512, "Invalid value (videoprofile should be a string)");
			goto error;
		}
		/* Enforce request */
		if(audio) {
			session->audio_active = json_is_true(audio);
			JANUS_LOG(LOG_VERB, "Setting audio property: %s\n", session->audio_active ? "true" : "false");
		}
		if(video) {
			if(!session->video_active && json_is_true(video)) {
				/* Send a PLI */
				JANUS_LOG(LOG_VERB, "Just (re-)enabled video, sending a PLI to recover it\n");
				gateway->send_pli(session->handle);
			}
			session->video_active = json_is_true(video);
			JANUS_LOG(LOG_VERB, "Setting video property: %s\n", session->video_active ? "true" : "false");
		}
		if(bitrate) {
			session->bitrate = json_integer_value(bitrate);
			JANUS_LOG(LOG_VERB, "Setting video bitrate: %"SCNu32"\n", session->bitrate);
			gateway->send_remb(session->handle, session->bitrate ? session->bitrate : 10000000);
		}
		if(fallback) {
			JANUS_LOG(LOG_VERB, "Setting fallback timer (simulcast): %lld (was %"SCNu32")\n",
				json_integer_value(fallback) ? json_integer_value(fallback) : 250000,
				session->sim_context.drop_trigger ? session->sim_context.drop_trigger : 250000);
			session->sim_context.drop_trigger = json_integer_value(fallback);
		}
		if(substream) {
			session->sim_context.substream_target = json_integer_value(substream);
			JANUS_LOG(LOG_VERB, "Setting video SSRC to let through (simulcast): %"SCNu32" (index %d, was %d)\n",
				session->ssrc[session->sim_context.substream], session->sim_context.substream_target, session->sim_context.substream);
			if(session->sim_context.substream_target == session->sim_context.substream) {
				/* No need to do anything, we're already getting the right substream, so notify the user */
				json_t *event = json_object();
				json_object_set_new(event, "echotest", json_string("event"));
				json_object_set_new(event, "videocodec", json_string(janus_videocodec_name(session->vcodec)));
				json_object_set_new(event, "substream", json_integer(session->sim_context.substream));
				gateway->push_event(session->handle, &janus_echotest_plugin, NULL, event, NULL);
				json_decref(event);
			} else {
				/* We need to change substream, send a PLI */
				JANUS_LOG(LOG_VERB, "Simulcasting substream change, sending a PLI to kickstart it\n");
				gateway->send_pli(session->handle);
			}
		}
		if(temporal) {
			session->sim_context.templayer_target = json_integer_value(temporal);
			JANUS_LOG(LOG_VERB, "Setting video temporal layer to let through (simulcast): %d (was %d)\n",
				session->sim_context.templayer_target, session->sim_context.templayer);
			if(session->vcodec == JANUS_VIDEOCODEC_VP8 && session->sim_context.templayer_target == session->sim_context.templayer) {
				/* No need to do anything, we're already getting the right temporal, so notify the user */
				json_t *event = json_object();
				json_object_set_new(event, "echotest", json_string("event"));
				json_object_set_new(event, "videocodec", json_string(janus_videocodec_name(session->vcodec)));
				json_object_set_new(event, "temporal", json_integer(session->sim_context.templayer));
				gateway->push_event(session->handle, &janus_echotest_plugin, NULL, event, NULL);
				json_decref(event);
			} else {
				/* We need to change temporal, send a PLI */
				JANUS_LOG(LOG_VERB, "Simulcasting temporal layer change, sending a PLI to kickstart it\n");
				gateway->send_pli(session->handle);
			}
		}

		/* Any SDP to handle? */
		if(msg_sdp) {
			JANUS_LOG(LOG_VERB, "This is involving a negotiation (%s) as well:\n%s\n", msg_sdp_type, msg_sdp);
			session->has_audio = (strstr(msg_sdp, "m=audio") != NULL);
			session->has_video = (strstr(msg_sdp, "m=video") != NULL);
			session->has_data = (strstr(msg_sdp, "DTLS/SCTP") != NULL);
		}

		if(!audio && !video && !videocodec && !videoprofile && !bitrate && !substream && !temporal && !fallback && !record && !msg_sdp) {
			JANUS_LOG(LOG_ERR, "No supported attributes (audio, video, videocodec, videoprofile, bitrate, substream, temporal, fallback, record, jsep) found\n");
			error_code = JANUS_ECHOTEST_ERROR_INVALID_ELEMENT;
			g_snprintf(error_cause, 512, "Message error: no supported attributes (audio, video, videocodec, videoprofile, bitrate, simulcast, temporal, fallback, record, jsep) found");
			goto error;
		}

		/* Prepare JSON event */
		json_t *event = json_object();
		json_object_set_new(event, "echotest", json_string("event"));
		json_object_set_new(event, "result", json_string("ok"));
		if(!msg_sdp) {
			int ret = gateway->push_event(msg->handle, &janus_echotest_plugin, msg->transaction, event, NULL);
			JANUS_LOG(LOG_VERB, "  >> %d (%s)\n", ret, janus_get_api_error(ret));
			json_decref(event);
		} else {
			/* Answer the offer and pass it to the core, to start the echo test */
			const char *type = "answer";
			char error_str[512];
			janus_sdp *offer = janus_sdp_parse(msg_sdp, error_str, sizeof(error_str));
			if(offer == NULL) {
				json_decref(event);
				JANUS_LOG(LOG_ERR, "Error parsing offer: %s\n", error_str);
				error_code = JANUS_ECHOTEST_ERROR_INVALID_SDP;
				g_snprintf(error_cause, 512, "Error parsing offer: %s", error_str);
				goto error;
			}
			/* Check if we need to negotiate Opus FEC */
			gboolean opus_fec = FALSE;
			GList *temp = offer->m_lines;
			while(temp) {
				/* Which media are available? */
				janus_sdp_mline *m = (janus_sdp_mline *)temp->data;
				if((m->type == JANUS_SDP_AUDIO || m->type == JANUS_SDP_VIDEO) && m->port > 0) {
					/* Are the extmaps we care about there? */
					GList *ma = m->attributes;
					while(ma) {
						janus_sdp_attribute *a = (janus_sdp_attribute *)ma->data;
						if(a->value) {
							if(m->type == JANUS_SDP_AUDIO && !strcasecmp(a->name, "fmtp") &&
									strstr(a->value, "useinbandfec=1")) {
								opus_fec = TRUE;
							}
						}
						ma = ma->next;
					}
				}
				temp = temp->next;
			}
			janus_sdp *answer = janus_sdp_generate_answer(offer,
				JANUS_SDP_OA_AUDIO_CODEC, json_string_value(audiocodec),
				JANUS_SDP_OA_AUDIO_FMTP, opus_fec ? "useinbandfec=1" : NULL,
				JANUS_SDP_OA_VIDEO_CODEC, json_string_value(videocodec),
				JANUS_SDP_OA_VP9_PROFILE, json_string_value(videoprofile),
				JANUS_SDP_OA_H264_PROFILE, json_string_value(videoprofile),
				JANUS_SDP_OA_ACCEPT_EXTMAP, JANUS_RTP_EXTMAP_MID,
				JANUS_SDP_OA_ACCEPT_EXTMAP, JANUS_RTP_EXTMAP_RID,
				JANUS_SDP_OA_ACCEPT_EXTMAP, JANUS_RTP_EXTMAP_REPAIRED_RID,
				JANUS_SDP_OA_ACCEPT_EXTMAP, JANUS_RTP_EXTMAP_AUDIO_LEVEL,
				JANUS_SDP_OA_ACCEPT_EXTMAP, JANUS_RTP_EXTMAP_VIDEO_ORIENTATION,
				JANUS_SDP_OA_ACCEPT_EXTMAP, JANUS_RTP_EXTMAP_FRAME_MARKING,
				JANUS_SDP_OA_ACCEPT_EXTMAP, JANUS_RTP_EXTMAP_TRANSPORT_WIDE_CC,
				JANUS_SDP_OA_DONE);
			/* If we ended up sendonly, switch to inactive (as we don't really send anything ourselves) */
			janus_sdp_mline *m = janus_sdp_mline_find(answer, JANUS_SDP_AUDIO);
			if(m && m->direction == JANUS_SDP_SENDONLY)
				m->direction = JANUS_SDP_INACTIVE;
			m = janus_sdp_mline_find(answer, JANUS_SDP_VIDEO);
			if(m && m->direction == JANUS_SDP_SENDONLY)
				m->direction = JANUS_SDP_INACTIVE;
			/* Check which codecs we ended up with */
			const char *acodec = NULL, *vcodec = NULL;
			janus_sdp_find_first_codecs(answer, &acodec, &vcodec);
			if(acodec)
				session->acodec = janus_audiocodec_from_name(acodec);
			if(vcodec)
				session->vcodec = janus_videocodec_from_name(vcodec);
			session->has_audio = session->acodec != JANUS_AUDIOCODEC_NONE;
			session->has_video = session->vcodec != JANUS_VIDEOCODEC_NONE;
			if(session->vcodec != JANUS_VIDEOCODEC_VP8 && session->vcodec != JANUS_VIDEOCODEC_H264) {
				/* VP8 r H.264 were not negotiated, if simulcasting was enabled then disable it here */
				int i=0;
				for(i=0; i<3; i++) {
					session->ssrc[i] = 0;
					g_free(session->rid[0]);
					session->rid[0] = NULL;
				}
			}
			g_free(session->vfmtp);
			session->vfmtp = NULL;
			if(session->has_video) {
				const char *vfmtp = janus_sdp_get_fmtp(answer, janus_sdp_get_codec_pt(answer, vcodec));
				if(vfmtp != NULL)
					session->vfmtp = g_strdup(vfmtp);
			}
			/* Done */
			char *sdp = janus_sdp_write(answer);
			janus_sdp_destroy(offer);
			janus_sdp_destroy(answer);
			json_t *jsep = json_pack("{ssss}", "type", type, "sdp", sdp);
			if(session->e2ee)
				json_object_set_new(jsep, "e2ee", json_true());
			/* How long will the core take to push the event? */
			g_atomic_int_set(&session->hangingup, 0);
			gint64 start = janus_get_monotonic_time();
			int res = gateway->push_event(msg->handle, &janus_echotest_plugin, msg->transaction, event, jsep);
			JANUS_LOG(LOG_VERB, "  >> Pushing event: %d (took %"SCNu64" us)\n",
				res, janus_get_monotonic_time()-start);
			g_free(sdp);
			/* We don't need the event and jsep anymore */
			json_decref(event);
			json_decref(jsep);
		}
		if(record) {
			gboolean recording = json_is_true(record);
			const char *recording_base = json_string_value(recfile);
			JANUS_LOG(LOG_VERB, "Recording %s (base filename: %s)\n", recording ? "enabled" : "disabled", recording_base ? recording_base : "not provided");
			janus_mutex_lock(&session->rec_mutex);
			if(!recording) {
				janus_echotest_recorder_close(session);
			} else {
				/* We've started recording, send a PLI and go on */
				char filename[255];
				gint64 now = janus_get_real_time();
				if(session->has_audio) {
					/* Prepare an audio recording */
					janus_recorder *rc = NULL;
					memset(filename, 0, 255);
					if(recording_base) {
						/* Use the filename and path we have been provided */
						g_snprintf(filename, 255, "%s-audio", recording_base);
						rc = janus_recorder_create(NULL, janus_audiocodec_name(session->acodec), filename);
						if(rc == NULL) {
							/* FIXME We should notify the fact the recorder could not be created */
							JANUS_LOG(LOG_ERR, "Couldn't open an audio recording file for this EchoTest user!\n");
						}
					} else {
						/* Build a filename */
						g_snprintf(filename, 255, "echotest-%p-%"SCNi64"-audio", session, now);
						rc = janus_recorder_create(NULL, janus_audiocodec_name(session->acodec), filename);
						if(rc == NULL) {
							/* FIXME We should notify the fact the recorder could not be created */
							JANUS_LOG(LOG_ERR, "Couldn't open an audio recording file for this EchoTest user!\n");
						}
					}
					/* If media is encrypted, mark it in the recording */
					if(session->e2ee)
						janus_recorder_encrypted(rc);
					session->arc = rc;
				}
				if(session->has_video) {
					/* Prepare a video recording */
					janus_recorder *rc = NULL;
					memset(filename, 0, 255);
					if(recording_base) {
						/* Use the filename and path we have been provided */
						g_snprintf(filename, 255, "%s-video", recording_base);
<<<<<<< HEAD
						rc = janus_recorder_create(NULL, janus_videocodec_name(session->vcodec), filename);
						if(rc == NULL) {
=======
						session->vrc = janus_recorder_create_full(NULL,
							janus_videocodec_name(session->vcodec), session->vfmtp, filename);
						if(session->vrc == NULL) {
>>>>>>> 6d2be204
							/* FIXME We should notify the fact the recorder could not be created */
							JANUS_LOG(LOG_ERR, "Couldn't open an video recording file for this EchoTest user!\n");
						}
					} else {
						/* Build a filename */
						g_snprintf(filename, 255, "echotest-%p-%"SCNi64"-video", session, now);
<<<<<<< HEAD
						rc = janus_recorder_create(NULL, janus_videocodec_name(session->vcodec), filename);
						if(rc == NULL) {
=======
						session->vrc = janus_recorder_create_full(NULL,
							janus_videocodec_name(session->vcodec), session->vfmtp, filename);
						if(session->vrc == NULL) {
>>>>>>> 6d2be204
							/* FIXME We should notify the fact the recorder could not be created */
							JANUS_LOG(LOG_ERR, "Couldn't open an video recording file for this EchoTest user!\n");
						}
					}
					/* Send a PLI */
					JANUS_LOG(LOG_VERB, "Recording video, sending a PLI to kickstart it\n");
					gateway->send_pli(session->handle);
					/* If media is encrypted, mark it in the recording */
					if(session->e2ee)
						janus_recorder_encrypted(rc);
					session->vrc = rc;
				}
				if(session->has_data) {
					/* Prepare a data recording */
					janus_recorder *rc = NULL;
					memset(filename, 0, 255);
					if(recording_base) {
						/* Use the filename and path we have been provided */
						g_snprintf(filename, 255, "%s-data", recording_base);
						rc = janus_recorder_create(NULL, "text", filename);
						if(rc == NULL) {
							/* FIXME We should notify the fact the recorder could not be created */
							JANUS_LOG(LOG_ERR, "Couldn't open a text data recording file for this EchoTest user!\n");
						}
					} else {
						/* Build a filename */
						g_snprintf(filename, 255, "echotest-%p-%"SCNi64"-data", session, now);
						rc = janus_recorder_create(NULL, "text", filename);
						if(rc == NULL) {
							/* FIXME We should notify the fact the recorder could not be created */
							JANUS_LOG(LOG_ERR, "Couldn't open a text data recording file for this EchoTest user!\n");
						}
					}
					/* Media encryption doesn't apply to data channels */
					session->drc = rc;
				}
			}
			janus_mutex_unlock(&session->rec_mutex);
		}
		janus_echotest_message_free(msg);

		if(notify_events && gateway->events_is_enabled()) {
			/* Just to showcase how you can notify handlers, let's update them on our configuration */
			json_t *info = json_object();
			json_object_set_new(info, "audio_active", session->audio_active ? json_true() : json_false());
			json_object_set_new(info, "video_active", session->video_active ? json_true() : json_false());
			json_object_set_new(info, "bitrate", json_integer(session->bitrate));
			if(session->ssrc[0] || session->rid[0]) {
				json_t *simulcast = json_object();
				json_object_set_new(simulcast, "substream", json_integer(session->sim_context.substream));
				json_object_set_new(simulcast, "temporal-layer", json_integer(session->sim_context.templayer));
				json_object_set_new(info, "simulcast", simulcast);
			}
			if(session->arc || session->vrc || session->drc) {
				json_t *recording = json_object();
				if(session->arc && session->arc->filename)
					json_object_set_new(recording, "audio", json_string(session->arc->filename));
				if(session->vrc && session->vrc->filename)
					json_object_set_new(recording, "video", json_string(session->vrc->filename));
				if(session->drc && session->drc->filename)
					json_object_set_new(recording, "data", json_string(session->drc->filename));
				json_object_set_new(info, "recording", recording);
			}
			gateway->notify_event(&janus_echotest_plugin, session->handle, info);
		}

		/* Done, on to the next request */
		continue;

error:
		{
			/* Prepare JSON error event */
			json_t *event = json_object();
			json_object_set_new(event, "echotest", json_string("event"));
			json_object_set_new(event, "error_code", json_integer(error_code));
			json_object_set_new(event, "error", json_string(error_cause));
			int ret = gateway->push_event(msg->handle, &janus_echotest_plugin, msg->transaction, event, NULL);
			JANUS_LOG(LOG_VERB, "  >> %d (%s)\n", ret, janus_get_api_error(ret));
			janus_echotest_message_free(msg);
			/* We don't need the event anymore */
			json_decref(event);
		}
	}
	g_free(error_cause);
	JANUS_LOG(LOG_VERB, "Leaving EchoTest handler thread\n");
	return NULL;
}<|MERGE_RESOLUTION|>--- conflicted
+++ resolved
@@ -808,12 +808,9 @@
 	session->video_active = TRUE;
 	session->acodec = JANUS_AUDIOCODEC_NONE;
 	session->vcodec = JANUS_VIDEOCODEC_NONE;
-<<<<<<< HEAD
-	session->e2ee = FALSE;
-=======
 	g_free(session->vfmtp);
 	session->vfmtp = NULL;
->>>>>>> 6d2be204
+	session->e2ee = FALSE;
 	session->bitrate = 0;
 	session->peer_bitrate = 0;
 	int i=0;
@@ -1192,28 +1189,18 @@
 					if(recording_base) {
 						/* Use the filename and path we have been provided */
 						g_snprintf(filename, 255, "%s-video", recording_base);
-<<<<<<< HEAD
-						rc = janus_recorder_create(NULL, janus_videocodec_name(session->vcodec), filename);
+						rc = janus_recorder_create_full(NULL,
+							janus_videocodec_name(session->vcodec), session->vfmtp, filename);
 						if(rc == NULL) {
-=======
-						session->vrc = janus_recorder_create_full(NULL,
-							janus_videocodec_name(session->vcodec), session->vfmtp, filename);
-						if(session->vrc == NULL) {
->>>>>>> 6d2be204
 							/* FIXME We should notify the fact the recorder could not be created */
 							JANUS_LOG(LOG_ERR, "Couldn't open an video recording file for this EchoTest user!\n");
 						}
 					} else {
 						/* Build a filename */
 						g_snprintf(filename, 255, "echotest-%p-%"SCNi64"-video", session, now);
-<<<<<<< HEAD
-						rc = janus_recorder_create(NULL, janus_videocodec_name(session->vcodec), filename);
+						rc = janus_recorder_create_full(NULL,
+							janus_videocodec_name(session->vcodec), session->vfmtp, filename);
 						if(rc == NULL) {
-=======
-						session->vrc = janus_recorder_create_full(NULL,
-							janus_videocodec_name(session->vcodec), session->vfmtp, filename);
-						if(session->vrc == NULL) {
->>>>>>> 6d2be204
 							/* FIXME We should notify the fact the recorder could not be created */
 							JANUS_LOG(LOG_ERR, "Couldn't open an video recording file for this EchoTest user!\n");
 						}
