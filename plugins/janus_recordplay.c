/*! \file   janus_recordplay.c
 * \author Lorenzo Miniero <lorenzo@meetecho.com>
 * \copyright GNU General Public License v3
 * \brief  Janus Record&Play plugin
 * \details Check the \ref recordplay for more details.
 *
 * \ingroup plugins
 * \ref plugins
 *
 * \page recordplay Record&Play plugin documentation
 * This is a simple application that implements two different
 * features: it allows you to record a message you send with WebRTC in
 * the format defined in recorded.c (MJR recording) and subsequently
 * replay this recording (or other previously recorded) through WebRTC
 * as well. For more information on how Janus implements recordings
 * natively and the MJR format, refer to the \ref recordings documentation.
 *
 * This application aims at showing how easy recording frames sent by
 * a peer is, and how this recording can be re-used directly, without
 * necessarily involving a post-processing process (e.g., through the
 * tool we provide in janus-pp-rec.c). Notice that only audio and video
 * can be recorded and replayed in this plugin: if you're interested in
 * recording data channel messages (which Janus and the .mjr format do
 * support), you should use a different plugin instead.
 *
 * The configuration process is quite easy: just choose where the
 * recordings should be saved. The same folder will also be used to list
 * the available recordings that can be replayed.
 *
 * \note The application creates a special file in INI format with
 * \c .nfo extension for each recording that is saved. This is necessary
 * to map a specific audio .mjr file to a different video .mjr one, as
 * they always get saved in different files. If you want to replay
 * recordings you took in a different application (e.g., the streaming
 * or videoroom plugins) just copy the related files in the folder you
 * configured this plugin to use and create a .nfo file in the same
 * folder to create a mapping, e.g.:
 *
 * 		[12345678]
 * 		name = My videoroom recording
 * 		date = 2014-10-14 17:11:26
 * 		audio = videoroom-audio.mjr
 * 		video = videoroom-video.mjr
 *
 * \section recplayapi Record&Play API
 *
 * The Record&Play API supports several requests, some of which are
 * synchronous and some asynchronous. There are some situations, though,
 * (invalid JSON, invalid request) which will always result in a
 * synchronous error response even for asynchronous requests.
 *
 * \c list and \c update are synchronous requests, which means you'll
 * get a response directly within the context of the transaction. \c list
 * lists all the available recordings, while \c update forces the plugin
 * to scan the folder of recordings again in case some were added manually
 * and not indexed in the meanwhile.
 *
 * The \c record , \c play , \c start and \c stop requests instead are
 * all asynchronous, which means you'll get a notification about their
 * success or failure in an event. \c record asks the plugin to start
 * recording a session; \c play asks the plugin to prepare the playout
 * of one of the previously recorded sessions; \c start starts the
 * actual playout, and \c stop stops whatever the session was for, i.e.,
 * recording or replaying.
 *
 * The \c list request has to be formatted as follows:
 *
\verbatim
{
	"request" : "list"
}
\endverbatim
 *
 * A successful request will result in an array of recordings:
 *
\verbatim
{
	"recordplay" : "list",
	"list": [	// Array of recording objects
		{			// Recording #1
			"id": <numeric ID>,
			"name": "<Name of the recording>",
			"date": "<Date of the recording>",
			"audio": "<Audio rec file, if any; optional>",
			"video": "<Video rec file, if any; optional>",
			"audio_codec": "<Audio codec, if any; optional>",
			"video_codec": "<Video codec, if any; optional>"
		},
		<other recordings>
	]
}
\endverbatim
 *
 * An error instead (and the same applies to all other requests, so this
 * won't be repeated) would provide both an error code and a more verbose
 * description of the cause of the issue:
 *
\verbatim
{
	"recordplay" : "event",
	"error_code" : <numeric ID, check Macros below>,
	"error" : "<error description as a string>"
}
\endverbatim
 *
 * The \c update request instead has to be formatted as follows:
 *
\verbatim
{
	"request" : "update"
}
\endverbatim
 *
 * which will always result in an immediate ack ( \c ok ):
 *
\verbatim
{
	"recordplay" : "ok",
}
\endverbatim
 *
 * Coming to the asynchronous requests, \c record has to be attached to
 * a JSEP offer (failure to do so will result in an error) and has to be
 * formatted as follows:
 *
\verbatim
{
	"request" : "record",
	"id" : <unique numeric ID for the recording; optional, will be chosen by the server if missing>
	"name" : "<Pretty name for the recording>",
	"filename" : "<Base path/name for the file (media type and extension added by the plugin); optional>",
	"audiocodec" : "<name of the audio codec we prefer for the recording; optional>",
	"videocodec" : "<name of the video codec we prefer for the recording; optional>",
	"videoprofile" : "<in case the video codec supports, profile to use (e.g., "2" for VP9, or "42e01f" for H.264); optional>"
}
\endverbatim
 *
 * A successful management of this request will result in a \c recording
 * event which will include the unique ID of the recording and a JSEP
 * answer to complete the setup of the associated PeerConnection to record:
 *
\verbatim
{
	"recordplay" : "event",
	"result": {
		"status" : "recording",
		"id" : <unique numeric ID>
	}
}
\endverbatim
 *
 * A \c stop request can interrupt the recording process and tear the
 * associated PeerConnection down:
 *
\verbatim
{
	"request" : "stop",
}
\endverbatim
 *
 * This will result in a \c stopped status:
 *
\verbatim
{
	"recordplay" : "event",
	"result": {
		"status" : "stopped",
		"id" : <unique numeric ID of the interrupted recording>
	}
}
\endverbatim
 *
 * For what concerns the playout, instead, the process is slightly
 * different: you first choose a recording to replay, using \c play ,
 * and then start its playout using a \c start request. Just as before,
 * a \c stop request will interrupt the playout and tear the PeerConnection
 * down. It's very important to point out that no JSEP offer must be
 * sent for replaying a recording: in this case, it will always be the
 * plugin to generate a JSON offer (in response to a \c play request),
 * which means you'll then have to provide a JSEP answer within the
 * context of the following \c start request which will close the circle.
 *
 * A \c play request has to be formatted as follows:
 *
\verbatim
{
	"request" : "play",
	"id" : <unique numeric ID of the recording to replay>
}
\endverbatim
 *
 * This will result in a \c preparing status notification which will be
 * attached to the JSEP offer originated by the plugin in order to
 * match the media available in the recording:
 *
\verbatim
{
	"recordplay" : "event",
	"result": {
		"status" : "preparing",
		"id" : <unique numeric ID of the recording>
	}
}
\endverbatim
 *
 * A \c start request, which as anticipated must be attached to the JSEP
 * answer to the previous offer sent by the plugin, has to be formatted
 * as follows:
 *
\verbatim
{
	"request" : "start",
}
\endverbatim
 *
 * This will result in a \c playing status notification:
 *
\verbatim
{
	"recordplay" : "event",
	"result": {
		"status" : "playing"
	}
}
\endverbatim
 *
 * Just as before, a \c stop request can interrupt the playout process at
 * any time, and tear the associated PeerConnection down:
 *
\verbatim
{
	"request" : "stop",
}
\endverbatim
 *
 * This will result in a \c stopped status:
 *
\verbatim
{
	"recordplay" : "event",
	"result": {
		"status" : "stopped"
	}
}
\endverbatim
 *
 * If the plugin detects a loss of the associated PeerConnection, whether
 * as a result of a \c stop request or because the 10 seconds passed, a
 * \c done result notification is triggered to inform the application
 * the recording/playout session is over:
 *
\verbatim
{
	"recordplay" : "event",
	"result": "done"
}
\endverbatim
 */

#include "plugin.h"

#include <dirent.h>
#include <arpa/inet.h>
#include <sys/stat.h>
#include <sys/time.h>
#include <jansson.h>

#include "../debug.h"
#include "../apierror.h"
#include "../config.h"
#include "../mutex.h"
#include "../record.h"
#include "../sdp-utils.h"
#include "../rtp.h"
#include "../rtcp.h"
#include "../utils.h"


/* Plugin information */
#define JANUS_RECORDPLAY_VERSION			4
#define JANUS_RECORDPLAY_VERSION_STRING		"0.0.4"
#define JANUS_RECORDPLAY_DESCRIPTION		"This is a trivial Record&Play plugin for Janus, to record WebRTC sessions and replay them."
#define JANUS_RECORDPLAY_NAME				"JANUS Record&Play plugin"
#define JANUS_RECORDPLAY_AUTHOR				"Meetecho s.r.l."
#define JANUS_RECORDPLAY_PACKAGE			"janus.plugin.recordplay"

/* Plugin methods */
janus_plugin *create(void);
int janus_recordplay_init(janus_callbacks *callback, const char *onfig_path);
void janus_recordplay_destroy(void);
int janus_recordplay_get_api_compatibility(void);
int janus_recordplay_get_version(void);
const char *janus_recordplay_get_version_string(void);
const char *janus_recordplay_get_description(void);
const char *janus_recordplay_get_name(void);
const char *janus_recordplay_get_author(void);
const char *janus_recordplay_get_package(void);
void janus_recordplay_create_session(janus_plugin_session *handle, int *error);
struct janus_plugin_result *janus_recordplay_handle_message(janus_plugin_session *handle, char *transaction, json_t *message, json_t *jsep);
json_t *janus_recordplay_handle_admin_message(json_t *message);
void janus_recordplay_setup_media(janus_plugin_session *handle);
void janus_recordplay_incoming_rtp(janus_plugin_session *handle, janus_plugin_rtp *packet);
void janus_recordplay_incoming_rtcp(janus_plugin_session *handle, janus_plugin_rtcp *packet);
void janus_recordplay_slow_link(janus_plugin_session *handle, int uplink, int video);
void janus_recordplay_hangup_media(janus_plugin_session *handle);
void janus_recordplay_destroy_session(janus_plugin_session *handle, int *error);
json_t *janus_recordplay_query_session(janus_plugin_session *handle);

/* Plugin setup */
static janus_plugin janus_recordplay_plugin =
	JANUS_PLUGIN_INIT (
		.init = janus_recordplay_init,
		.destroy = janus_recordplay_destroy,

		.get_api_compatibility = janus_recordplay_get_api_compatibility,
		.get_version = janus_recordplay_get_version,
		.get_version_string = janus_recordplay_get_version_string,
		.get_description = janus_recordplay_get_description,
		.get_name = janus_recordplay_get_name,
		.get_author = janus_recordplay_get_author,
		.get_package = janus_recordplay_get_package,

		.create_session = janus_recordplay_create_session,
		.handle_message = janus_recordplay_handle_message,
		.handle_admin_message = janus_recordplay_handle_admin_message,
		.setup_media = janus_recordplay_setup_media,
		.incoming_rtp = janus_recordplay_incoming_rtp,
		.incoming_rtcp = janus_recordplay_incoming_rtcp,
		.slow_link = janus_recordplay_slow_link,
		.hangup_media = janus_recordplay_hangup_media,
		.destroy_session = janus_recordplay_destroy_session,
		.query_session = janus_recordplay_query_session,
	);

/* Plugin creator */
janus_plugin *create(void) {
	JANUS_LOG(LOG_VERB, "%s created!\n", JANUS_RECORDPLAY_NAME);
	return &janus_recordplay_plugin;
}

/* Parameter validation */
static struct janus_json_parameter request_parameters[] = {
	{"request", JSON_STRING, JANUS_JSON_PARAM_REQUIRED}
};
static struct janus_json_parameter configure_parameters[] = {
	{"video-bitrate-max", JSON_INTEGER, JANUS_JSON_PARAM_POSITIVE},
	{"video-keyframe-interval", JSON_INTEGER, JANUS_JSON_PARAM_POSITIVE}
};
static struct janus_json_parameter record_parameters[] = {
	{"name", JSON_STRING, JANUS_JSON_PARAM_REQUIRED | JANUS_JSON_PARAM_NONEMPTY},
	{"id", JSON_INTEGER, JANUS_JSON_PARAM_POSITIVE},
	{"filename", JSON_STRING, 0},
	{"audiocodec", JSON_STRING, 0},
	{"videocodec", JSON_STRING, 0},
	{"videoprofile", JSON_STRING, 0},
	{"update", JANUS_JSON_BOOL, 0}
};
static struct janus_json_parameter play_parameters[] = {
	{"id", JSON_INTEGER, JANUS_JSON_PARAM_REQUIRED | JANUS_JSON_PARAM_POSITIVE},
	{"restart", JANUS_JSON_BOOL, 0}
};

/* Useful stuff */
static volatile gint initialized = 0, stopping = 0;
static gboolean notify_events = TRUE;
static janus_callbacks *gateway = NULL;
static GThread *handler_thread;
static void *janus_recordplay_handler(void *data);
static void janus_recordplay_hangup_media_internal(janus_plugin_session *handle);

typedef struct janus_recordplay_message {
	janus_plugin_session *handle;
	char *transaction;
	json_t *message;
	json_t *jsep;
} janus_recordplay_message;
static GAsyncQueue *messages = NULL;
static janus_recordplay_message exit_message;

typedef struct janus_recordplay_rtp_header_extension {
	uint16_t type;
	uint16_t length;
} janus_recordplay_rtp_header_extension;

typedef struct janus_recordplay_frame_packet {
	uint16_t seq;	/* RTP Sequence number */
	uint64_t ts;	/* RTP Timestamp */
	int len;		/* Length of the data */
	long offset;	/* Offset of the data in the file */
	struct janus_recordplay_frame_packet *next;
	struct janus_recordplay_frame_packet *prev;
} janus_recordplay_frame_packet;
janus_recordplay_frame_packet *janus_recordplay_get_frames(const char *dir, const char *filename);

typedef struct janus_recordplay_recording {
	guint64 id;					/* Recording unique ID */
	char *name;					/* Name of the recording */
	char *date;					/* Time of the recording */
	char *arc_file;				/* Audio file name */
	janus_audiocodec acodec;	/* Codec used for audio, if available */
	char *afmtp;				/* Audio fmtp, if any */
	int audio_pt;				/* Payload types to use for audio when playing recordings */
	char *vrc_file;				/* Video file name */
	janus_videocodec vcodec;	/* Codec used for video, if available */
	char *vfmtp;				/* Video fmtp, if any */
	int video_pt;				/* Payload types to use for audio when playing recordings */
	char *offer;				/* The SDP offer that will be sent to watchers */
	gboolean e2ee;				/* Whether media in the recording is encrypted, e.g., using Insertable Streams */
	GList *viewers;				/* List of users watching this recording */
	volatile gint completed;	/* Whether this recording was completed or still going on */
	volatile gint destroyed;	/* Whether this recording has been marked as destroyed */
	janus_refcount ref;			/* Reference counter */
	janus_mutex mutex;			/* Mutex for this recording */
} janus_recordplay_recording;
static GHashTable *recordings = NULL;
static janus_mutex recordings_mutex = JANUS_MUTEX_INITIALIZER;

typedef struct janus_recordplay_session {
	janus_plugin_session *handle;
	gint64 sdp_sessid;
	gint64 sdp_version;
	gboolean active;
	gboolean recorder;		/* Whether this session is used to record or to replay a WebRTC session */
	gboolean firefox;		/* We send Firefox users a different kind of FIR */
	char *video_profile;	/* Codec-specific video profile to use, if any */
	janus_recordplay_recording *recording;
	janus_recorder *arc;	/* Audio recorder */
	janus_recorder *vrc;	/* Video recorder */
	janus_mutex rec_mutex;	/* Mutex to protect the recorders from race conditions */
	janus_recordplay_frame_packet *aframes;	/* Audio frames (for playout) */
	janus_recordplay_frame_packet *vframes;	/* Video frames (for playout) */
	guint video_remb_startup;
	gint64 video_remb_last;
	guint32 video_bitrate;
	guint video_keyframe_interval;			/* Keyframe request interval (ms) */
	guint64 video_keyframe_request_last;	/* Timestamp of last keyframe request sent */
	gint video_fir_seq;
	janus_rtp_switching_context context;
	uint32_t ssrc[3];		/* Only needed in case VP8 (or H.264) simulcasting is involved */
	char *rid[3];			/* Only needed if simulcasting is rid-based */
	uint32_t rec_vssrc;		/* SSRC we'll put in the recording for video, in case simulcasting is involved) */
	janus_rtp_simulcasting_context sim_context;
	janus_vp8_simulcast_context vp8_context;
	volatile gint hangingup;
	volatile gint destroyed;
	janus_refcount ref;
} janus_recordplay_session;
static GHashTable *sessions;
static janus_mutex sessions_mutex = JANUS_MUTEX_INITIALIZER;

static void janus_recordplay_session_destroy(janus_recordplay_session *session) {
	if(session && g_atomic_int_compare_and_exchange(&session->destroyed, 0, 1))
		janus_refcount_decrease(&session->ref);
}

static void janus_recordplay_session_free(const janus_refcount *session_ref) {
	janus_recordplay_session *session = janus_refcount_containerof(session_ref, janus_recordplay_session, ref);
	/* Remove the reference to the core plugin session */
	janus_refcount_decrease(&session->handle->ref);
	/* This session can be destroyed, free all the resources */
	g_free(session->video_profile);
	g_free(session);
}


static void janus_recordplay_recording_destroy(janus_recordplay_recording *recording) {
	if(recording && g_atomic_int_compare_and_exchange(&recording->destroyed, 0, 1))
		janus_refcount_decrease(&recording->ref);
}

static void janus_recordplay_recording_free(const janus_refcount *recording_ref) {
	janus_recordplay_recording *recording = janus_refcount_containerof(recording_ref, janus_recordplay_recording, ref);
	/* This recording can be destroyed, free all the resources */
	g_free(recording->name);
	g_free(recording->date);
	g_free(recording->arc_file);
	g_free(recording->vrc_file);
	g_free(recording->afmtp);
	g_free(recording->vfmtp);
	g_free(recording->offer);
	g_free(recording);
}


static char *recordings_path = NULL;
void janus_recordplay_update_recordings_list(void);
static void *janus_recordplay_playout_thread(void *data);

/* Helper to send RTCP feedback back to recorders, if needed */
void janus_recordplay_send_rtcp_feedback(janus_plugin_session *handle, int video, char *buf, int len);

/* To make things easier, we use static payload types for viewers (unless it's for G.711 or G.722) */
#define AUDIO_PT		111
#define VIDEO_PT		100

<<<<<<< HEAD
/* Helper method to check which codec was used in a specific recording (and if it's end-to-end encrypted) */
static const char *janus_recordplay_parse_codec(const char *dir, const char *filename, gboolean *e2ee) {
=======
/* Helper method to check which codec was used in a specific recording */
static const char *janus_recordplay_parse_codec(const char *dir, const char *filename, char *fmtp, size_t fmtplen) {
>>>>>>> 6d2be204
	if(dir == NULL || filename == NULL)
		return NULL;
	if(e2ee)
		*e2ee = FALSE;
	char source[1024];
	if(strstr(filename, ".mjr"))
		g_snprintf(source, 1024, "%s/%s", dir, filename);
	else
		g_snprintf(source, 1024, "%s/%s.mjr", dir, filename);
	FILE *file = fopen(source, "rb");
	if(file == NULL) {
		JANUS_LOG(LOG_ERR, "Could not open file %s\n", source);
		return NULL;
	}
	fseek(file, 0L, SEEK_END);
	long fsize = ftell(file);
	fseek(file, 0L, SEEK_SET);

	/* Pre-parse */
	JANUS_LOG(LOG_VERB, "Pre-parsing file %s to generate ordered index...\n", source);
	gboolean parsed_header = FALSE;
	int bytes = 0;
	long offset = 0;
	uint16_t len = 0;
	char prebuffer[1500];
	memset(prebuffer, 0, 1500);
	/* Let's look for timestamp resets first */
	while(offset < fsize) {
		/* Read frame header */
		fseek(file, offset, SEEK_SET);
		bytes = fread(prebuffer, sizeof(char), 8, file);
		if(bytes != 8 || prebuffer[0] != 'M') {
			JANUS_LOG(LOG_ERR, "Invalid header...\n");
			fclose(file);
			return NULL;
		}
		if(prebuffer[1] == 'E') {
			/* Either the old .mjr format header ('MEETECHO' header followed by 'audio' or 'video'), or a frame */
			offset += 8;
			bytes = fread(&len, sizeof(uint16_t), 1, file);
			len = ntohs(len);
			offset += 2;
			if(len == 5 && !parsed_header) {
				/* This is the main header */
				parsed_header = TRUE;
				bytes = fread(prebuffer, sizeof(char), 5, file);
				if(prebuffer[0] == 'v') {
					JANUS_LOG(LOG_VERB, "This is an old video recording, assuming VP8\n");
					fclose(file);
					return "vp8";
				} else if(prebuffer[0] == 'a') {
					JANUS_LOG(LOG_VERB, "This is an old audio recording, assuming Opus\n");
					fclose(file);
					return "opus";
				}
			}
			JANUS_LOG(LOG_WARN, "Unsupported recording media type...\n");
			fclose(file);
			return NULL;
		} else if(prebuffer[1] == 'J') {
			/* New .mjr format */
			offset += 8;
			bytes = fread(&len, sizeof(uint16_t), 1, file);
			len = ntohs(len);
			offset += 2;
			if(len > 0 && !parsed_header) {
				/* This is the info header */
				bytes = fread(prebuffer, sizeof(char), len, file);
				if(bytes < 0) {
					JANUS_LOG(LOG_ERR, "Error reading from file... %s\n", strerror(errno));
					fclose(file);
					return NULL;
				}
				parsed_header = TRUE;
				prebuffer[len] = '\0';
				json_error_t error;
				json_t *info = json_loads(prebuffer, 0, &error);
				if(!info) {
					JANUS_LOG(LOG_ERR, "JSON error: on line %d: %s\n", error.line, error.text);
					JANUS_LOG(LOG_WARN, "Error parsing info header...\n");
					fclose(file);
					return NULL;
				}
				/* Is it audio or video? */
				json_t *type = json_object_get(info, "t");
				if(!type || !json_is_string(type)) {
					JANUS_LOG(LOG_WARN, "Missing/invalid recording type in info header...\n");
					json_decref(info);
					fclose(file);
					return NULL;
				}
				const char *t = json_string_value(type);
				gboolean video = FALSE;
				if(!strcasecmp(t, "v")) {
					video = TRUE;
				} else if(!strcasecmp(t, "a")) {
					video = FALSE;
				} else {
					JANUS_LOG(LOG_WARN, "Unsupported recording type '%s' in info header...\n", t);
					json_decref(info);
					fclose(file);
					return NULL;
				}
<<<<<<< HEAD
				/* Check if the recording is end-to-end encrypted */
				json_t *e = json_object_get(info, "e");
				if(e2ee)
					*e2ee = json_is_true(e);
=======
				/* Any fmtp? */
				json_t *f = json_object_get(info, "f");
				if(f && json_is_string(f) && fmtp && fmtplen > 0)
					g_snprintf(fmtp, fmtplen, "%s", json_string_value(f));
>>>>>>> 6d2be204
				/* What codec was used? */
				json_t *codec = json_object_get(info, "c");
				if(!codec || !json_is_string(codec)) {
					JANUS_LOG(LOG_WARN, "Missing recording codec in info header...\n");
					json_decref(info);
					fclose(file);
					return NULL;
				}
				const char *c = json_string_value(codec);
				const char *mcodec = janus_sdp_match_preferred_codec(video ? JANUS_SDP_VIDEO : JANUS_SDP_AUDIO, (char *)c);
				if(mcodec != NULL) {
					/* Found! */
					json_decref(info);
					fclose(file);
					return mcodec;
				}
				json_decref(info);
			}
			JANUS_LOG(LOG_WARN, "No codec found...\n");
			fclose(file);
			return NULL;
		} else {
			JANUS_LOG(LOG_ERR, "Invalid header...\n");
			fclose(file);
			return NULL;
		}
	}
	fclose(file);
	return NULL;
}

/* Helper method to prepare an SDP offer when a recording is available */
static int janus_recordplay_generate_offer(janus_recordplay_recording *rec) {
	if(rec == NULL)
		return -1;
	/* Prepare an SDP offer we'll send to playout viewers */
	gboolean offer_audio = (rec->arc_file != NULL && rec->acodec != JANUS_AUDIOCODEC_NONE),
		offer_video = (rec->vrc_file != NULL && rec->vcodec != JANUS_VIDEOCODEC_NONE);
	char s_name[100];
	g_snprintf(s_name, sizeof(s_name), "Recording %"SCNu64, rec->id);
	janus_sdp *offer = janus_sdp_generate_offer(
		s_name, "1.1.1.1",
		JANUS_SDP_OA_AUDIO, offer_audio,
		JANUS_SDP_OA_AUDIO_CODEC, janus_audiocodec_name(rec->acodec),
		JANUS_SDP_OA_AUDIO_PT, rec->audio_pt,
		JANUS_SDP_OA_AUDIO_FMTP, rec->afmtp,
		JANUS_SDP_OA_AUDIO_DIRECTION, JANUS_SDP_SENDONLY,
		JANUS_SDP_OA_AUDIO_EXTENSION, JANUS_RTP_EXTMAP_MID, 1,
		JANUS_SDP_OA_VIDEO, offer_video,
		JANUS_SDP_OA_VIDEO_CODEC, janus_videocodec_name(rec->vcodec),
		JANUS_SDP_OA_VIDEO_FMTP, rec->vfmtp,
		JANUS_SDP_OA_VIDEO_PT, rec->video_pt,
		JANUS_SDP_OA_VIDEO_DIRECTION, JANUS_SDP_SENDONLY,
		JANUS_SDP_OA_VIDEO_EXTENSION, JANUS_RTP_EXTMAP_MID, 1,
		JANUS_SDP_OA_DATA, FALSE,
		JANUS_SDP_OA_DONE);
	g_free(rec->offer);
	rec->offer = janus_sdp_write(offer);
	janus_sdp_destroy(offer);
	return 0;
}

static void janus_recordplay_message_free(janus_recordplay_message *msg) {
	if(!msg || msg == &exit_message)
		return;

	if(msg->handle && msg->handle->plugin_handle) {
		janus_recordplay_session *session = (janus_recordplay_session *)msg->handle->plugin_handle;
		janus_refcount_decrease(&session->ref);
	}
	msg->handle = NULL;

	g_free(msg->transaction);
	msg->transaction = NULL;
	if(msg->message)
		json_decref(msg->message);
	msg->message = NULL;
	if(msg->jsep)
		json_decref(msg->jsep);
	msg->jsep = NULL;

	g_free(msg);
}


/* Error codes */
#define JANUS_RECORDPLAY_ERROR_NO_MESSAGE			411
#define JANUS_RECORDPLAY_ERROR_INVALID_JSON			412
#define JANUS_RECORDPLAY_ERROR_INVALID_REQUEST		413
#define JANUS_RECORDPLAY_ERROR_INVALID_ELEMENT		414
#define JANUS_RECORDPLAY_ERROR_MISSING_ELEMENT		415
#define JANUS_RECORDPLAY_ERROR_NOT_FOUND			416
#define JANUS_RECORDPLAY_ERROR_INVALID_RECORDING	417
#define JANUS_RECORDPLAY_ERROR_INVALID_STATE		418
#define JANUS_RECORDPLAY_ERROR_INVALID_SDP			419
#define JANUS_RECORDPLAY_ERROR_RECORDING_EXISTS		420
#define JANUS_RECORDPLAY_ERROR_UNKNOWN_ERROR		499


/* Plugin implementation */
int janus_recordplay_init(janus_callbacks *callback, const char *config_path) {
	if(g_atomic_int_get(&stopping)) {
		/* Still stopping from before */
		return -1;
	}
	if(callback == NULL || config_path == NULL) {
		/* Invalid arguments */
		return -1;
	}

	/* Read configuration */
	char filename[255];
	g_snprintf(filename, 255, "%s/%s.jcfg", config_path, JANUS_RECORDPLAY_PACKAGE);
	JANUS_LOG(LOG_VERB, "Configuration file: %s\n", filename);
	janus_config *config = janus_config_parse(filename);
	if(config == NULL) {
		JANUS_LOG(LOG_WARN, "Couldn't find .jcfg configuration file (%s), trying .cfg\n", JANUS_RECORDPLAY_PACKAGE);
		g_snprintf(filename, 255, "%s/%s.cfg", config_path, JANUS_RECORDPLAY_PACKAGE);
		JANUS_LOG(LOG_VERB, "Configuration file: %s\n", filename);
		config = janus_config_parse(filename);
	}
	if(config != NULL)
		janus_config_print(config);
	/* Parse configuration */
	if(config != NULL) {
		janus_config_category *config_general = janus_config_get_create(config, NULL, janus_config_type_category, "general");
		janus_config_item *path = janus_config_get(config, config_general, janus_config_type_item, "path");
		if(path && path->value)
			recordings_path = g_strdup(path->value);
		janus_config_item *events = janus_config_get(config, config_general, janus_config_type_item, "events");
		if(events != NULL && events->value != NULL)
			notify_events = janus_is_true(events->value);
		if(!notify_events && callback->events_is_enabled()) {
			JANUS_LOG(LOG_WARN, "Notification of events to handlers disabled for %s\n", JANUS_RECORDPLAY_NAME);
		}
		/* Done */
		janus_config_destroy(config);
		config = NULL;
	}
	if(recordings_path == NULL) {
		JANUS_LOG(LOG_FATAL, "No recordings path specified, giving up...\n");
		return -1;
	}
	/* Create the folder, if needed */
	struct stat st = {0};
	if(stat(recordings_path, &st) == -1) {
		int res = janus_mkdir(recordings_path, 0755);
		JANUS_LOG(LOG_VERB, "Creating folder: %d\n", res);
		if(res != 0) {
			JANUS_LOG(LOG_ERR, "%s", strerror(errno));
			return -1;	/* No point going on... */
		}
	}
	recordings = g_hash_table_new_full(g_int64_hash, g_int64_equal, (GDestroyNotify)g_free, (GDestroyNotify)janus_recordplay_recording_destroy);
	janus_recordplay_update_recordings_list();

	sessions = g_hash_table_new_full(NULL, NULL, NULL, (GDestroyNotify)janus_recordplay_session_destroy);
	messages = g_async_queue_new_full((GDestroyNotify) janus_recordplay_message_free);
	/* This is the callback we'll need to invoke to contact the Janus core */
	gateway = callback;

	g_atomic_int_set(&initialized, 1);

	/* Launch the thread that will handle incoming messages */
	GError *error = NULL;
	handler_thread = g_thread_try_new("recordplay handler", janus_recordplay_handler, NULL, &error);
	if(error != NULL) {
		g_atomic_int_set(&initialized, 0);
		JANUS_LOG(LOG_ERR, "Got error %d (%s) trying to launch the Record&Play handler thread...\n", error->code, error->message ? error->message : "??");
		return -1;
	}
	JANUS_LOG(LOG_INFO, "%s initialized!\n", JANUS_RECORDPLAY_NAME);
	return 0;
}

void janus_recordplay_destroy(void) {
	if(!g_atomic_int_get(&initialized))
		return;
	g_atomic_int_set(&stopping, 1);

	g_async_queue_push(messages, &exit_message);
	if(handler_thread != NULL) {
		g_thread_join(handler_thread);
		handler_thread = NULL;
	}
	/* FIXME We should destroy the sessions cleanly */
	janus_mutex_lock(&sessions_mutex);
	g_hash_table_destroy(sessions);
	sessions = NULL;
	g_hash_table_destroy(recordings);
	recordings = NULL;
	janus_mutex_unlock(&sessions_mutex);
	g_async_queue_unref(messages);
	messages = NULL;
	g_atomic_int_set(&initialized, 0);
	g_atomic_int_set(&stopping, 0);
	JANUS_LOG(LOG_INFO, "%s destroyed!\n", JANUS_RECORDPLAY_NAME);
}

int janus_recordplay_get_api_compatibility(void) {
	/* Important! This is what your plugin MUST always return: don't lie here or bad things will happen */
	return JANUS_PLUGIN_API_VERSION;
}

int janus_recordplay_get_version(void) {
	return JANUS_RECORDPLAY_VERSION;
}

const char *janus_recordplay_get_version_string(void) {
	return JANUS_RECORDPLAY_VERSION_STRING;
}

const char *janus_recordplay_get_description(void) {
	return JANUS_RECORDPLAY_DESCRIPTION;
}

const char *janus_recordplay_get_name(void) {
	return JANUS_RECORDPLAY_NAME;
}

const char *janus_recordplay_get_author(void) {
	return JANUS_RECORDPLAY_AUTHOR;
}

const char *janus_recordplay_get_package(void) {
	return JANUS_RECORDPLAY_PACKAGE;
}

static janus_recordplay_session *janus_recordplay_lookup_session(janus_plugin_session *handle) {
	janus_recordplay_session *session = NULL;
	if (g_hash_table_contains(sessions, handle)) {
		session = (janus_recordplay_session *)handle->plugin_handle;
	}
	return session;
}

void janus_recordplay_create_session(janus_plugin_session *handle, int *error) {
	if(g_atomic_int_get(&stopping) || !g_atomic_int_get(&initialized)) {
		*error = -1;
		return;
	}
	janus_recordplay_session *session = g_malloc0(sizeof(janus_recordplay_session));
	session->handle = handle;
	session->active = FALSE;
	session->recorder = FALSE;
	session->firefox = FALSE;
	session->arc = NULL;
	session->vrc = NULL;
	janus_mutex_init(&session->rec_mutex);
	g_atomic_int_set(&session->hangingup, 0);
	g_atomic_int_set(&session->destroyed, 0);
	session->video_remb_startup = 4;
	session->video_remb_last = janus_get_monotonic_time();
	session->video_bitrate = 1024 * 1024; 		/* This is 1mbps by default */
	session->video_keyframe_request_last = 0;
	session->video_keyframe_interval = 15000; 	/* 15 seconds by default */
	session->video_fir_seq = 0;
	janus_rtp_switching_context_reset(&session->context);
	janus_rtp_simulcasting_context_reset(&session->sim_context);
	janus_vp8_simulcast_context_reset(&session->vp8_context);
	janus_refcount_init(&session->ref, janus_recordplay_session_free);
	handle->plugin_handle = session;

	janus_mutex_lock(&sessions_mutex);
	g_hash_table_insert(sessions, handle, session);
	janus_mutex_unlock(&sessions_mutex);

	return;
}

void janus_recordplay_destroy_session(janus_plugin_session *handle, int *error) {
	if(g_atomic_int_get(&stopping) || !g_atomic_int_get(&initialized)) {
		*error = -1;
		return;
	}
	janus_mutex_lock(&sessions_mutex);
	janus_recordplay_session *session = janus_recordplay_lookup_session(handle);
	if(!session) {
		janus_mutex_unlock(&sessions_mutex);
		JANUS_LOG(LOG_ERR, "No Record&Play session associated with this handle...\n");
		*error = -2;
		return;
	}
	JANUS_LOG(LOG_VERB, "Removing Record&Play session...\n");
	janus_recordplay_hangup_media_internal(handle);
	g_hash_table_remove(sessions, handle);
	janus_mutex_unlock(&sessions_mutex);
	return;
}

json_t *janus_recordplay_query_session(janus_plugin_session *handle) {
	if(g_atomic_int_get(&stopping) || !g_atomic_int_get(&initialized)) {
		return NULL;
	}
	janus_mutex_lock(&sessions_mutex);
	janus_recordplay_session *session = janus_recordplay_lookup_session(handle);
	if(!session) {
		janus_mutex_unlock(&sessions_mutex);
		JANUS_LOG(LOG_ERR, "No session associated with this handle...\n");
		return NULL;
	}
	janus_refcount_increase(&session->ref);
	janus_mutex_unlock(&sessions_mutex);
	/* In the echo test, every session is the same: we just provide some configure info */
	json_t *info = json_object();
	json_object_set_new(info, "type", json_string(session->recorder ? "recorder" : (session->recording ? "player" : "none")));
	if(session->recording) {
		janus_refcount_increase(&session->recording->ref);
		json_object_set_new(info, "recording_id", json_integer(session->recording->id));
		json_object_set_new(info, "recording_name", json_string(session->recording->name));
		if(session->recording->e2ee)
			json_object_set_new(info, "e2ee", json_true());
		janus_refcount_decrease(&session->recording->ref);
	}
	json_object_set_new(info, "hangingup", json_integer(g_atomic_int_get(&session->hangingup)));
	json_object_set_new(info, "destroyed", json_integer(g_atomic_int_get(&session->destroyed)));
	janus_refcount_decrease(&session->ref);
	return info;
}

struct janus_plugin_result *janus_recordplay_handle_message(janus_plugin_session *handle, char *transaction, json_t *message, json_t *jsep) {
	if(g_atomic_int_get(&stopping) || !g_atomic_int_get(&initialized))
		return janus_plugin_result_new(JANUS_PLUGIN_ERROR, g_atomic_int_get(&stopping) ? "Shutting down" : "Plugin not initialized", NULL);

	/* Pre-parse the message */
	int error_code = 0;
	char error_cause[512];
	json_t *root = message;
	json_t *response = NULL;

	janus_mutex_lock(&sessions_mutex);
	janus_recordplay_session *session = janus_recordplay_lookup_session(handle);
	if(!session) {
		janus_mutex_unlock(&sessions_mutex);
		JANUS_LOG(LOG_ERR, "No session associated with this handle...\n");
		error_code = JANUS_RECORDPLAY_ERROR_UNKNOWN_ERROR;
		g_snprintf(error_cause, 512, "%s", "No session associated with this handle...");
		goto plugin_response;
	}
	/* Increase the reference counter for this session: we'll decrease it after we handle the message */
	janus_refcount_increase(&session->ref);
	janus_mutex_unlock(&sessions_mutex);
	if(g_atomic_int_get(&session->destroyed)) {
		JANUS_LOG(LOG_ERR, "Session has already been destroyed...\n");
		error_code = JANUS_RECORDPLAY_ERROR_UNKNOWN_ERROR;
		g_snprintf(error_cause, 512, "%s", "Session has already been destroyed...");
		goto plugin_response;
	}

	if(message == NULL) {
		JANUS_LOG(LOG_ERR, "No message??\n");
		error_code = JANUS_RECORDPLAY_ERROR_NO_MESSAGE;
		g_snprintf(error_cause, 512, "%s", "No message??");
		goto plugin_response;
	}
	if(!json_is_object(root)) {
		JANUS_LOG(LOG_ERR, "JSON error: not an object\n");
		error_code = JANUS_RECORDPLAY_ERROR_INVALID_JSON;
		g_snprintf(error_cause, 512, "JSON error: not an object");
		goto plugin_response;
	}
	/* Get the request first */
	JANUS_VALIDATE_JSON_OBJECT(root, request_parameters,
		error_code, error_cause, TRUE,
		JANUS_RECORDPLAY_ERROR_MISSING_ELEMENT, JANUS_RECORDPLAY_ERROR_INVALID_ELEMENT);
	if(error_code != 0)
		goto plugin_response;
	json_t *request = json_object_get(root, "request");
	/* Some requests ('create' and 'destroy') can be handled synchronously */
	const char *request_text = json_string_value(request);
	if(!strcasecmp(request_text, "update")) {
		/* Update list of available recordings, scanning the folder again */
		janus_recordplay_update_recordings_list();
		/* Send info back */
		response = json_object();
		json_object_set_new(response, "recordplay", json_string("ok"));
		goto plugin_response;
	} else if(!strcasecmp(request_text, "list")) {
		json_t *list = json_array();
		JANUS_LOG(LOG_VERB, "Request for the list of recordings\n");
		/* Return a list of all available recordings */
		janus_mutex_lock(&recordings_mutex);
		GHashTableIter iter;
		gpointer value;
		g_hash_table_iter_init(&iter, recordings);
		while (g_hash_table_iter_next(&iter, NULL, &value)) {
			janus_recordplay_recording *rec = value;
			if(!g_atomic_int_get(&rec->completed))	/* Ongoing recording, skip */
				continue;
			janus_refcount_increase(&rec->ref);
			json_t *ml = json_object();
			json_object_set_new(ml, "id", json_integer(rec->id));
			json_object_set_new(ml, "name", json_string(rec->name));
			json_object_set_new(ml, "date", json_string(rec->date));
			json_object_set_new(ml, "audio", rec->arc_file ? json_true() : json_false());
			if(rec->acodec != JANUS_AUDIOCODEC_NONE)
				json_object_set_new(ml, "audio_codec", json_string(janus_audiocodec_name(rec->acodec)));
			json_object_set_new(ml, "video", rec->vrc_file ? json_true() : json_false());
			if(rec->vcodec != JANUS_VIDEOCODEC_NONE)
				json_object_set_new(ml, "video_codec", json_string(janus_videocodec_name(rec->vcodec)));
			janus_refcount_decrease(&rec->ref);
			json_array_append_new(list, ml);
		}
		janus_mutex_unlock(&recordings_mutex);
		/* Send info back */
		response = json_object();
		json_object_set_new(response, "recordplay", json_string("list"));
		json_object_set_new(response, "list", list);
		goto plugin_response;
	} else if(!strcasecmp(request_text, "configure")) {
		JANUS_VALIDATE_JSON_OBJECT(root, configure_parameters,
			error_code, error_cause, TRUE,
			JANUS_RECORDPLAY_ERROR_MISSING_ELEMENT, JANUS_RECORDPLAY_ERROR_INVALID_ELEMENT);
		if(error_code != 0)
			goto plugin_response;
		json_t *video_bitrate_max = json_object_get(root, "video-bitrate-max");
		if(video_bitrate_max) {
			session->video_bitrate = json_integer_value(video_bitrate_max);
			JANUS_LOG(LOG_VERB, "Video bitrate has been set to %"SCNu32"\n", session->video_bitrate);
		}
		json_t *video_keyframe_interval= json_object_get(root, "video-keyframe-interval");
		if(video_keyframe_interval) {
			session->video_keyframe_interval = json_integer_value(video_keyframe_interval);
			JANUS_LOG(LOG_VERB, "Video keyframe interval has been set to %u\n", session->video_keyframe_interval);
		}
		response = json_object();
		json_object_set_new(response, "recordplay", json_string("configure"));
		json_object_set_new(response, "status", json_string("ok"));
		/* Return a success, and also let the client be aware of what changed, to allow crosschecks */
		json_t *settings = json_object();
		json_object_set_new(settings, "video-keyframe-interval", json_integer(session->video_keyframe_interval));
		json_object_set_new(settings, "video-bitrate-max", json_integer(session->video_bitrate));
		json_object_set_new(response, "settings", settings);
		goto plugin_response;
	} else if(!strcasecmp(request_text, "record") || !strcasecmp(request_text, "play")
			|| !strcasecmp(request_text, "start") || !strcasecmp(request_text, "stop")) {
		/* These messages are handled asynchronously */
		janus_recordplay_message *msg = g_malloc(sizeof(janus_recordplay_message));
		msg->handle = handle;
		msg->transaction = transaction;
		msg->message = root;
		msg->jsep = jsep;

		g_async_queue_push(messages, msg);

		return janus_plugin_result_new(JANUS_PLUGIN_OK_WAIT, NULL, NULL);
	} else {
		JANUS_LOG(LOG_VERB, "Unknown request '%s'\n", request_text);
		error_code = JANUS_RECORDPLAY_ERROR_INVALID_REQUEST;
		g_snprintf(error_cause, 512, "Unknown request '%s'", request_text);
	}

plugin_response:
		{
			if(error_code == 0 && !response) {
				error_code = JANUS_RECORDPLAY_ERROR_UNKNOWN_ERROR;
				g_snprintf(error_cause, 512, "Invalid response");
			}
			if(error_code != 0) {
				/* Prepare JSON error event */
				json_t *event = json_object();
				json_object_set_new(event, "recordplay", json_string("event"));
				json_object_set_new(event, "error_code", json_integer(error_code));
				json_object_set_new(event, "error", json_string(error_cause));
				response = event;
			}
			if(root != NULL)
				json_decref(root);
			if(jsep != NULL)
				json_decref(jsep);
			g_free(transaction);

			if(session != NULL)
				janus_refcount_decrease(&session->ref);
			return janus_plugin_result_new(JANUS_PLUGIN_OK, NULL, response);
		}

}

json_t *janus_recordplay_handle_admin_message(json_t *message) {
	/* Some requests (e.g., 'update') can be handled via Admin API */
	int error_code = 0;
	char error_cause[512];
	json_t *response = NULL;

	JANUS_VALIDATE_JSON_OBJECT(message, request_parameters,
		error_code, error_cause, TRUE,
		JANUS_RECORDPLAY_ERROR_MISSING_ELEMENT, JANUS_RECORDPLAY_ERROR_INVALID_ELEMENT);
	if(error_code != 0)
		goto admin_response;
	json_t *request = json_object_get(message, "request");
	const char *request_text = json_string_value(request);
	if(!strcasecmp(request_text, "update")) {
		/* Update list of available recordings, scanning the folder again */
		janus_recordplay_update_recordings_list();
		/* Send info back */
		response = json_object();
		json_object_set_new(response, "recordplay", json_string("ok"));
		goto admin_response;
	} else {
		JANUS_LOG(LOG_VERB, "Unknown request '%s'\n", request_text);
		error_code = JANUS_RECORDPLAY_ERROR_INVALID_REQUEST;
		g_snprintf(error_cause, 512, "Unknown request '%s'", request_text);
	}

admin_response:
		{
			if(!response) {
				/* Prepare JSON error event */
				response = json_object();
				json_object_set_new(response, "recordplay", json_string("event"));
				json_object_set_new(response, "error_code", json_integer(error_code));
				json_object_set_new(response, "error", json_string(error_cause));
			}
			return response;
		}

}

void janus_recordplay_setup_media(janus_plugin_session *handle) {
	JANUS_LOG(LOG_INFO, "[%s-%p] WebRTC media is now available\n", JANUS_RECORDPLAY_PACKAGE, handle);
	if(g_atomic_int_get(&stopping) || !g_atomic_int_get(&initialized))
		return;
	janus_mutex_lock(&sessions_mutex);
	janus_recordplay_session *session = janus_recordplay_lookup_session(handle);
	if(!session) {
		janus_mutex_unlock(&sessions_mutex);
		JANUS_LOG(LOG_ERR, "No session associated with this handle...\n");
		return;
	}
	if(g_atomic_int_get(&session->destroyed)) {
		janus_mutex_unlock(&sessions_mutex);
		return;
	}
	janus_refcount_increase(&session->ref);
	janus_mutex_unlock(&sessions_mutex);
	g_atomic_int_set(&session->hangingup, 0);
	/* Take note of the fact that the session is now active */
	session->active = TRUE;
	if(!session->recorder) {
		GError *error = NULL;
		janus_refcount_increase(&session->ref);
		g_thread_try_new("recordplay playout thread", &janus_recordplay_playout_thread, session, &error);
		if(error != NULL) {
			janus_refcount_decrease(&session->ref);
			/* FIXME Should we notify this back to the user somehow? */
			JANUS_LOG(LOG_ERR, "Got error %d (%s) trying to launch the Record&Play playout thread...\n", error->code, error->message ? error->message : "??");
			gateway->close_pc(session->handle);
		}
	}
	janus_refcount_decrease(&session->ref);
}

void janus_recordplay_send_rtcp_feedback(janus_plugin_session *handle, int video, char *buf, int len) {
	if(video != 1)
		return;	/* We just do this for video, for now */

	janus_recordplay_session *session = (janus_recordplay_session *)handle->plugin_handle;

	/* Send a RR+SDES+REMB every five seconds, or ASAP while we are still
	 * ramping up (first 4 RTP packets) */
	gint64 now = janus_get_monotonic_time();
	gint64 elapsed = now - session->video_remb_last;
	gboolean remb_rampup = session->video_remb_startup > 0;

	if(remb_rampup || (elapsed >= 5*G_USEC_PER_SEC)) {
		guint32 bitrate = session->video_bitrate;

		if(remb_rampup) {
			bitrate = bitrate / session->video_remb_startup;
			session->video_remb_startup--;
		}

		/* Send a new REMB back */
		gateway->send_remb(handle, bitrate);

		session->video_remb_last = now;
	}

	/* Request a keyframe on a regular basis (every session->video_keyframe_interval ms) */
	elapsed = now - session->video_keyframe_request_last;
	gint64 interval = (gint64)(session->video_keyframe_interval / 1000) * G_USEC_PER_SEC;

	if(elapsed >= interval) {
		/* Send a PLI */
		gateway->send_pli(handle);
		session->video_keyframe_request_last = now;
	}
}

void janus_recordplay_incoming_rtp(janus_plugin_session *handle, janus_plugin_rtp *packet) {
	if(handle == NULL || g_atomic_int_get(&handle->stopped) || g_atomic_int_get(&stopping) || !g_atomic_int_get(&initialized))
		return;
	janus_recordplay_session *session = (janus_recordplay_session *)handle->plugin_handle;
	if(!session) {
		JANUS_LOG(LOG_ERR, "No session associated with this handle...\n");
		return;
	}
	if(g_atomic_int_get(&session->destroyed))
		return;
	if(!session->recorder || !session->recording)
		return;
	gboolean video = packet->video;
	char *buf = packet->buffer;
	uint16_t len = packet->length;
	if(video && (session->ssrc[0] != 0 || session->rid[0] != NULL)) {
		/* Handle simulcast: backup the header information first */
		janus_rtp_header *header = (janus_rtp_header *)buf;
		uint32_t seq_number = ntohs(header->seq_number);
		uint32_t timestamp = ntohl(header->timestamp);
		uint32_t ssrc = ntohl(header->ssrc);
		/* Process this packet: don't save if it's not the SSRC/layer we wanted to handle */
		gboolean save = janus_rtp_simulcasting_context_process_rtp(&session->sim_context,
			buf, len, session->ssrc, session->rid, session->recording->vcodec, &session->context);
		if(session->sim_context.need_pli) {
			/* Send a PLI */
			JANUS_LOG(LOG_VERB, "We need a PLI for the simulcast context\n");
			gateway->send_pli(handle);
		}
		/* Do we need to drop this? */
		if(!save)
			return;
		/* If we got here, update the RTP header and save the packet */
		janus_rtp_header_update(header, &session->context, TRUE, 0);
		if(session->recording->vcodec == JANUS_VIDEOCODEC_VP8) {
			int plen = 0;
			char *payload = janus_rtp_payload(buf, len, &plen);
			janus_vp8_simulcast_descriptor_update(payload, plen, &session->vp8_context, session->sim_context.changed_substream);
		}
		/* Save the frame if we're recording (and make sure the SSRC never changes even if the substream does) */
		if(session->rec_vssrc == 0)
			session->rec_vssrc = g_random_int();
		header->ssrc = htonl(session->rec_vssrc);
		janus_recorder_save_frame(session->vrc, buf, len);
		/* Restore header or core statistics will be messed up */
		header->ssrc = htonl(ssrc);
		header->timestamp = htonl(timestamp);
		header->seq_number = htons(seq_number);
	} else {
		/* Save the frame if we're recording */
		janus_recorder_save_frame(video ? session->vrc : session->arc, buf, len);
	}

	janus_recordplay_send_rtcp_feedback(handle, video, buf, len);
}

void janus_recordplay_incoming_rtcp(janus_plugin_session *handle, janus_plugin_rtcp *packet) {
	if(handle == NULL || g_atomic_int_get(&handle->stopped) || g_atomic_int_get(&stopping) || !g_atomic_int_get(&initialized))
		return;
}

void janus_recordplay_slow_link(janus_plugin_session *handle, int uplink, int video) {
	if(handle == NULL || g_atomic_int_get(&handle->stopped) || g_atomic_int_get(&stopping) || !g_atomic_int_get(&initialized))
		return;

	janus_mutex_lock(&sessions_mutex);
	janus_recordplay_session *session = janus_recordplay_lookup_session(handle);
	if(!session || g_atomic_int_get(&session->destroyed)) {
		janus_mutex_unlock(&sessions_mutex);
		return;
	}
	janus_refcount_increase(&session->ref);
	janus_mutex_unlock(&sessions_mutex);

	json_t *event = json_object();
	json_object_set_new(event, "recordplay", json_string("event"));
	json_t *result = json_object();
	json_object_set_new(result, "status", json_string("slow_link"));
	json_object_set_new(result, "media", json_string(video ? "video" : "audio"));
	if(video)
		json_object_set_new(result, "current-bitrate", json_integer(session->video_bitrate));
	/* What is uplink for the server is downlink for the client, so turn the tables */
	json_object_set_new(result, "uplink", json_integer(uplink ? 0 : 1));
	json_object_set_new(event, "result", result);
	gateway->push_event(session->handle, &janus_recordplay_plugin, NULL, event, NULL);
	json_decref(event);
	janus_refcount_decrease(&session->ref);
}

void janus_recordplay_hangup_media(janus_plugin_session *handle) {
	JANUS_LOG(LOG_INFO, "[%s-%p] No WebRTC media anymore\n", JANUS_RECORDPLAY_PACKAGE, handle);
	janus_mutex_lock(&sessions_mutex);
	janus_recordplay_hangup_media_internal(handle);
	janus_mutex_unlock(&sessions_mutex);
}

static void janus_recordplay_hangup_media_internal(janus_plugin_session *handle) {
	if(g_atomic_int_get(&stopping) || !g_atomic_int_get(&initialized))
		return;
	janus_recordplay_session *session = janus_recordplay_lookup_session(handle);
	if(!session) {
		JANUS_LOG(LOG_ERR, "No session associated with this handle...\n");
		return;
	}
	session->active = FALSE;
	if(g_atomic_int_get(&session->destroyed))
		return;
	if(!g_atomic_int_compare_and_exchange(&session->hangingup, 0, 1))
		return;
	janus_rtp_switching_context_reset(&session->context);
	janus_rtp_simulcasting_context_reset(&session->sim_context);
	janus_vp8_simulcast_context_reset(&session->vp8_context);

	/* Send an event to the browser and tell it's over */
	json_t *event = json_object();
	json_object_set_new(event, "recordplay", json_string("event"));
	json_object_set_new(event, "result", json_string("done"));
	int ret = gateway->push_event(handle, &janus_recordplay_plugin, NULL, event, NULL);
	JANUS_LOG(LOG_VERB, "  >> Pushing event: %d (%s)\n", ret, janus_get_api_error(ret));
	json_decref(event);

	session->active = FALSE;
	janus_mutex_lock(&session->rec_mutex);
	if(session->arc) {
		janus_recorder *rc = session->arc;
		session->arc = NULL;
		janus_recorder_close(rc);
		JANUS_LOG(LOG_INFO, "Closed audio recording %s\n", rc->filename ? rc->filename : "??");
		janus_recorder_destroy(rc);
	}
	if(session->vrc) {
		janus_recorder *rc = session->vrc;
		session->vrc = NULL;
		janus_recorder_close(rc);
		JANUS_LOG(LOG_INFO, "Closed video recording %s\n", rc->filename ? rc->filename : "??");
		janus_recorder_destroy(rc);
	}
	janus_mutex_unlock(&session->rec_mutex);
	if(session->recorder) {
		if(session->recording) {
			/* Create a .nfo file for this recording */
			char nfofile[1024], nfo[1024];
			nfofile[0] = '\0';
			nfo[0] = '\0';
			g_snprintf(nfofile, 1024, "%s/%"SCNu64".nfo", recordings_path, session->recording->id);
			FILE *file = fopen(nfofile, "wt");
			if(file == NULL) {
				JANUS_LOG(LOG_ERR, "Error creating file %s...\n", nfofile);
			} else {
				if(session->recording->arc_file && session->recording->vrc_file) {
					g_snprintf(nfo, 1024,
						"[%"SCNu64"]\r\n"
						"name = %s\r\n"
						"date = %s\r\n"
						"audio = %s.mjr\r\n"
						"video = %s.mjr\r\n",
							session->recording->id, session->recording->name, session->recording->date,
							session->recording->arc_file, session->recording->vrc_file);
				} else if(session->recording->arc_file) {
					g_snprintf(nfo, 1024,
						"[%"SCNu64"]\r\n"
						"name = %s\r\n"
						"date = %s\r\n"
						"audio = %s.mjr\r\n",
							session->recording->id, session->recording->name, session->recording->date,
							session->recording->arc_file);
				} else if(session->recording->vrc_file) {
					g_snprintf(nfo, 1024,
						"[%"SCNu64"]\r\n"
						"name = %s\r\n"
						"date = %s\r\n"
						"video = %s.mjr\r\n",
							session->recording->id, session->recording->name, session->recording->date,
							session->recording->vrc_file);
				}
				/* Write to the file now */
				fwrite(nfo, strlen(nfo), sizeof(char), file);
				fclose(file);
				g_atomic_int_set(&session->recording->completed, 1);
				/* Generate the offer */
				if(janus_recordplay_generate_offer(session->recording) < 0) {
					JANUS_LOG(LOG_WARN, "Could not generate offer for recording %"SCNu64"...\n", session->recording->id);
				}
			}
		} else {
			JANUS_LOG(LOG_WARN, "Got a stop but missing recorder/recording! .nfo file may not have been generated...\n");
		}
	}
	if(session->recording) {
		janus_refcount_decrease(&session->recording->ref);
		session->recording = NULL;
	}
	int i=0;
	for(i=0; i<3; i++) {
		session->ssrc[i] = 0;
		g_free(session->rid[i]);
		session->rid[i] = NULL;
	}
	g_free(session->video_profile);
	session->video_profile = NULL;
	g_atomic_int_set(&session->hangingup, 0);
}

/* Thread to handle incoming messages */
static void *janus_recordplay_handler(void *data) {
	JANUS_LOG(LOG_VERB, "Joining Record&Play handler thread\n");
	janus_recordplay_message *msg = NULL;
	int error_code = 0;
	char error_cause[512];
	json_t *root = NULL;
	while(g_atomic_int_get(&initialized) && !g_atomic_int_get(&stopping)) {
		msg = g_async_queue_pop(messages);
		if(msg == &exit_message)
			break;
		if(msg->handle == NULL) {
			janus_recordplay_message_free(msg);
			continue;
		}
		janus_mutex_lock(&sessions_mutex);
		janus_recordplay_session *session = janus_recordplay_lookup_session(msg->handle);
		if(!session) {
			janus_mutex_unlock(&sessions_mutex);
			JANUS_LOG(LOG_ERR, "No session associated with this handle...\n");
			janus_recordplay_message_free(msg);
			continue;
		}
		if(g_atomic_int_get(&session->destroyed)) {
			janus_mutex_unlock(&sessions_mutex);
			janus_recordplay_message_free(msg);
			continue;
		}
		janus_mutex_unlock(&sessions_mutex);
		/* Handle request */
		error_code = 0;
		root = NULL;
		if(msg->message == NULL) {
			JANUS_LOG(LOG_ERR, "No message??\n");
			error_code = JANUS_RECORDPLAY_ERROR_NO_MESSAGE;
			g_snprintf(error_cause, 512, "%s", "No message??");
			goto error;
		}
		root = msg->message;
		/* Get the request first */
		JANUS_VALIDATE_JSON_OBJECT(root, request_parameters,
			error_code, error_cause, TRUE,
			JANUS_RECORDPLAY_ERROR_MISSING_ELEMENT, JANUS_RECORDPLAY_ERROR_INVALID_ELEMENT);
		if(error_code != 0)
			goto error;
		const char *msg_sdp_type = json_string_value(json_object_get(msg->jsep, "type"));
		const char *msg_sdp = json_string_value(json_object_get(msg->jsep, "sdp"));
		json_t *request = json_object_get(root, "request");
		const char *request_text = json_string_value(request);
		json_t *event = NULL;
		json_t *result = NULL;
		char *sdp = NULL;
		gboolean sdp_update = FALSE;
		if(json_object_get(msg->jsep, "update") != NULL)
			sdp_update = json_is_true(json_object_get(msg->jsep, "update"));
		gboolean e2ee = json_is_true(json_object_get(msg->jsep, "e2ee"));
		const char *filename_text = NULL;
		if(!strcasecmp(request_text, "record")) {
			if(!msg_sdp || !msg_sdp_type || strcasecmp(msg_sdp_type, "offer")) {
				JANUS_LOG(LOG_ERR, "Missing SDP offer\n");
				error_code = JANUS_RECORDPLAY_ERROR_MISSING_ELEMENT;
				g_snprintf(error_cause, 512, "Missing SDP offer");
				goto error;
			}
			JANUS_VALIDATE_JSON_OBJECT(root, record_parameters,
				error_code, error_cause, TRUE,
				JANUS_RECORDPLAY_ERROR_MISSING_ELEMENT, JANUS_RECORDPLAY_ERROR_INVALID_ELEMENT);
			if(error_code != 0)
				goto error;
			char error_str[512];
			janus_sdp *offer = janus_sdp_parse(msg_sdp, error_str, sizeof(error_str)), *answer = NULL;
			if(offer == NULL) {
				json_decref(event);
				JANUS_LOG(LOG_ERR, "Error parsing offer: %s\n", error_str);
				error_code = JANUS_RECORDPLAY_ERROR_INVALID_SDP;
				g_snprintf(error_cause, 512, "Error parsing offer: %s", error_str);
				goto error;
			}
			json_t *name = json_object_get(root, "name");
			const char *name_text = json_string_value(name);
			json_t *filename = json_object_get(root, "filename");
			if(filename) {
				filename_text = json_string_value(filename);
			}
			json_t *audiocodec = json_object_get(root, "audiocodec");
			json_t *videocodec = json_object_get(root, "videocodec");
			json_t *videoprofile = json_object_get(root, "videoprofile");
			json_t *update = json_object_get(root, "update");
			gboolean do_update = update ? json_is_true(update) : FALSE;
			if(do_update && !sdp_update) {
				JANUS_LOG(LOG_WARN, "Got a 'update' request, but no SDP update? Ignoring...\n");
			}
			/* Check if this is a new recorder, or if an update is taking place (i.e., ICE restart) */
			guint64 id = 0;
			janus_recordplay_recording *rec = NULL;
			gboolean audio = FALSE, video = FALSE;
			if(sdp_update) {
				/* Renegotiation: make sure the user provided an offer, and send answer */
				JANUS_LOG(LOG_VERB, "Request to update existing recorder\n");
				if(!session->recorder || !session->recording) {
					JANUS_LOG(LOG_ERR, "Not a recording session, can't update\n");
					error_code = JANUS_RECORDPLAY_ERROR_INVALID_STATE;
					g_snprintf(error_cause, 512, "Not a recording session, can't update");
					goto error;
				}
				id = session->recording->id;
				rec = session->recording;
				session->sdp_version++;		/* This needs to be increased when it changes */
				audio = (session->arc != NULL);
				video = (session->vrc != NULL);
				sdp_update = do_update;
				e2ee = rec->e2ee;
				goto recdone;
			}
			/* If we're here, we're doing a new recording */
			janus_mutex_lock(&recordings_mutex);
			json_t *rec_id = json_object_get(root, "id");
			if(rec_id) {
				id = json_integer_value(rec_id);
				if(id > 0) {
					/* Let's make sure the ID doesn't exist already */
					if(g_hash_table_lookup(recordings, &id) != NULL) {
						/* It does... */
						janus_mutex_unlock(&recordings_mutex);
						JANUS_LOG(LOG_ERR, "Recording %"SCNu64" already exists!\n", id);
						error_code = JANUS_RECORDPLAY_ERROR_RECORDING_EXISTS;
						g_snprintf(error_cause, 512, "Recording %"SCNu64" already exists", id);
						goto error;
					}
				}
			}
			if(id == 0) {
				while(id == 0) {
					id = janus_random_uint64();
					if(g_hash_table_lookup(recordings, &id) != NULL) {
						/* Recording ID already taken, try another one */
						id = 0;
					}
				}
			}
			JANUS_LOG(LOG_VERB, "Starting new recording with ID %"SCNu64"\n", id);
			rec = g_malloc0(sizeof(janus_recordplay_recording));
			rec->id = id;
			rec->name = g_strdup(name_text);
			rec->viewers = NULL;
			rec->offer = NULL;
			rec->acodec = JANUS_AUDIOCODEC_NONE;
			rec->vcodec = JANUS_VIDEOCODEC_NONE;
			rec->e2ee = e2ee;
			g_atomic_int_set(&rec->destroyed, 0);
			g_atomic_int_set(&rec->completed, 0);
			janus_refcount_init(&rec->ref, janus_recordplay_recording_free);
			janus_refcount_increase(&rec->ref);	/* This is for the user writing the recording */
			janus_mutex_init(&rec->mutex);
			/* Check which codec we should record for audio and/or video */
			const char *acodec = NULL, *vcodec = NULL;
			janus_sdp_find_preferred_codecs(offer, &acodec, &vcodec);
			if(audiocodec != NULL)
				acodec = json_string_value(audiocodec);
			rec->acodec = janus_audiocodec_from_name(acodec);
			if(videocodec != NULL)
				vcodec = json_string_value(videocodec);
			rec->vcodec = janus_videocodec_from_name(vcodec);
			/* We found preferred codecs: let's just make sure the direction is what we need */
			janus_sdp_mline *m = janus_sdp_mline_find(offer, JANUS_SDP_AUDIO);
			if(m != NULL && m->direction == JANUS_SDP_RECVONLY)
				rec->acodec = JANUS_AUDIOCODEC_NONE;
			audio = (rec->acodec != JANUS_AUDIOCODEC_NONE);
			if(audio) {
				JANUS_LOG(LOG_VERB, "Audio codec: %s\n", janus_audiocodec_name(rec->acodec));
			}
			m = janus_sdp_mline_find(offer, JANUS_SDP_VIDEO);
			if(m != NULL && m->direction == JANUS_SDP_RECVONLY)
				rec->vcodec = JANUS_VIDEOCODEC_NONE;
			video = (rec->vcodec != JANUS_VIDEOCODEC_NONE);
			if(video) {
				JANUS_LOG(LOG_VERB, "Video codec: %s\n", janus_videocodec_name(rec->vcodec));
			}
			/* Check which video profiles are available, to see if we can force some */
			const char *video_profile = json_string_value(videoprofile);
			int video_pt = -1;
			if(video_profile != NULL) {
				/* Check if the provided profile is supported supported */
				video_pt = janus_sdp_get_codec_pt_full(offer, janus_videocodec_name(rec->vcodec), video_profile);
				if(video_pt == -1) {
					JANUS_LOG(LOG_WARN, "No such video codec with profile %s, falling back to plain %s\n",
						video_profile, janus_videocodec_name(rec->vcodec));
					video_profile = NULL;
				}
			}
			if(video && video_pt == -1)
				video_pt = janus_sdp_get_codec_pt(offer, janus_videocodec_name(rec->vcodec));
			g_free(session->video_profile);
			session->video_profile = NULL;
			if(video_profile != NULL)
				session->video_profile = g_strdup(video_profile);
			if(video && video_pt != -1) {
				const char *video_fmtp = janus_sdp_get_fmtp(offer, video_pt);
				if(video_fmtp != NULL)
					rec->vfmtp = g_strdup(video_fmtp);
			}
			/* Set payload types */
			rec->audio_pt = AUDIO_PT;
			if(rec->acodec != JANUS_AUDIOCODEC_NONE) {
				/* Some audio codecs have a fixed payload type that we can't mess with */
				if(rec->acodec == JANUS_AUDIOCODEC_PCMU)
					rec->audio_pt = 0;
				else if(rec->acodec == JANUS_AUDIOCODEC_PCMA)
					rec->audio_pt = 8;
				else if(rec->acodec == JANUS_AUDIOCODEC_G722)
					rec->audio_pt = 9;
			}
			rec->video_pt = VIDEO_PT;
			/* Create a date string */
			time_t t = time(NULL);
			struct tm *tmv = localtime(&t);
			char outstr[200];
			strftime(outstr, sizeof(outstr), "%Y-%m-%d %H:%M:%S", tmv);
			rec->date = g_strdup(outstr);
			/* Create the recordings */
			if(audio) {
				char filename[256];
				if(filename_text != NULL) {
					g_snprintf(filename, 256, "%s-audio", filename_text);
				} else {
					g_snprintf(filename, 256, "rec-%"SCNu64"-audio", id);
				}
				rec->arc_file = g_strdup(filename);
				janus_recorder *rc = janus_recorder_create(recordings_path, janus_audiocodec_name(rec->acodec), rec->arc_file);
				/* If media is encrypted, mark it in the recording */
				if(e2ee)
					janus_recorder_encrypted(rc);
				session->arc = rc;
			}
			if(video) {
				char filename[256];
				if(filename_text != NULL) {
					g_snprintf(filename, 256, "%s-video", filename_text);
				} else {
					g_snprintf(filename, 256, "rec-%"SCNu64"-video", id);
				}
				rec->vrc_file = g_strdup(filename);
<<<<<<< HEAD
				janus_recorder *rc = janus_recorder_create(recordings_path, janus_videocodec_name(rec->vcodec), rec->vrc_file);
				/* If media is encrypted, mark it in the recording */
				if(e2ee)
					janus_recorder_encrypted(rc);
				session->vrc = rc;
=======
				session->vrc = janus_recorder_create_full(recordings_path,
					janus_videocodec_name(rec->vcodec), rec->vfmtp, rec->vrc_file);
>>>>>>> 6d2be204
			}
			session->recorder = TRUE;
			session->recording = rec;
			session->sdp_version = 1;	/* This needs to be increased when it changes */
			session->sdp_sessid = janus_get_real_time();
			g_hash_table_insert(recordings, janus_uint64_dup(rec->id), rec);
			janus_mutex_unlock(&recordings_mutex);
			/* We need to prepare an answer */
recdone:
			answer = janus_sdp_generate_answer(offer,
				JANUS_SDP_OA_AUDIO, audio,
				JANUS_SDP_OA_AUDIO_CODEC, janus_audiocodec_name(rec->acodec),
				JANUS_SDP_OA_AUDIO_DIRECTION, JANUS_SDP_RECVONLY,
				JANUS_SDP_OA_VIDEO, video,
				JANUS_SDP_OA_VIDEO_CODEC, janus_videocodec_name(rec->vcodec),
				JANUS_SDP_OA_VP9_PROFILE, session->video_profile,
				JANUS_SDP_OA_H264_PROFILE, session->video_profile,
				JANUS_SDP_OA_VIDEO_DIRECTION, JANUS_SDP_RECVONLY,
				JANUS_SDP_OA_DATA, FALSE,
				JANUS_SDP_OA_ACCEPT_EXTMAP, JANUS_RTP_EXTMAP_MID,
				JANUS_SDP_OA_ACCEPT_EXTMAP, JANUS_RTP_EXTMAP_RID,
				JANUS_SDP_OA_ACCEPT_EXTMAP, JANUS_RTP_EXTMAP_REPAIRED_RID,
				JANUS_SDP_OA_ACCEPT_EXTMAP, JANUS_RTP_EXTMAP_FRAME_MARKING,
				JANUS_SDP_OA_ACCEPT_EXTMAP, JANUS_RTP_EXTMAP_TRANSPORT_WIDE_CC,
				JANUS_SDP_OA_DONE);
			g_free(answer->s_name);
			char s_name[100];
			g_snprintf(s_name, sizeof(s_name), "Recording %"SCNu64, rec->id);
			answer->s_name = g_strdup(s_name);
			/* Let's overwrite a couple o= fields, in case this is a renegotiation */
			answer->o_sessid = session->sdp_sessid;
			answer->o_version = session->sdp_version;
			/* Generate the SDP string */
			sdp = janus_sdp_write(answer);
			janus_sdp_destroy(offer);
			janus_sdp_destroy(answer);
			JANUS_LOG(LOG_VERB, "Going to answer this SDP:\n%s\n", sdp);
			/* If the user negotiated simulcasting, prepare it accordingly */
			json_t *msg_simulcast = json_object_get(msg->jsep, "simulcast");
			if(msg_simulcast) {
				JANUS_LOG(LOG_VERB, "Recording client negotiated simulcasting\n");
				int rid_ext_id = -1, framemarking_ext_id = -1;
				janus_rtp_simulcasting_prepare(msg_simulcast, &rid_ext_id, &framemarking_ext_id, session->ssrc, session->rid);
				session->sim_context.rid_ext_id = rid_ext_id;
				session->sim_context.framemarking_ext_id = framemarking_ext_id;
				session->sim_context.substream_target = 2;	/* Let's aim for the highest quality */
				session->sim_context.templayer_target = 2;	/* Let's aim for all temporal layers */
				if(rec->vcodec != JANUS_VIDEOCODEC_VP8 && rec->vcodec != JANUS_VIDEOCODEC_H264) {
					/* VP8 r H.264 were not negotiated, if simulcasting was enabled then disable it here */
					int i=0;
					for(i=0; i<3; i++) {
						session->ssrc[i] = 0;
						g_free(session->rid[i]);
						session->rid[i] = NULL;
					}
				}
			}
			/* Done! */
			result = json_object();
			json_object_set_new(result, "status", json_string("recording"));
			json_object_set_new(result, "id", json_integer(id));
			/* Also notify event handlers */
			if(!sdp_update && notify_events && gateway->events_is_enabled()) {
				json_t *info = json_object();
				json_object_set_new(info, "event", json_string("recording"));
				json_object_set_new(info, "id", json_integer(id));
				json_object_set_new(info, "audio", session->arc ? json_true() : json_false());
				json_object_set_new(info, "video", session->vrc ? json_true() : json_false());
				gateway->notify_event(&janus_recordplay_plugin, session->handle, info);
			}
		} else if(!strcasecmp(request_text, "play")) {
			if(msg_sdp) {
				JANUS_LOG(LOG_ERR, "A play request can't contain an SDP\n");
				error_code = JANUS_RECORDPLAY_ERROR_INVALID_ELEMENT;
				g_snprintf(error_cause, 512, "A play request can't contain an SDP");
				goto error;
			}
			JANUS_LOG(LOG_VERB, "Replaying a recording\n");
			JANUS_VALIDATE_JSON_OBJECT(root, play_parameters,
				error_code, error_cause, TRUE,
				JANUS_RECORDPLAY_ERROR_MISSING_ELEMENT, JANUS_RECORDPLAY_ERROR_INVALID_ELEMENT);
			if(error_code != 0)
				goto error;
			json_t *restart = json_object_get(root, "restart");
			gboolean do_restart = restart ? json_is_true(restart) : FALSE;
			/* Check if this is a new playout, or if an update is taking place (i.e., ICE restart) */
			guint64 id_value = 0;
			janus_recordplay_recording *rec = NULL;
			const char *warning = NULL;
			if(sdp_update || do_restart) {
				/* Renegotiation: make sure the user provided an offer, and send answer */
				JANUS_LOG(LOG_VERB, "Request to perform an ICE restart on existing playout\n");
				if(session->recorder || session->recording == NULL || session->recording->offer == NULL) {
					JANUS_LOG(LOG_ERR, "Not a playout session, can't restart\n");
					error_code = JANUS_RECORDPLAY_ERROR_INVALID_STATE;
					g_snprintf(error_cause, 512, "Not a playout session, can't restart");
					goto error;
				}
				rec = session->recording;
				id_value = rec->id;
				session->sdp_version++;		/* This needs to be increased when it changes */
				sdp_update = TRUE;
				e2ee = rec->e2ee;
				/* Let's overwrite a couple o= fields, in case this is a renegotiation */
				char error_str[512];
				janus_sdp *offer = janus_sdp_parse(rec->offer, error_str, sizeof(error_str));
				if(offer == NULL) {
					JANUS_LOG(LOG_ERR, "Invalid offer, can't restart\n");
					error_code = JANUS_RECORDPLAY_ERROR_INVALID_STATE;
					g_snprintf(error_cause, 512, "Invalid, can't restart");
					goto error;
				}
				offer->o_sessid = session->sdp_sessid;
				offer->o_version = session->sdp_version;
				sdp = janus_sdp_write(offer);
				janus_sdp_destroy(offer);
				goto playdone;
			}
			/* If we got here, it's a new playout */
			json_t *id = json_object_get(root, "id");
			id_value = json_integer_value(id);
			/* Look for this recording */
			janus_mutex_lock(&recordings_mutex);
			rec = g_hash_table_lookup(recordings, &id_value);
			if(rec != NULL)
				janus_refcount_increase(&rec->ref);
			janus_mutex_unlock(&recordings_mutex);
			if(rec == NULL || rec->offer == NULL || g_atomic_int_get(&rec->destroyed)) {
				if(rec != NULL)
					janus_refcount_decrease(&rec->ref);
				JANUS_LOG(LOG_ERR, "No such recording\n");
				error_code = JANUS_RECORDPLAY_ERROR_NOT_FOUND;
				g_snprintf(error_cause, 512, "No such recording");
				goto error;
			}
			/* Access the frames */
			if(rec->arc_file) {
				session->aframes = janus_recordplay_get_frames(recordings_path, rec->arc_file);
				if(session->aframes == NULL) {
					JANUS_LOG(LOG_WARN, "Error opening audio recording, trying to go on anyway\n");
					warning = "Broken audio file, playing video only";
				}
			}
			if(rec->vrc_file) {
				session->vframes = janus_recordplay_get_frames(recordings_path, rec->vrc_file);
				if(session->vframes == NULL) {
					JANUS_LOG(LOG_WARN, "Error opening video recording, trying to go on anyway\n");
					warning = "Broken video file, playing audio only";
				}
			}
			if(session->aframes == NULL && session->vframes == NULL) {
				error_code = JANUS_RECORDPLAY_ERROR_INVALID_RECORDING;
				g_snprintf(error_cause, 512, "Error opening recording files");
				goto error;
			}
			session->recording = rec;
			session->recorder = FALSE;
			rec->viewers = g_list_append(rec->viewers, session);
			e2ee = rec->e2ee;
			/* Send this viewer the prepared offer  */
			sdp = g_strdup(rec->offer);
playdone:
			JANUS_LOG(LOG_VERB, "Going to offer this SDP:\n%s\n", sdp);
			/* Done! */
			result = json_object();
			json_object_set_new(result, "status", json_string(sdp_update ? "restarting" : "preparing"));
			json_object_set_new(result, "id", json_integer(id_value));
			if(warning)
				json_object_set_new(result, "warning", json_string(warning));
			/* Also notify event handlers */
			if(!sdp_update && notify_events && gateway->events_is_enabled()) {
				json_t *info = json_object();
				json_object_set_new(info, "event", json_string("playout"));
				json_object_set_new(info, "id", json_integer(id_value));
				json_object_set_new(info, "audio", session->aframes ? json_true() : json_false());
				json_object_set_new(info, "video", session->vframes ? json_true() : json_false());
				gateway->notify_event(&janus_recordplay_plugin, session->handle, info);
			}
		} else if(!strcasecmp(request_text, "start")) {
			if(!session->aframes && !session->vframes) {
				JANUS_LOG(LOG_ERR, "Not a playout session, can't start\n");
				error_code = JANUS_RECORDPLAY_ERROR_INVALID_STATE;
				g_snprintf(error_cause, 512, "Not a playout session, can't start");
				goto error;
			}
			/* Just a final message we make use of, e.g., to receive an ANSWER to our OFFER for a playout */
			if(!msg_sdp) {
				JANUS_LOG(LOG_ERR, "Missing SDP answer\n");
				error_code = JANUS_RECORDPLAY_ERROR_MISSING_ELEMENT;
				g_snprintf(error_cause, 512, "Missing SDP answer");
				goto error;
			}
			/* Done! */
			result = json_object();
			json_object_set_new(result, "status", json_string("playing"));
			/* Also notify event handlers */
			if(notify_events && gateway->events_is_enabled()) {
				json_t *info = json_object();
				json_object_set_new(info, "event", json_string("playing"));
				json_object_set_new(info, "id", json_integer(session->recording->id));
				gateway->notify_event(&janus_recordplay_plugin, session->handle, info);
			}
		} else if(!strcasecmp(request_text, "stop")) {
			/* Done! */
			result = json_object();
			json_object_set_new(result, "status", json_string("stopped"));
			if(session->recording) {
				json_object_set_new(result, "id", json_integer(session->recording->id));
				/* Also notify event handlers */
				if(notify_events && gateway->events_is_enabled()) {
					json_t *info = json_object();
					json_object_set_new(info, "event", json_string("stopped"));
					if(session->recording)
						json_object_set_new(info, "id", json_integer(session->recording->id));
					gateway->notify_event(&janus_recordplay_plugin, session->handle, info);
				}
			}
			/* Tell the core to tear down the PeerConnection, hangup_media will do the rest */
			gateway->close_pc(session->handle);
		} else {
			JANUS_LOG(LOG_ERR, "Unknown request '%s'\n", request_text);
			error_code = JANUS_RECORDPLAY_ERROR_INVALID_REQUEST;
			g_snprintf(error_cause, 512, "Unknown request '%s'", request_text);
			goto error;
		}

		/* Prepare JSON event */
		event = json_object();
		json_object_set_new(event, "recordplay", json_string("event"));
		if(result != NULL)
			json_object_set_new(event, "result", result);
		if(!sdp) {
			int ret = gateway->push_event(msg->handle, &janus_recordplay_plugin, msg->transaction, event, NULL);
			JANUS_LOG(LOG_VERB, "  >> Pushing event: %d (%s)\n", ret, janus_get_api_error(ret));
			json_decref(event);
		} else {
			const char *type = session->recorder ? "answer" : "offer";
			json_t *jsep = json_pack("{ssss}", "type", type, "sdp", sdp);
			if(sdp_update)
				json_object_set_new(jsep, "restart", json_true());
			if(e2ee)
				json_object_set_new(jsep, "e2ee", json_true());
			/* How long will the gateway take to push the event? */
			g_atomic_int_set(&session->hangingup, 0);
			gint64 start = janus_get_monotonic_time();
			int res = gateway->push_event(msg->handle, &janus_recordplay_plugin, msg->transaction, event, jsep);
			JANUS_LOG(LOG_VERB, "  >> Pushing event: %d (took %"SCNu64" us)\n",
				res, janus_get_monotonic_time()-start);
			g_free(sdp);
			json_decref(event);
			json_decref(jsep);
		}
		janus_recordplay_message_free(msg);
		continue;

error:
		{
			/* Prepare JSON error event */
			json_t *event = json_object();
			json_object_set_new(event, "recordplay", json_string("event"));
			json_object_set_new(event, "error_code", json_integer(error_code));
			json_object_set_new(event, "error", json_string(error_cause));
			int ret = gateway->push_event(msg->handle, &janus_recordplay_plugin, msg->transaction, event, NULL);
			JANUS_LOG(LOG_VERB, "  >> Pushing event: %d (%s)\n", ret, janus_get_api_error(ret));
			json_decref(event);
			janus_recordplay_message_free(msg);
		}
	}
	JANUS_LOG(LOG_VERB, "LeavingRecord&Play handler thread\n");
	return NULL;
}

void janus_recordplay_update_recordings_list(void) {
	if(recordings_path == NULL)
		return;
	JANUS_LOG(LOG_VERB, "Updating recordings list in %s\n", recordings_path);
	janus_mutex_lock(&recordings_mutex);
	/* First of all, let's keep track of which recordings are currently available */
	GList *old_recordings = NULL;
	if(recordings != NULL && g_hash_table_size(recordings) > 0) {
		GHashTableIter iter;
		gpointer value;
		g_hash_table_iter_init(&iter, recordings);
		while(g_hash_table_iter_next(&iter, NULL, &value)) {
			janus_recordplay_recording *rec = value;
			if(rec) {
				janus_refcount_increase(&rec->ref);
				old_recordings = g_list_append(old_recordings, &rec->id);
			}
		}
	}
	/* Open dir */
	DIR *dir = opendir(recordings_path);
	if(!dir) {
		JANUS_LOG(LOG_ERR, "Couldn't open folder...\n");
		g_list_free(old_recordings);
		janus_mutex_unlock(&recordings_mutex);
		return;
	}
	struct dirent *recent = NULL;
	char recpath[1024];
	while((recent = readdir(dir))) {
		int len = strlen(recent->d_name);
		if(len < 4)
			continue;
		if(strcasecmp(recent->d_name+len-4, ".nfo"))
			continue;
		JANUS_LOG(LOG_VERB, "Importing recording '%s'...\n", recent->d_name);
		memset(recpath, 0, 1024);
		g_snprintf(recpath, 1024, "%s/%s", recordings_path, recent->d_name);
		janus_config *nfo = janus_config_parse(recpath);
		if(nfo == NULL) {
			JANUS_LOG(LOG_ERR, "Invalid recording '%s'...\n", recent->d_name);
			continue;
		}
		GList *cl = janus_config_get_categories(nfo, NULL);
		if(cl == NULL || cl->data == NULL) {
			JANUS_LOG(LOG_WARN, "No recording info in '%s', skipping...\n", recent->d_name);
			janus_config_destroy(nfo);
			continue;
		}
		janus_config_category *cat = (janus_config_category *)cl->data;
		guint64 id = g_ascii_strtoull(cat->name, NULL, 0);
		if(id == 0) {
			JANUS_LOG(LOG_WARN, "Invalid ID, skipping...\n");
			g_list_free(cl);
			janus_config_destroy(nfo);
			continue;
		}
		janus_recordplay_recording *rec = g_hash_table_lookup(recordings, &id);
		if(rec != NULL) {
			JANUS_LOG(LOG_VERB, "Skipping recording with ID %"SCNu64", it's already in the list...\n", id);
			g_list_free(cl);
			janus_config_destroy(nfo);
			/* Mark that we updated this recording */
			old_recordings = g_list_remove(old_recordings, &rec->id);
			janus_refcount_decrease(&rec->ref);
			continue;
		}
		janus_config_item *name = janus_config_get(nfo, cat, janus_config_type_item, "name");
		janus_config_item *date = janus_config_get(nfo, cat, janus_config_type_item, "date");
		janus_config_item *audio = janus_config_get(nfo, cat, janus_config_type_item, "audio");
		janus_config_item *video = janus_config_get(nfo, cat, janus_config_type_item, "video");
		if(!name || !name->value || strlen(name->value) == 0 || !date || !date->value || strlen(date->value) == 0) {
			JANUS_LOG(LOG_WARN, "Invalid info for recording %"SCNu64", skipping...\n", id);
			g_list_free(cl);
			janus_config_destroy(nfo);
			continue;
		}
		if((!audio || !audio->value) && (!video || !video->value)) {
			JANUS_LOG(LOG_WARN, "No audio and no video in recording %"SCNu64", skipping...\n", id);
			janus_config_destroy(nfo);
			continue;
		}
		rec = g_malloc0(sizeof(janus_recordplay_recording));
		rec->id = id;
		rec->name = g_strdup(name->value);
		rec->date = g_strdup(date->value);
		if(audio && audio->value) {
			rec->arc_file = g_strdup(audio->value);
			char *ext = strstr(rec->arc_file, ".mjr");
			if(ext != NULL)
				*ext = '\0';
<<<<<<< HEAD
			/* Check which codec is in this recording (and if it's end-to-end encrypted) */
			gboolean e2ee = FALSE;
			const char *acodec = janus_recordplay_parse_codec(recordings_path, rec->arc_file, &e2ee);
			rec->acodec = janus_audiocodec_from_name(acodec);
			if(e2ee)
				rec->e2ee = TRUE;
=======
			/* Check which codec is in this recording */
			char fmtp[256];
			fmtp[0] = '\0';
			rec->acodec = janus_audiocodec_from_name(janus_recordplay_parse_codec(recordings_path, rec->arc_file, fmtp, sizeof(fmtp)));
			if(strlen(fmtp) > 0)
				rec->afmtp = g_strdup(fmtp);
>>>>>>> 6d2be204
		}
		if(video && video->value) {
			rec->vrc_file = g_strdup(video->value);
			char *ext = strstr(rec->vrc_file, ".mjr");
			if(ext != NULL)
				*ext = '\0';
<<<<<<< HEAD
			/* Check which codec is in this recording (and if it's end-to-end encrypted) */
			gboolean e2ee = FALSE;
			const char *vcodec = janus_recordplay_parse_codec(recordings_path, rec->vrc_file, &e2ee);
			rec->vcodec = janus_videocodec_from_name(vcodec);
			if(e2ee)
				rec->e2ee = TRUE;
=======
			/* Check which codec is in this recording */
			char fmtp[256];
			fmtp[0] = '\0';
			rec->vcodec = janus_videocodec_from_name(janus_recordplay_parse_codec(recordings_path, rec->vrc_file, fmtp, sizeof(fmtp)));
			if(strlen(fmtp) > 0)
				rec->vfmtp = g_strdup(fmtp);
>>>>>>> 6d2be204
		}
		rec->audio_pt = AUDIO_PT;
		if(rec->acodec != JANUS_AUDIOCODEC_NONE) {
			/* Some audio codecs have a fixed payload type that we can't mess with */
			if(rec->acodec == JANUS_AUDIOCODEC_PCMU)
				rec->audio_pt = 0;
			else if(rec->acodec == JANUS_AUDIOCODEC_PCMA)
				rec->audio_pt = 8;
			else if(rec->acodec == JANUS_AUDIOCODEC_G722)
				rec->audio_pt = 9;
		}
		rec->video_pt = VIDEO_PT;
		rec->viewers = NULL;
		if(janus_recordplay_generate_offer(rec) < 0) {
			JANUS_LOG(LOG_WARN, "Could not generate offer for recording %"SCNu64"...\n", rec->id);
		}
		g_atomic_int_set(&rec->destroyed, 0);
		g_atomic_int_set(&rec->completed, 1);
		janus_refcount_init(&rec->ref, janus_recordplay_recording_free);
		janus_mutex_init(&rec->mutex);

		g_list_free(cl);
		janus_config_destroy(nfo);

		/* Add to the list of recordings */
		g_hash_table_insert(recordings, janus_uint64_dup(rec->id), rec);
	}
	closedir(dir);
	/* Now let's check if any of the previously existing recordings was removed */
	if(old_recordings != NULL) {
		while(old_recordings != NULL) {
			guint64 id = *((guint64 *)old_recordings->data);
			JANUS_LOG(LOG_VERB, "Recording %"SCNu64" is not available anymore, removing...\n", id);
			janus_recordplay_recording *old_rec = g_hash_table_lookup(recordings, &id);
			if(old_rec != NULL) {
				/* Remove it */
				g_hash_table_remove(recordings, &id);
				janus_refcount_decrease(&old_rec->ref);
			}
			old_recordings = old_recordings->next;
		}
		g_list_free(old_recordings);
	}
	janus_mutex_unlock(&recordings_mutex);
}

janus_recordplay_frame_packet *janus_recordplay_get_frames(const char *dir, const char *filename) {
	if(!dir || !filename)
		return NULL;
	/* Open the file */
	char source[1024];
	if(strstr(filename, ".mjr"))
		g_snprintf(source, 1024, "%s/%s", dir, filename);
	else
		g_snprintf(source, 1024, "%s/%s.mjr", dir, filename);
	FILE *file = fopen(source, "rb");
	if(file == NULL) {
		JANUS_LOG(LOG_ERR, "Could not open file %s\n", source);
		return NULL;
	}
	fseek(file, 0L, SEEK_END);
	long fsize = ftell(file);
	fseek(file, 0L, SEEK_SET);
	JANUS_LOG(LOG_VERB, "File is %zu bytes\n", fsize);

	/* Pre-parse */
	JANUS_LOG(LOG_VERB, "Pre-parsing file %s to generate ordered index...\n", source);
	gboolean parsed_header = FALSE;
	int bytes = 0;
	long offset = 0;
	uint16_t len = 0, count = 0;
	uint32_t first_ts = 0, last_ts = 0, reset = 0;	/* To handle whether there's a timestamp reset in the recording */
	char prebuffer[1500];
	memset(prebuffer, 0, 1500);
	/* Let's look for timestamp resets first */
	while(offset < fsize) {
		/* Read frame header */
		fseek(file, offset, SEEK_SET);
		bytes = fread(prebuffer, sizeof(char), 8, file);
		if(bytes != 8 || prebuffer[0] != 'M') {
			JANUS_LOG(LOG_ERR, "Invalid header...\n");
			fclose(file);
			return NULL;
		}
		if(prebuffer[1] == 'E') {
			/* Either the old .mjr format header ('MEETECHO' header followed by 'audio' or 'video'), or a frame */
			offset += 8;
			bytes = fread(&len, sizeof(uint16_t), 1, file);
			len = ntohs(len);
			offset += 2;
			if(len == 5 && !parsed_header) {
				/* This is the main header */
				parsed_header = TRUE;
				JANUS_LOG(LOG_VERB, "Old .mjr header format\n");
				bytes = fread(prebuffer, sizeof(char), 5, file);
				if(prebuffer[0] == 'v') {
					JANUS_LOG(LOG_INFO, "This is an old video recording, assuming VP8\n");
				} else if(prebuffer[0] == 'a') {
					JANUS_LOG(LOG_INFO, "This is an old audio recording, assuming Opus\n");
				} else {
					JANUS_LOG(LOG_WARN, "Unsupported recording media type...\n");
					fclose(file);
					return NULL;
				}
				offset += len;
				continue;
			} else if(len < 12) {
				/* Not RTP, skip */
				JANUS_LOG(LOG_VERB, "Skipping packet (not RTP?)\n");
				offset += len;
				continue;
			}
		} else if(prebuffer[1] == 'J') {
			/* New .mjr format, the header may contain useful info */
			offset += 8;
			bytes = fread(&len, sizeof(uint16_t), 1, file);
			len = ntohs(len);
			offset += 2;
			if(len > 0 && !parsed_header) {
				/* This is the info header */
				JANUS_LOG(LOG_VERB, "New .mjr header format\n");
				bytes = fread(prebuffer, sizeof(char), len, file);
				if(bytes < 0) {
					JANUS_LOG(LOG_ERR, "Error reading from file... %s\n", strerror(errno));
					fclose(file);
					return NULL;
				}
				parsed_header = TRUE;
				prebuffer[len] = '\0';
				json_error_t error;
				json_t *info = json_loads(prebuffer, 0, &error);
				if(!info) {
					JANUS_LOG(LOG_ERR, "JSON error: on line %d: %s\n", error.line, error.text);
					JANUS_LOG(LOG_WARN, "Error parsing info header...\n");
					fclose(file);
					return NULL;
				}
				/* Is it audio or video? */
				json_t *type = json_object_get(info, "t");
				if(!type || !json_is_string(type)) {
					JANUS_LOG(LOG_WARN, "Missing/invalid recording type in info header...\n");
					json_decref(info);
					fclose(file);
					return NULL;
				}
				const char *t = json_string_value(type);
				int video = 0;
				gint64 c_time = 0, w_time = 0;
				if(!strcasecmp(t, "v")) {
					video = 1;
				} else if(!strcasecmp(t, "a")) {
					video = 0;
				} else {
					JANUS_LOG(LOG_WARN, "Unsupported recording type '%s' in info header...\n", t);
					json_decref(info);
					fclose(file);
					return NULL;
				}
				/* What codec was used? */
				json_t *codec = json_object_get(info, "c");
				if(!codec || !json_is_string(codec)) {
					JANUS_LOG(LOG_WARN, "Missing recording codec in info header...\n");
					json_decref(info);
					fclose(file);
					return NULL;
				}
				const char *c = json_string_value(codec);
				/* When was the file created? */
				json_t *created = json_object_get(info, "s");
				if(!created || !json_is_integer(created)) {
					JANUS_LOG(LOG_WARN, "Missing recording created time in info header...\n");
					json_decref(info);
					fclose(file);
					return NULL;
				}
				c_time = json_integer_value(created);
				/* When was the first frame written? */
				json_t *written = json_object_get(info, "u");
				if(!written || !json_is_integer(written)) {
					JANUS_LOG(LOG_WARN, "Missing recording written time in info header...\n");
					json_decref(info);
					fclose(file);
					return NULL;
				}
				w_time = json_integer_value(created);
				/* Summary */
				JANUS_LOG(LOG_VERB, "This is %s recording:\n", video ? "a video" : "an audio");
				JANUS_LOG(LOG_VERB, "  -- Codec:   %s\n", c);
				JANUS_LOG(LOG_VERB, "  -- Created: %"SCNi64"\n", c_time);
				JANUS_LOG(LOG_VERB, "  -- Written: %"SCNi64"\n", w_time);
				json_decref(info);
			}
		} else {
			JANUS_LOG(LOG_ERR, "Invalid header...\n");
			fclose(file);
			return NULL;
		}
		/* Only read RTP header */
		bytes = fread(prebuffer, sizeof(char), 16, file);
		janus_rtp_header *rtp = (janus_rtp_header *)prebuffer;
		if(last_ts == 0) {
			first_ts = ntohl(rtp->timestamp);
			if(first_ts > 1000*1000)	/* Just used to check whether a packet is pre- or post-reset */
				first_ts -= 1000*1000;
		} else {
			if(ntohl(rtp->timestamp) < last_ts) {
				/* The new timestamp is smaller than the next one, is it a timestamp reset or simply out of order? */
				if(last_ts-ntohl(rtp->timestamp) > 2*1000*1000*1000) {
					reset = ntohl(rtp->timestamp);
					JANUS_LOG(LOG_VERB, "Timestamp reset: %"SCNu32"\n", reset);
				}
			} else if(ntohl(rtp->timestamp) < reset) {
				JANUS_LOG(LOG_VERB, "Updating timestamp reset: %"SCNu32" (was %"SCNu32")\n", ntohl(rtp->timestamp), reset);
				reset = ntohl(rtp->timestamp);
			}
		}
		last_ts = ntohl(rtp->timestamp);
		/* Skip data for now */
		offset += len;
	}
	/* Now let's parse the frames and order them */
	offset = 0;
	janus_recordplay_frame_packet *list = NULL, *last = NULL;
	while(offset < fsize) {
		/* Read frame header */
		fseek(file, offset, SEEK_SET);
		bytes = fread(prebuffer, sizeof(char), 8, file);
		prebuffer[8] = '\0';
		JANUS_LOG(LOG_HUGE, "Header: %s\n", prebuffer);
		offset += 8;
		bytes = fread(&len, sizeof(uint16_t), 1, file);
		len = ntohs(len);
		JANUS_LOG(LOG_HUGE, "  -- Length: %"SCNu16"\n", len);
		offset += 2;
		if(prebuffer[1] == 'J' || len < 12) {
			/* Not RTP, skip */
			JANUS_LOG(LOG_HUGE, "  -- Not RTP, skipping\n");
			offset += len;
			continue;
		}
		/* Only read RTP header */
		bytes = fread(prebuffer, sizeof(char), 16, file);
		if(bytes < 0) {
			JANUS_LOG(LOG_WARN, "Error reading RTP header, stopping here...\n");
			break;
		}
		janus_rtp_header *rtp = (janus_rtp_header *)prebuffer;
		JANUS_LOG(LOG_HUGE, "  -- RTP packet (ssrc=%"SCNu32", pt=%"SCNu16", ext=%"SCNu16", seq=%"SCNu16", ts=%"SCNu32")\n",
				ntohl(rtp->ssrc), rtp->type, rtp->extension, ntohs(rtp->seq_number), ntohl(rtp->timestamp));
		/* Generate frame packet and insert in the ordered list */
		janus_recordplay_frame_packet *p = g_malloc(sizeof(janus_recordplay_frame_packet));
		p->seq = ntohs(rtp->seq_number);
		if(reset == 0) {
			/* Simple enough... */
			p->ts = ntohl(rtp->timestamp);
		} else {
			/* Is this packet pre- or post-reset? */
			if(ntohl(rtp->timestamp) > first_ts) {
				/* Pre-reset... */
				p->ts = ntohl(rtp->timestamp);
			} else {
				/* Post-reset... */
				uint64_t max32 = UINT32_MAX;
				max32++;
				p->ts = max32+ntohl(rtp->timestamp);
			}
		}
		p->len = len;
		p->offset = offset;
		p->next = NULL;
		p->prev = NULL;
		if(list == NULL) {
			/* First element becomes the list itself (and the last item), at least for now */
			list = p;
			last = p;
		} else {
			/* Check where we should insert this, starting from the end */
			int added = 0;
			janus_recordplay_frame_packet *tmp = last;
			while(tmp) {
				if(tmp->ts < p->ts) {
					/* The new timestamp is greater than the last one we have, append */
					added = 1;
					if(tmp->next != NULL) {
						/* We're inserting */
						tmp->next->prev = p;
						p->next = tmp->next;
					} else {
						/* Update the last packet */
						last = p;
					}
					tmp->next = p;
					p->prev = tmp;
					break;
				} else if(tmp->ts == p->ts) {
					/* Same timestamp, check the sequence number */
					if(tmp->seq < p->seq && (abs(tmp->seq - p->seq) < 10000)) {
						/* The new sequence number is greater than the last one we have, append */
						added = 1;
						if(tmp->next != NULL) {
							/* We're inserting */
							tmp->next->prev = p;
							p->next = tmp->next;
						} else {
							/* Update the last packet */
							last = p;
						}
						tmp->next = p;
						p->prev = tmp;
						break;
					} else if(tmp->seq > p->seq && (abs(tmp->seq - p->seq) > 10000)) {
						/* The new sequence number (resetted) is greater than the last one we have, append */
						added = 1;
						if(tmp->next != NULL) {
							/* We're inserting */
							tmp->next->prev = p;
							p->next = tmp->next;
						} else {
							/* Update the last packet */
							last = p;
						}
						tmp->next = p;
						p->prev = tmp;
						break;
					}
				}
				/* If either the timestamp ot the sequence number we just got is smaller, keep going back */
				tmp = tmp->prev;
			}
			if(!added) {
				/* We reached the start */
				p->next = list;
				list->prev = p;
				list = p;
			}
		}
		/* Skip data for now */
		offset += len;
		count++;
	}

	JANUS_LOG(LOG_VERB, "Counted %"SCNu16" RTP packets\n", count);
	janus_recordplay_frame_packet *tmp = list;
	count = 0;
	while(tmp) {
		count++;
		JANUS_LOG(LOG_HUGE, "[%10lu][%4d] seq=%"SCNu16", ts=%"SCNu64"\n", tmp->offset, tmp->len, tmp->seq, tmp->ts);
		tmp = tmp->next;
	}
	JANUS_LOG(LOG_VERB, "Counted %"SCNu16" frame packets\n", count);

	/* Done! */
	fclose(file);
	return list;
}

static void *janus_recordplay_playout_thread(void *data) {
	janus_recordplay_session *session = (janus_recordplay_session *)data;
	if(!session) {
		JANUS_LOG(LOG_ERR, "Invalid session, can't start playout thread...\n");
		g_thread_unref(g_thread_self());
		return NULL;
	}
	if(!session->recording) {
		janus_refcount_decrease(&session->ref);
		JANUS_LOG(LOG_ERR, "No recording object, can't start playout thread...\n");
		g_thread_unref(g_thread_self());
		return NULL;
	}
	janus_refcount_increase(&session->recording->ref);
	janus_recordplay_recording *rec = session->recording;
	if(session->recorder) {
		janus_refcount_decrease(&rec->ref);
		janus_refcount_decrease(&session->ref);
		JANUS_LOG(LOG_ERR, "This is a recorder, can't start playout thread...\n");
		g_thread_unref(g_thread_self());
		return NULL;
	}
	if(!session->aframes && !session->vframes) {
		janus_refcount_decrease(&rec->ref);
		janus_refcount_decrease(&session->ref);
		JANUS_LOG(LOG_ERR, "No audio and no video frames, can't start playout thread...\n");
		g_thread_unref(g_thread_self());
		return NULL;
	}
	JANUS_LOG(LOG_INFO, "Joining playout thread\n");
	/* Open the files */
	FILE *afile = NULL, *vfile = NULL;
	if(session->aframes) {
		char source[1024];
		if(strstr(rec->arc_file, ".mjr"))
			g_snprintf(source, 1024, "%s/%s", recordings_path, rec->arc_file);
		else
			g_snprintf(source, 1024, "%s/%s.mjr", recordings_path, rec->arc_file);
		afile = fopen(source, "rb");
		if(afile == NULL) {
			janus_refcount_decrease(&rec->ref);
			janus_refcount_decrease(&session->ref);
			JANUS_LOG(LOG_ERR, "Could not open audio file %s, can't start playout thread...\n", source);
			g_thread_unref(g_thread_self());
			return NULL;
		}
	}
	if(session->vframes) {
		char source[1024];
		if(strstr(rec->vrc_file, ".mjr"))
			g_snprintf(source, 1024, "%s/%s", recordings_path, rec->vrc_file);
		else
			g_snprintf(source, 1024, "%s/%s.mjr", recordings_path, rec->vrc_file);
		vfile = fopen(source, "rb");
		if(vfile == NULL) {
			janus_refcount_decrease(&rec->ref);
			janus_refcount_decrease(&session->ref);
			JANUS_LOG(LOG_ERR, "Could not open video file %s, can't start playout thread...\n", source);
			if(afile)
				fclose(afile);
			afile = NULL;
			g_thread_unref(g_thread_self());
			return NULL;
		}
	}

	/* Timer */
	gboolean asent = FALSE, vsent = FALSE;
	struct timeval now, abefore, vbefore;
	time_t d_s, d_us;
	gettimeofday(&now, NULL);
	gettimeofday(&abefore, NULL);
	gettimeofday(&vbefore, NULL);

	janus_recordplay_frame_packet *audio = session->aframes, *video = session->vframes;
	char *buffer = g_malloc0(1500);
	int bytes = 0;
	int64_t ts_diff = 0, passed = 0;

	int audio_pt = session->recording->audio_pt;
	int video_pt = session->recording->video_pt;

	int akhz = 48;
	if(audio_pt == 0 || audio_pt == 8 || audio_pt == 9)
		akhz = 8;
	int vkhz = 90;

	while(!g_atomic_int_get(&session->destroyed) && session->active
			&& !g_atomic_int_get(&rec->destroyed) && (audio || video)) {
		if(!asent && !vsent) {
			/* We skipped the last round, so sleep a bit (5ms) */
			g_usleep(5000);
		}
		asent = FALSE;
		vsent = FALSE;
		if(audio) {
			if(audio == session->aframes) {
				/* First packet, send now */
				fseek(afile, audio->offset, SEEK_SET);
				bytes = fread(buffer, sizeof(char), audio->len, afile);
				if(bytes != audio->len)
					JANUS_LOG(LOG_WARN, "Didn't manage to read all the bytes we needed (%d < %d)...\n", bytes, audio->len);
				/* Update payload type */
				janus_rtp_header *rtp = (janus_rtp_header *)buffer;
				rtp->type = audio_pt;
				janus_plugin_rtp prtp = { .video = FALSE, .buffer = (char *)buffer, .length = bytes };
				janus_plugin_rtp_extensions_reset(&prtp.extensions);
				gateway->relay_rtp(session->handle, &prtp);
				gettimeofday(&now, NULL);
				abefore.tv_sec = now.tv_sec;
				abefore.tv_usec = now.tv_usec;
				asent = TRUE;
				audio = audio->next;
			} else {
				/* What's the timestamp skip from the previous packet? */
				ts_diff = audio->ts - audio->prev->ts;
				ts_diff = (ts_diff*1000)/akhz;
				/* Check if it's time to send */
				gettimeofday(&now, NULL);
				d_s = now.tv_sec - abefore.tv_sec;
				d_us = now.tv_usec - abefore.tv_usec;
				if(d_us < 0) {
					d_us += 1000000;
					--d_s;
				}
				passed = d_s*1000000 + d_us;
				if(passed < (ts_diff-5000)) {
					asent = FALSE;
				} else {
					/* Update the reference time */
					abefore.tv_usec += ts_diff%1000000;
					if(abefore.tv_usec > 1000000) {
						abefore.tv_sec++;
						abefore.tv_usec -= 1000000;
					}
					if(ts_diff/1000000 > 0) {
						abefore.tv_sec += ts_diff/1000000;
						abefore.tv_usec -= ts_diff/1000000;
					}
					/* Send now */
					fseek(afile, audio->offset, SEEK_SET);
					bytes = fread(buffer, sizeof(char), audio->len, afile);
					if(bytes != audio->len)
						JANUS_LOG(LOG_WARN, "Didn't manage to read all the bytes we needed (%d < %d)...\n", bytes, audio->len);
					/* Update payload type */
					janus_rtp_header *rtp = (janus_rtp_header *)buffer;
					rtp->type = audio_pt;
					janus_plugin_rtp prtp = { .video = FALSE, .buffer = (char *)buffer, .length = bytes };
					janus_plugin_rtp_extensions_reset(&prtp.extensions);
					gateway->relay_rtp(session->handle, &prtp);
					asent = TRUE;
					audio = audio->next;
				}
			}
		}
		if(video) {
			if(video == session->vframes) {
				/* First packets: there may be many of them with the same timestamp, send them all */
				uint64_t ts = video->ts;
				while(video && video->ts == ts) {
					fseek(vfile, video->offset, SEEK_SET);
					bytes = fread(buffer, sizeof(char), video->len, vfile);
					if(bytes != video->len)
						JANUS_LOG(LOG_WARN, "Didn't manage to read all the bytes we needed (%d < %d)...\n", bytes, video->len);
					/* Update payload type */
					janus_rtp_header *rtp = (janus_rtp_header *)buffer;
					rtp->type = video_pt;
					janus_plugin_rtp prtp = { .video = TRUE, .buffer = (char *)buffer, .length = bytes };
					janus_plugin_rtp_extensions_reset(&prtp.extensions);
					gateway->relay_rtp(session->handle, &prtp);
					video = video->next;
				}
				vsent = TRUE;
				gettimeofday(&now, NULL);
				vbefore.tv_sec = now.tv_sec;
				vbefore.tv_usec = now.tv_usec;
			} else {
				/* What's the timestamp skip from the previous packet? */
				ts_diff = video->ts - video->prev->ts;
				ts_diff = (ts_diff*1000)/vkhz;
				/* Check if it's time to send */
				gettimeofday(&now, NULL);
				d_s = now.tv_sec - vbefore.tv_sec;
				d_us = now.tv_usec - vbefore.tv_usec;
				if(d_us < 0) {
					d_us += 1000000;
					--d_s;
				}
				passed = d_s*1000000 + d_us;
				if(passed < (ts_diff-5000)) {
					vsent = FALSE;
				} else {
					/* Update the reference time */
					vbefore.tv_usec += ts_diff%1000000;
					if(vbefore.tv_usec > 1000000) {
						vbefore.tv_sec++;
						vbefore.tv_usec -= 1000000;
					}
					if(ts_diff/1000000 > 0) {
						vbefore.tv_sec += ts_diff/1000000;
						vbefore.tv_usec -= ts_diff/1000000;
					}
					/* There may be multiple packets with the same timestamp, send them all */
					uint64_t ts = video->ts;
					while(video && video->ts == ts) {
						/* Send now */
						fseek(vfile, video->offset, SEEK_SET);
						bytes = fread(buffer, sizeof(char), video->len, vfile);
						if(bytes != video->len)
							JANUS_LOG(LOG_WARN, "Didn't manage to read all the bytes we needed (%d < %d)...\n", bytes, video->len);
						/* Update payload type */
						janus_rtp_header *rtp = (janus_rtp_header *)buffer;
						rtp->type = video_pt;
						janus_plugin_rtp prtp = { .video = TRUE, .buffer = (char *)buffer, .length = bytes };
						janus_plugin_rtp_extensions_reset(&prtp.extensions);
						gateway->relay_rtp(session->handle, &prtp);
						video = video->next;
					}
					vsent = TRUE;
				}
			}
		}
	}

	g_free(buffer);

	/* Get rid of the indexes */
	janus_recordplay_frame_packet *tmp = NULL;
	audio = session->aframes;
	while(audio) {
		tmp = audio->next;
		g_free(audio);
		audio = tmp;
	}
	session->aframes = NULL;
	video = session->vframes;
	while(video) {
		tmp = video->next;
		g_free(video);
		video = tmp;
	}
	session->vframes = NULL;

	if(afile)
		fclose(afile);
	afile = NULL;
	if(vfile)
		fclose(vfile);
	vfile = NULL;

	/* Remove from the list of viewers */
	janus_mutex_lock(&rec->mutex);
	rec->viewers = g_list_remove(rec->viewers, session);
	janus_mutex_unlock(&rec->mutex);

	/* Tell the core to tear down the PeerConnection, hangup_media will do the rest */
	gateway->close_pc(session->handle);

	janus_refcount_decrease(&rec->ref);
	janus_refcount_decrease(&session->ref);

	JANUS_LOG(LOG_INFO, "Leaving playout thread\n");
	g_thread_unref(g_thread_self());
	return NULL;
}<|MERGE_RESOLUTION|>--- conflicted
+++ resolved
@@ -493,13 +493,8 @@
 #define AUDIO_PT		111
 #define VIDEO_PT		100
 
-<<<<<<< HEAD
 /* Helper method to check which codec was used in a specific recording (and if it's end-to-end encrypted) */
-static const char *janus_recordplay_parse_codec(const char *dir, const char *filename, gboolean *e2ee) {
-=======
-/* Helper method to check which codec was used in a specific recording */
-static const char *janus_recordplay_parse_codec(const char *dir, const char *filename, char *fmtp, size_t fmtplen) {
->>>>>>> 6d2be204
+static const char *janus_recordplay_parse_codec(const char *dir, const char *filename, char *fmtp, size_t fmtplen, gboolean *e2ee) {
 	if(dir == NULL || filename == NULL)
 		return NULL;
 	if(e2ee)
@@ -603,17 +598,14 @@
 					fclose(file);
 					return NULL;
 				}
-<<<<<<< HEAD
 				/* Check if the recording is end-to-end encrypted */
 				json_t *e = json_object_get(info, "e");
 				if(e2ee)
 					*e2ee = json_is_true(e);
-=======
 				/* Any fmtp? */
 				json_t *f = json_object_get(info, "f");
 				if(f && json_is_string(f) && fmtp && fmtplen > 0)
 					g_snprintf(fmtp, fmtplen, "%s", json_string_value(f));
->>>>>>> 6d2be204
 				/* What codec was used? */
 				json_t *codec = json_object_get(info, "c");
 				if(!codec || !json_is_string(codec)) {
@@ -1649,16 +1641,12 @@
 					g_snprintf(filename, 256, "rec-%"SCNu64"-video", id);
 				}
 				rec->vrc_file = g_strdup(filename);
-<<<<<<< HEAD
-				janus_recorder *rc = janus_recorder_create(recordings_path, janus_videocodec_name(rec->vcodec), rec->vrc_file);
+				janus_recorder *rc = janus_recorder_create_full(recordings_path,
+					janus_videocodec_name(rec->vcodec), rec->vfmtp, rec->vrc_file);
 				/* If media is encrypted, mark it in the recording */
 				if(e2ee)
 					janus_recorder_encrypted(rc);
 				session->vrc = rc;
-=======
-				session->vrc = janus_recorder_create_full(recordings_path,
-					janus_videocodec_name(rec->vcodec), rec->vfmtp, rec->vrc_file);
->>>>>>> 6d2be204
 			}
 			session->recorder = TRUE;
 			session->recording = rec;
@@ -2022,42 +2010,32 @@
 			char *ext = strstr(rec->arc_file, ".mjr");
 			if(ext != NULL)
 				*ext = '\0';
-<<<<<<< HEAD
 			/* Check which codec is in this recording (and if it's end-to-end encrypted) */
 			gboolean e2ee = FALSE;
-			const char *acodec = janus_recordplay_parse_codec(recordings_path, rec->arc_file, &e2ee);
-			rec->acodec = janus_audiocodec_from_name(acodec);
+			char fmtp[256];
+			fmtp[0] = '\0';
+			rec->acodec = janus_audiocodec_from_name(janus_recordplay_parse_codec(recordings_path,
+				rec->arc_file, fmtp, sizeof(fmtp), &e2ee));
+			if(strlen(fmtp) > 0)
+				rec->afmtp = g_strdup(fmtp);
 			if(e2ee)
 				rec->e2ee = TRUE;
-=======
-			/* Check which codec is in this recording */
-			char fmtp[256];
-			fmtp[0] = '\0';
-			rec->acodec = janus_audiocodec_from_name(janus_recordplay_parse_codec(recordings_path, rec->arc_file, fmtp, sizeof(fmtp)));
-			if(strlen(fmtp) > 0)
-				rec->afmtp = g_strdup(fmtp);
->>>>>>> 6d2be204
 		}
 		if(video && video->value) {
 			rec->vrc_file = g_strdup(video->value);
 			char *ext = strstr(rec->vrc_file, ".mjr");
 			if(ext != NULL)
 				*ext = '\0';
-<<<<<<< HEAD
 			/* Check which codec is in this recording (and if it's end-to-end encrypted) */
 			gboolean e2ee = FALSE;
-			const char *vcodec = janus_recordplay_parse_codec(recordings_path, rec->vrc_file, &e2ee);
-			rec->vcodec = janus_videocodec_from_name(vcodec);
+			char fmtp[256];
+			fmtp[0] = '\0';
+			rec->vcodec = janus_videocodec_from_name(janus_recordplay_parse_codec(recordings_path,
+				rec->vrc_file, fmtp, sizeof(fmtp), &e2ee));
+			if(strlen(fmtp) > 0)
+				rec->vfmtp = g_strdup(fmtp);
 			if(e2ee)
 				rec->e2ee = TRUE;
-=======
-			/* Check which codec is in this recording */
-			char fmtp[256];
-			fmtp[0] = '\0';
-			rec->vcodec = janus_videocodec_from_name(janus_recordplay_parse_codec(recordings_path, rec->vrc_file, fmtp, sizeof(fmtp)));
-			if(strlen(fmtp) > 0)
-				rec->vfmtp = g_strdup(fmtp);
->>>>>>> 6d2be204
 		}
 		rec->audio_pt = AUDIO_PT;
 		if(rec->acodec != JANUS_AUDIOCODEC_NONE) {
